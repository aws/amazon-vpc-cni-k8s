# amazon-vpc-cni-k8s

Networking plugin for pod networking in [Kubernetes](https://kubernetes.io/) using [Elastic Network Interfaces](https://docs.aws.amazon.com/AWSEC2/latest/UserGuide/using-eni.html) on AWS.

[![Nightly Tests](https://github.com/aws/amazon-vpc-cni-k8s/workflows/Nightly%20e2e%20tests/badge.svg)](https://github.com/aws/amazon-vpc-cni-k8s/actions)
[![GoReport Widget]][GoReport Status] [![codecov](https://codecov.io/gh/aws/amazon-vpc-cni-k8s/branch/master/graph/badge.svg)](https://codecov.io/gh/aws/amazon-vpc-cni-k8s)

[GoReport Status]: https://goreportcard.com/report/github.com/aws/amazon-vpc-cni-k8s
[GoReport Widget]: https://goreportcard.com/badge/github.com/aws/amazon-vpc-cni-k8s?

## Setup

Download the latest version of the [yaml](./config/) and apply it the cluster.

```
kubectl apply -f aws-k8s-cni.yaml
```

Launch kubelet with network plugins set to cni (`--network-plugin=cni`), the cni directories configured (`--cni-config-dir`
and `--cni-bin-dir`) and node ip set to the primary IPv4 address of the primary ENI for the instance
(`--node-ip=$(curl http://169.254.169.254/latest/meta-data/local-ipv4)`).
It is also recommended to set `--max-pods` equal to _(the number of ENIs for the instance type ×
(the number of IPs per ENI - 1)) + 2_; for details, see [vpc_ip_resource_limit.go][]. Setting `--max-pods` will prevent
scheduling that exceeds the IP address resources available to the kubelet.

[vpc_ip_resource_limit.go]: ./pkg/awsutils/vpc_ip_resource_limit.go

The default manifest expects `--cni-conf-dir=/etc/cni/net.d` and `--cni-bin-dir=/opt/cni/bin`.

L-IPAM requires following [IAM policy](https://docs.aws.amazon.com/IAM/latest/UserGuide/access_policies.html):

```
      {
        "Effect": "Allow",
        "Action": [
          "ec2:AssignPrivateIpAddresses",
          "ec2:AttachNetworkInterface",
          "ec2:CreateNetworkInterface",
          "ec2:DeleteNetworkInterface",
          "ec2:DescribeInstances",
          "ec2:DescribeInstanceTypes",
          "ec2:DescribeTags",
          "ec2:DescribeNetworkInterfaces",
          "ec2:DetachNetworkInterface",
          "ec2:ModifyNetworkInterfaceAttribute",
          "ec2:UnassignPrivateIpAddresses"
        ],
        "Resource": "*"
      },
      {
         "Effect": "Allow",
         "Action": [
            "ec2:CreateTags"
          ],
          "Resource": ["arn:aws:ec2:*:*:network-interface/*"]
      }
```

Alternatively there is also a [Helm](https://helm.sh/) chart: [eks/aws-vpc-cni](https://github.com/aws/eks-charts/tree/master/stable/aws-vpc-cni)

## Building

* `make` defaults to `make build-linux` that builds the Linux binaries.
* `unit-test`, `format`,`lint` and `vet` provide ways to run the respective tests/tools and should be run before submitting a PR.
* `make docker` will create a docker container using the docker-build with the finished binaries, with a tag of `amazon/amazon-k8s-cni:latest`
* `make docker-build` uses a docker container (golang:1.14) to build the binaries.
* `make docker-unit-tests` uses a docker container (golang:1.14) to run all unit tests.

## Components

  There are 2 components:

  * [CNI Plugin](https://kubernetes.io/docs/concepts/cluster-administration/network-plugins/#cni), which will wire up host's and pod's network stack when called.
  * `ipamd`, which is a long-running node-Local IP Address Management (IPAM) daemon, is responsible for:
    * maintaining a warm-pool of available IP addresses, and
    * assigning an IP address to a Pod.

The details can be found in [Proposal: CNI plugin for Kubernetes networking over AWS VPC](https://github.com/aws/amazon-vpc-cni-k8s/blob/master/docs/cni-proposal.md).

[Troubleshooting Guide](https://github.com/aws/amazon-vpc-cni-k8s/blob/master/docs/troubleshooting.md) provides tips on how to debug and troubleshoot this CNI.

## ENI Allocation

When a worker node first joins the cluster, there is only 1 ENI along with all of its addresses in the ENI. Without any
configuration, ipamd always try to keep one extra ENI.

When number of pods running on the node exceeds the number of addresses on a single ENI, the CNI backend start allocating
a new ENI and start using following allocation scheme:

For example, a m4.4xlarge node can have up to 8 ENIs, and each ENI can have up to 30 IP addresses. See
[Elastic Network Interfaces documentation](https://docs.aws.amazon.com/AWSEC2/latest/UserGuide/using-eni.html) for details.

* If the number of current running Pods is between 0 and 29, ipamd will allocate one more eni. And Warm-Pool size is 2 eni * (30 -1) = 58
* If the number of current running Pods is between 30 and 58, ipamd will allocate 2 more eni. And Warm-Pool size is 3 eni * (30 -1) = 87

For a detailed explanation, see [`WARM_ENI_TARGET`, `WARM_IP_TARGET` and `MINIMUM_IP_TARGET`](https://github.com/aws/amazon-vpc-cni-k8s/blob/master/docs/eni-and-ip-target.md).

### CNI Configuration Variables<a name="cni-env-vars"></a>

The Amazon VPC CNI plugin for Kubernetes supports a number of configuration options, which are set through environment variables.
The following environment variables are available, and all of them are optional.

---

#### `AWS_VPC_CNI_NODE_PORT_SUPPORT`

Type: Boolean as a String

Default: `true`

Specifies whether `NodePort` services are enabled on a worker node's primary network interface\. This requires additional
`iptables` rules and that the kernel's reverse path filter on the primary interface is set to `loose`.

---

#### `AWS_VPC_K8S_CNI_CUSTOM_NETWORK_CFG`

Type: Boolean as a String

Default: `false`

Specifies that your pods may use subnets and security groups that are independent of your worker node's VPC configuration.
By default, pods share the same subnet and security groups as the worker node's primary interface\. Setting this variable
to `true` causes `ipamd` to use the security groups and VPC subnet in a worker node's `ENIConfig` for elastic network interface
allocation\. You must create an `ENIConfig` custom resource for each subnet that your pods will reside in, and then annotate or
label each worker node to use a specific `ENIConfig` (multiple worker nodes can be annotated or labelled with the same `ENIConfig`).
Worker nodes can only be annotated with a single `ENIConfig` at a time, and the subnet in the `ENIConfig` must belong to the
same Availability Zone that the worker node resides in.
For more information, see [*CNI Custom Networking*](https://docs.aws.amazon.com/eks/latest/userguide/cni-custom-network.html)
in the Amazon EKS User Guide.

---

#### `ENI_CONFIG_ANNOTATION_DEF`

Type: String

Default: `k8s.amazonaws.com/eniConfig`

Specifies node annotation key name. This should be used when `AWS_VPC_K8S_CNI_CUSTOM_NETWORK_CFG=true`. Annotation value
will be used to set `ENIConfig` name. Note that annotations take precedence over labels.

---

#### `ENI_CONFIG_LABEL_DEF`

Type: String

Default: `k8s.amazonaws.com/eniConfig`

Specifies node label key name\. This should be used when `AWS_VPC_K8S_CNI_CUSTOM_NETWORK_CFG=true`. Label value will be used
to set `ENIConfig` name\. Note that annotations will take precedence over labels. To use labels ensure annotation with key
`k8s.amazonaws.com/eniConfig` or defined key (in `ENI_CONFIG_ANNOTATION_DEF`) is not set on the node.
To select an `ENIConfig` based upon availability zone set this to `failure-domain.beta.kubernetes.io/zone` and create an
`ENIConfig` custom resource for each availability zone (e.g. `us-east-1a`).

---

#### `AWS_VPC_ENI_MTU` (v1.6.0+)

Type: Integer as a String

Default: 9001

Used to configure the MTU size for attached ENIs. The valid range is from `576` to `9001`.

---

#### `AWS_VPC_K8S_CNI_EXTERNALSNAT`

Type: Boolean as a String

Default: `false`

Specifies whether an external NAT gateway should be used to provide SNAT of secondary ENI IP addresses. If set to `true`, the
SNAT `iptables` rule and off\-VPC IP rule are not applied, and these rules are removed if they have already been applied.
Disable SNAT if you need to allow inbound communication to your pods from external VPNs, direct connections, and external VPCs,
and your pods do not need to access the Internet directly via an Internet Gateway. However, your nodes must be running in a
private subnet and connected to the internet through an AWS NAT Gateway or another external NAT device.

---

#### `AWS_VPC_K8S_CNI_RANDOMIZESNAT`

Type: String

Default: `prng`

Valid Values: `hashrandom`, `prng`, `none`

Specifies whether the SNAT `iptables` rule should randomize the outgoing ports for connections\. This setting takes effect when
`AWS_VPC_K8S_CNI_EXTERNALSNAT=false`, which is the default setting. The default setting for `AWS_VPC_K8S_CNI_RANDOMIZESNAT` is
`prng`, meaning that `--random-fully` will be added to the SNAT `iptables` rule\. For old versions of `iptables` that do not
support `--random-fully` this option will fall back to `--random`. To disable random port allocation, if you for example
rely on sequential port allocation for outgoing connections set it to `none`.

*Note*: Any options other than `none` will cause outbound connections to be assigned a source port that is not necessarily
part of the ephemeral port range set at the OS level (`/proc/sys/net/ipv4/ip_local_port_range`). This is relevant for any
customers that might have NACLs restricting traffic based on the port range found in `ip_local_port_range`.

---

#### `AWS_VPC_K8S_CNI_EXCLUDE_SNAT_CIDRS` (v1.6.0+)

Type: String

Default: empty

Specify a comma separated list of IPv4 CIDRs to exclude from SNAT. For every item in the list an `iptables` rule and off\-VPC
IP rule will be applied. If an item is not a valid ipv4 range it will be skipped. This should be used when `AWS_VPC_K8S_CNI_EXTERNALSNAT=false`.

---

#### `WARM_ENI_TARGET`

Type: Integer as a String

Default: `1`

Specifies the number of free elastic network interfaces \(and all of their available IP addresses\) that the `ipamd` daemon should
attempt to keep available for pod assignment on the node\. By default, `ipamd` attempts to keep 1 elastic network interface and all
of its IP addresses available for pod assignment. The number of IP addresses per network interface varies by instance type. For more
information, see [IP Addresses Per Network Interface Per Instance Type](https://docs.aws.amazon.com/AWSEC2/latest/UserGuide/using-eni.html#AvailableIpPerENI)
in the *Amazon EC2 User Guide for Linux Instances*.

For example, an `m4.4xlarge` launches with 1 network interface and 30 IP addresses\. If 5 pods are placed on the node and 5 free IP
addresses are removed from the IP address warm pool, then `ipamd` attempts to allocate more interfaces until `WARM_ENI_TARGET` free
interfaces are available on the node.
If `WARM_IP_TARGET` is set, then this environment variable is ignored and the `WARM_IP_TARGET` behavior is used instead.

---

#### `WARM_IP_TARGET`

Type: Integer

Default: None

Specifies the number of free IP addresses that the `ipamd` daemon should attempt to keep available for pod assignment on the node. Setting this to a non-positive value is same as setting this to 0 or not setting the variable.
With `ENABLE_PREFIX_DELEGATION` set to `true` then `ipamd` daemon will check if the existing (/28) prefixes are enough to maintain the
`WARM_IP_TARGET` if it is not sufficent then more prefixes will be attached.

For example, 

1. if `WARM_IP_TARGET` is set to 5, then `ipamd` attempts to keep 5 free IP addresses available at all times. If the
elastic network interfaces on the node are unable to provide these free addresses, `ipamd` attempts to allocate more interfaces
until `WARM_IP_TARGET` free IP addresses are available. 
2. `ENABLE_PREFIX_DELEGATION` set to `true` and `WARM_IP_TARGET` is 16. Initially 1 (/28) prefix is sufficient but once a single pod is assigned IP then 
remaining free IPs are 15 hence IPAMD will allocate 1 more prefix to achieve 16 `WARM_IP_TARGET` 

**NOTE!** Avoid this setting for large clusters, or if the cluster has high pod churn. Setting it will cause additional calls to the
EC2 API and that might cause throttling of the requests. It is strongly suggested to set `MINIMUM_IP_TARGET` when using `WARM_IP_TARGET`.

If both `WARM_IP_TARGET` and `MINIMUM_IP_TARGET` are set, `ipamd` will attempt to meet both constraints.
This environment variable overrides `WARM_ENI_TARGET` behavior. For a detailed explanation, see
[`WARM_ENI_TARGET`, `WARM_IP_TARGET` and `MINIMUM_IP_TARGET`](https://github.com/aws/amazon-vpc-cni-k8s/blob/master/docs/eni-and-ip-target.md).

If `ENABLE_PREFIX_DELEGATION` set to `true` and `WARM_IP_TARGET` overrides `WARM_PREFIX_TARGET` behavior. For a detailed explanation, see
[`WARM_PREFIX_TARGET`, `WARM_IP_TARGET` and `MINIMUM_IP_TARGET`](https://github.com/aws/amazon-vpc-cni-k8s/blob/master/docs/prefix-and-ip-target.md).

---

#### `MINIMUM_IP_TARGET` (v1.6.0+)

Type: Integer

Default: None

Specifies the number of total IP addresses that the `ipamd` daemon should attempt to allocate for pod assignment on the node.
`MINIMUM_IP_TARGET` behaves identically to `WARM_IP_TARGET` except that instead of setting a target number of free IP
addresses to keep available at all times, it sets a target number for a floor on how many total IP addresses are allocated. Setting to a 
non-positive value is same as setting this to 0 or not setting the variable.

`MINIMUM_IP_TARGET` is for pre-scaling, `WARM_IP_TARGET` is for dynamic scaling. For example, suppose a cluster has an
expected pod density of approximately 30 pods per node. If `WARM_IP_TARGET` is set to 30 to ensure there are enough IPs
allocated up front by the CNI, then 30 pods are deployed to the node, the CNI will allocate an additional 30 IPs, for
a total of 60, accelerating IP exhaustion in the relevant subnets. If instead `MINIMUM_IP_TARGET` is set to 30 and
`WARM_IP_TARGET` to 2, after the 30 pods are deployed the CNI would allocate an additional 2 IPs. This still provides
elasticity, but uses roughly half as many IPs as using WARM_IP_TARGET alone (32 IPs vs 60 IPs).

This also improves reliability of the EKS cluster by reducing the number of calls necessary to allocate or deallocate
private IPs, which may be throttled, especially at scaling-related times.

---

#### `MAX_ENI`

Type: Integer

Default: None

Specifies the maximum number of ENIs that will be attached to the node. When `MAX_ENI` is unset or 0 (or lower), the setting
is not used, and the maximum number of ENIs is always equal to the maximum number for the instance type in question. Even when
`MAX_ENI` is a positive number, it is limited by the maximum number for the instance type.

---

#### `AWS_VPC_K8S_CNI_LOGLEVEL`

Type: String

Default: `DEBUG`

Valid Values: `DEBUG`, `INFO`, `WARN`, `ERROR`, `FATAL`. (Not case sensitive)

Specifies the loglevel for `ipamd`.

---

#### `AWS_VPC_K8S_CNI_LOG_FILE`

Type: String

Default: `/host/var/log/aws-routed-eni/ipamd.log`

Valid Values: `stdout` or a file path

Specifies where to write the logging output of `ipamd`. Either to stdout or to override the default file (i.e., `/var/log/aws-routed-eni/ipamd.log`).

---

#### `AWS_VPC_K8S_PLUGIN_LOG_FILE`

Type: String

Default: `/var/log/aws-routed-eni/plugin.log`

Valid Values: `stderr` or a file path

Specifies where to write the logging output for `aws-cni` plugin. Either to `stderr` or to override the default file (i.e., `/var/log/aws-routed-eni/plugin.log`).
`Stdout` cannot be supported for plugin log, please refer to [#1248](https://github.com/aws/amazon-vpc-cni-k8s/issues/1248) for more details.

Note: If chaining an external plugin (i.e Cilium) that does not provide a `pluginLogFile` in its config file, the CNI plugin will by default write to `os.Stderr`. The output of `cmdAdd` are available in the Kubelet logs.

---

#### `AWS_VPC_K8S_PLUGIN_LOG_LEVEL`

Type: String

Default: `DEBUG`

Valid Values: `DEBUG`, `INFO`, `WARN`, `ERROR`, `FATAL`. (Not case sensitive)

Specifies the loglevel for `aws-cni` plugin.

---

#### `INTROSPECTION_BIND_ADDRESS`

Type: String

Default: `127.0.0.1:61679`

Specifies the bind address for the introspection endpoint.

A Unix Domain Socket can be specified with the `unix:` prefix before the socket path.

---

#### `DISABLE_INTROSPECTION`

Type: Boolean as a String

Default: `false`

Specifies whether introspection endpoints are disabled on a worker node. Setting this to `true` will reduce the debugging
information we can get from the node when running the `aws-cni-support.sh` script.

---

#### `DISABLE_METRICS`

Type: Boolean as a String

Default: `false`

Specifies whether the prometheus metrics endpoint is disabled or not for ipamd. By default metrics are published
on `:61678/metrics`.

---

#### `AWS_VPC_K8S_CNI_VETHPREFIX`

Type: String

Default: `eni`

Specifies the veth prefix used to generate the host-side veth device name for the CNI. The prefix can be at most 4 characters long. The prefixes `eth`, `vlan` and `lo` are reserved by the CNI plugin and cannot be specified. We recommend using prefix name not shared by any other network interfaces on the worker node instance.

---

#### `ADDITIONAL_ENI_TAGS` (v1.6.0+)

Type: String

Default: `{}`

Example values: `{"tag_key": "tag_val"}`

Metadata applied to ENI help you categorize and organize your resources for billing or other purposes. Each tag consists of a
custom-defined key and an optional value. Tag keys can have a maximum character length of 128 characters. Tag values can have
a maximum length of 256 characters. These tags will be added to all ENIs on the host.

Important: Custom tags should not contain `k8s.amazonaws.com` prefix as it is reserved. If the tag has `k8s.amazonaws.com`
string, tag addition will ignored.

---

#### `AWS_VPC_K8S_CNI_CONFIGURE_RPFILTER`

Type: Boolean as a String

Default: `true`

Specifies whether ipamd should configure rp filter for primary interface. Setting this to `false` will require rp filter to be configured through init container

---

#### `CLUSTER_NAME`

Type: String

Default: `""`

Specifies the cluster name to tag allocated ENIs with. See the "Cluster Name tag" section below.

---

#### `ENABLE_POD_ENI` (v1.7.0+)

Type: Boolean as a String

Default: `false`

To enable security groups for pods you need to have at least an EKS 1.17 eks.3 cluster.

Setting `ENABLE_POD_ENI` to `true` will allow IPAMD to add the `vpc.amazonaws.com/has-trunk-attached` label to the node if the instance has capacity to attach an additional ENI.

The label notifies vpc-resource-controller (https://github.com/aws/amazon-vpc-resource-controller-k8s) to attach a Trunk ENI to the instance. The label value is initially set to `false` and is marked to `true` by IPAMD when vpc-resource-controller attaches a Trunk ENI to the instance. However, there might be cases where the label value will remain `false` if the instance doesn't support ENI Trunking. 

Once enabled the VPC resource controller will then advertise branch network interfaces as extended resources on these nodes in your cluster. Branch interface capacity is additive to existing instance type limits for secondary IP addresses and prefixes. For example, a c5.4xlarge can continue to have up to 234 secondary IP addresses or 234 /28 prefixes assigned to standard network interfaces and up to 54 branch network interfaces. Each branch network interface only receives a single primary IP address and this IP address will be allocated to pods with security group(branch ENI pods).

Any of the WARM targets do not impact the scale of the branch ENI pods so you will have to set the WARM_{ENI/IP/PREFIX}_TARGET based on the number of non-branch ENI pods. If you are having the cluster mostly using pods with security group consider setting WARM_IP_TARGET to a very low value instead of default WARM_ENI_TARGET or WARM_PREFIX_TARGET to reduce wastage of IPs/ENIs.


**NOTE!** Toggling `ENABLE_POD_ENI` from `true` to `false` will not detach the Trunk ENI from instance. To delete/detach the Trunk ENI from instance, you need recycle the instance.

---

#### `DISABLE_TCP_EARLY_DEMUX` (v1.7.3+)

Type: Boolean as a String

Default: `false`

If `ENABLE_POD_ENI` is set to `true`, in order for the kubelet to connect via TCP (for liveness or readiness probes)
to pods that are using per pod security groups, `DISABLE_TCP_EARLY_DEMUX` should be set to `true` for `amazon-k8s-cni-init`
container under `initcontainers`. This will increase the local TCP connection latency slightly.
Details on why this is needed can be found in this [#1212 comment](https://github.com/aws/amazon-vpc-cni-k8s/pull/1212#issuecomment-693540666).
To use this setting, a Linux kernel version of at least 4.6 is needed on the worker node.

You can use the below command to enable `DISABLE_TCP_EARLY_DEMUX` to `true` -

```
kubectl patch daemonset aws-node -n kube-system -p '{"spec": {"template": {"spec": {"initContainers": [{"env":[{"name":"DISABLE_TCP_EARLY_DEMUX","value":"true"}],"name":"aws-vpc-cni-init"}]}}}}'
```

---

#### `ENABLE_PREFIX_DELEGATION` (v1.9.0+)

Type: Boolean as a String

Default: `false`

To enable IPv4 prefix delegation on nitro instances. Setting `ENABLE_PREFIX_DELEGATION` to `true` will start allocating a /28 prefix 
instead of a secondary IP in the ENIs subnet. The total number of prefixes and private IP addresses will be less than the
limit on private IPs allowed by your instance. Setting or resetting of `ENABLE_PREFIX_DELEGATION` while pods are running or if ENIs are attached is supported and the new pods allocated will get IPs based on the mode of IPAMD but the max pods of kubelet should be updated which would need either kubelet restart or node recycle.

Custom networking and Security group per pods are supported with this feature.

Setting ENABLE_PREFIX_DELEGATION to true will not increase the density of branch ENI pods. The limit on number of branch network interfaces per instance type will remain the same - https://docs.aws.amazon.com/eks/latest/userguide/security-groups-for-pods.html#supported-instance-types. Each branch network will be allocated a primary IP and this IP will be allocated for the branch ENI pods.

---

#### `WARM_PREFIX_TARGET` (v1.9.0+)

Type: Integer

Default: None

Specifies the number of free IPv4(/28) prefixes that the `ipamd` daemon should attempt to keep available for pod assignment on the node. Setting to a non-positive value is same as setting this to 0 or not setting the variable.
This environment variable works when `ENABLE_PREFIX_DELEGATION` is set to `true` and is overriden when `WARM_IP_TARGET` and `MINIMUM_IP_TARGET` are configured.

---

<<<<<<< HEAD
#### `ENABLE_BANDWIDTH_PLUGIN (v1.10.0+)
=======
#### `DISABLE_NETWORK_RESOURCE_PROVISIONING` (v1.9.1+)
>>>>>>> e3ac88b9

Type: Boolean as a String

Default: `false`

<<<<<<< HEAD
Setting `ENABLE_BANDWIDTH_PLUGIN` to `true` will update `10-aws.conflist` to include upstream [bandwidth plugin](https://www.cni.dev/plugins/current/meta/bandwidth/) as a chained plugin. 
=======
Setting `DISABLE_NETWORK_RESOURCE_PROVISIONING` to `true` will make IPAMD to depend only on IMDS to get attached ENIs and IPs/prefixes.

---
>>>>>>> e3ac88b9

### ENI tags related to Allocation

This plugin interacts with the following tags on ENIs:

* `cluster.k8s.amazonaws.com/name`
* `node.k8s.amazonaws.com/instance_id`
* `node.k8s.amazonaws.com/no_manage`

#### Cluster Name tag

The tag `cluster.k8s.amazonaws.com/name` will be set to the cluster name of the
aws-node daemonset which created the ENI.

#### Instance ID tag

The tag `node.k8s.amazonaws.com/instance_id` will be set to the instance ID of
the aws-node instance that allocated this ENI.

#### No Manage tag

The tag `node.k8s.amazonaws.com/no_manage` is read by the aws-node daemonset to
determine whether an ENI attached to the machine should not be configured or
used for private IPs.

This tag is not set by the cni plugin itself, but rather may be set by a user
to indicate that an ENI is intended for host networking pods, or for some other
process unrelated to Kubernetes.

*Note*: Attaching an ENI with the `no_manage` tag will result in an incorrect
value for the Kubelet's `--max-pods` configuration option. Consider also
updating the `MAX_ENI` and `--max-pods` configuration options on this plugin
and the kubelet respectively if you are making use of this tag.

### Container Runtime

Currently IPAMD uses dockershim socket to pull pod sandboxes information upon its starting. The runtime can be set to others.
The mountPath should be changed to `/var/run/cri.sock` and hostPath should be pointed to the wanted socket, such as
`/var/run/containerd/containerd.sock` for containerd. If using helm chart, the flag `--set cri.hostPath.path=/var/run/containerd/containerd.sock`
can set the paths for you.

*Note*: When using other container runtime instead of dockershim, make sure also setting kubelet in instances.

### Notes

`L-IPAMD`(aws-node daemonSet) running on every worker node requires access to kubernetes API server. If it can **not** reach
kubernetes API server, ipamd will exit and CNI will not be able to get any IP address for Pods. Here is a way to confirm if
`aws-node` has access to the kubernetes API server.

```
# find out kubernetes service IP, e.g. 10.0.0.1
kubectl get svc kubernetes
NAME         TYPE        CLUSTER-IP   EXTERNAL-IP   PORT(S)   AGE
kubernetes   ClusterIP   10.0.0.1   <none>        443/TCP   29d

# ssh into worker node, check if worker node can reach API server
telnet 10.0.0.1 443
Trying 10.0.0.1...
Connected to 10.0.0.1.
Escape character is '^]'.  <-------- kubernetes API server is reachable
```

## Security disclosures

If you think you’ve found a potential security issue, please do not post it in the Issues. Instead, please follow the
instructions [here](https://aws.amazon.com/security/vulnerability-reporting/) or [email AWS security directly](mailto:aws-security@amazon.com).

## Contributing

[See CONTRIBUTING.md](./CONTRIBUTING.md)<|MERGE_RESOLUTION|>--- conflicted
+++ resolved
@@ -495,23 +495,25 @@
 
 ---
 
-<<<<<<< HEAD
+#### `DISABLE_NETWORK_RESOURCE_PROVISIONING` (v1.9.1+)
+
+Type: Boolean as a String
+
+Default: `false`
+
+Setting `DISABLE_NETWORK_RESOURCE_PROVISIONING` to `true` will make IPAMD to depend only on IMDS to get attached ENIs and IPs/prefixes.
+
+---
+
 #### `ENABLE_BANDWIDTH_PLUGIN (v1.10.0+)
-=======
-#### `DISABLE_NETWORK_RESOURCE_PROVISIONING` (v1.9.1+)
->>>>>>> e3ac88b9
-
-Type: Boolean as a String
-
-Default: `false`
-
-<<<<<<< HEAD
+
+Type: Boolean as a String
+
+Default: `false`
+
 Setting `ENABLE_BANDWIDTH_PLUGIN` to `true` will update `10-aws.conflist` to include upstream [bandwidth plugin](https://www.cni.dev/plugins/current/meta/bandwidth/) as a chained plugin. 
-=======
-Setting `DISABLE_NETWORK_RESOURCE_PROVISIONING` to `true` will make IPAMD to depend only on IMDS to get attached ENIs and IPs/prefixes.
-
----
->>>>>>> e3ac88b9
+
+---
 
 ### ENI tags related to Allocation
 
