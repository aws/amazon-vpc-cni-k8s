--- conflicted
+++ resolved
@@ -495,21 +495,17 @@
 
 ---
 
-<<<<<<< HEAD
+#### `DISABLE_NETWORK_RESOURCE_PROVISIONING` (v1.9.1+)
+
+Type: Boolean as a String
+
+Default: `false`
+
+Setting `DISABLE_NETWORK_RESOURCE_PROVISIONING` to `true` will make IPAMD to depend only on IMDS to get attached ENIs and IPs/prefixes.
+
+---
+
 #### `ENABLE_BANDWIDTH_PLUGIN` (v1.10.0+)
-=======
-#### `DISABLE_NETWORK_RESOURCE_PROVISIONING` (v1.9.1+)
-
-Type: Boolean as a String
-
-Default: `false`
-
-Setting `DISABLE_NETWORK_RESOURCE_PROVISIONING` to `true` will make IPAMD to depend only on IMDS to get attached ENIs and IPs/prefixes.
-
----
-
-#### `ENABLE_BANDWIDTH_PLUGIN (v1.10.0+)
->>>>>>> 28f7c5a1
 
 Type: Boolean as a String
 
