
# amazon-vpc-cni-k8s

Networking plugin for pod networking in [Kubernetes](https://kubernetes.io/) using [Elastic Network Interfaces](https://docs.aws.amazon.com/AWSEC2/latest/UserGuide/using-eni.html) on AWS.

[![Nightly Tests](https://github.com/aws/amazon-vpc-cni-k8s/workflows/Nightly%20Cron%20tests/badge.svg)](https://github.com/aws/amazon-vpc-cni-k8s/actions)
[![GoReport Widget]][GoReport Status] [![codecov](https://codecov.io/gh/aws/amazon-vpc-cni-k8s/branch/master/graph/badge.svg)](https://codecov.io/gh/aws/amazon-vpc-cni-k8s)

[GoReport Status]: https://goreportcard.com/report/github.com/aws/amazon-vpc-cni-k8s
[GoReport Widget]: https://goreportcard.com/badge/github.com/aws/amazon-vpc-cni-k8s?

## Setup

Download the latest version of the [yaml](./config/) and apply it to the cluster.

```
kubectl apply -f aws-k8s-cni.yaml
```

Launch kubelet with network plugins set to cni (`--network-plugin=cni`), the cni directories configured (`--cni-config-dir`
and `--cni-bin-dir`) and node ip set to the primary IPv4 address of the primary ENI for the instance
(`--node-ip=$(curl http://169.254.169.254/latest/meta-data/local-ipv4)`).
It is also recommended that you set `--max-pods` equal to _(the number of ENIs for the instance type ×
(the number of IPs per ENI - 1)) + 2_; for details, see [vpc_ip_resource_limit.go][]. Setting `--max-pods` will prevent
scheduling that exceeds the IP address resources available to the kubelet.

[vpc_ip_resource_limit.go]: ./pkg/awsutils/vpc_ip_resource_limit.go

The default manifest expects `--cni-conf-dir=/etc/cni/net.d` and `--cni-bin-dir=/opt/cni/bin`.

Alternatively there is also a [Helm](https://helm.sh/) chart: [eks/aws-vpc-cni](https://github.com/aws/eks-charts/tree/master/stable/aws-vpc-cni)

## IAM Policy

See [here](./docs/iam-policy.md) for required IAM policies.

## Building

* `make` defaults to `make build-linux` that builds the Linux binaries.
* `unit-test`, `format`,`lint` and `vet` provide ways to run the respective tests/tools and should be run before submitting a PR.
* `make docker` will create a docker container using the docker-build with the finished binaries, with a tag of `amazon/amazon-k8s-cni:latest`
* `make docker-build` uses a docker container (golang:1.16) to build the binaries.
* `make docker-unit-tests` uses a docker container (golang:1.16) to run all unit tests.

## Components

  There are 2 components:

  * [CNI Plugin](https://kubernetes.io/docs/concepts/cluster-administration/network-plugins/#cni), which will wire up the host's and pod's network stack when called.
  * `ipamd`, a long-running node-Local IP Address Management (IPAM) daemon, is responsible for:
    * maintaining a warm-pool of available IP addresses, and
    * assigning an IP address to a Pod.

The details can be found in [Proposal: CNI plugin for Kubernetes networking over AWS VPC](https://github.com/aws/amazon-vpc-cni-k8s/blob/master/docs/cni-proposal.md).

## Help & Feedback

For help, please consider the following venues (in order):
* [Amazon EKS Best Practices Guide for Networking](https://aws.github.io/aws-eks-best-practices/networking/index/)
* [Troubleshooting Guide](https://github.com/aws/amazon-vpc-cni-k8s/blob/master/docs/troubleshooting.md) provides tips on how to debug and troubleshoot this CNI.
* [Search open issues](https://github.com/aws/amazon-vpc-cni-k8s/issues)
* [File an issue](https://github.com/aws/amazon-vpc-cni-k8s/issues/new/choose)
* Chat with us on the `#aws-vpc-cni` channel in the [Kubernetes Slack](https://kubernetes.slack.com/) community.

## Recommended Version

For all Kubernetes releases, we recommend installing the latest VPC CNI release. The following table denotes our minimum recommended
VPC CNI version for each actively supported Kubernetes release.

| Kubernetes Release | 1.27     | 1.26     | 1.25     | 1.24    | 1.23    |
| ------------------ | -------- | -------- | -------- | ------- | ------- |
| VPC CNI Version    | v1.12.5+ | v1.12.0+ | v1.11.4+ | v1.9.3+ | v1.8.0+ |

## Version Upgrade

Upgrading (or downgrading) the VPC CNI version should result in no downtime. Existing pods should not be affected and will not lose network connectivity.
New pods will be in pending state until the VPC CNI is fully initialized and can assign pod IP addresses. In v1.12.0+, VPC CNI state is
restored via an on-disk file: `/var/run/aws-node/ipam.json`. In lower versions, state is restored via calls to container runtime.

## ENI Allocation

When a worker node first joins the cluster, there is only 1 ENI along with all of the addresses on the ENI. Without any
configuration, ipamd always tries to keep one extra ENI.

When the number of pods running on the node exceeds the number of addresses on a single ENI, the CNI backend starts allocating
a new ENI using the following allocation scheme:

* If the number of current running Pods is between 0 and 29, ipamd will allocate one more eni. And Warm-Pool size is 2 eni * (30 -1) = 58
* If the number of current running Pods is between 30 and 58, ipamd will allocate 2 more eni. And Warm-Pool size is 3 eni * (30 -1) = 87

For example, a m4.4xlarge node can have up to 8 ENIs, and each ENI can have up to 30 IP addresses. See
[Elastic Network Interfaces documentation](https://docs.aws.amazon.com/AWSEC2/latest/UserGuide/using-eni.html) for details.

For a detailed explanation, see [`WARM_ENI_TARGET`, `WARM_IP_TARGET` and `MINIMUM_IP_TARGET`](https://github.com/aws/amazon-vpc-cni-k8s/blob/master/docs/eni-and-ip-target.md).


## Privileged mode

VPC CNI makes use of privileged mode (`privileged: true`) in the manifest only for its init container. This elevated privilege is required to set the networking kernel parameters.

### CNI Configuration Variables<a name="cni-env-vars"></a>

The Amazon VPC CNI plugin for Kubernetes supports a number of configuration options, which are set through environment variables.
The following environment variables are available, and all of them are optional.

---

#### `AWS_MANAGE_ENIS_NON_SCHEDULABLE` (v1.12.6+)

Type: Boolean as a String

Default: `false`

Specifies whether IPAMD should allocate or deallocate ENIs on a non-schedulable node.

---

#### `AWS_VPC_CNI_NODE_PORT_SUPPORT`

Type: Boolean as a String

Default: `true`

Specifies whether `NodePort` services are enabled on a worker node's primary network interface\. This requires additional
`iptables` rules, and the kernel's reverse path filter on the primary interface is set to `loose`.

---

#### `AWS_VPC_K8S_CNI_CUSTOM_NETWORK_CFG`

Type: Boolean as a String

Default: `false`

Specifies that your pods may use subnets and security groups that are independent of your worker node's VPC configuration.
By default, pods share the same subnet and security groups as the worker node's primary interface\. Setting this variable
to `true` causes `ipamd` to use the security groups and VPC subnet in a worker node's `ENIConfig` for elastic network interface
allocation\. You must create an `ENIConfig` custom resource for each subnet that your pods will reside in, and then annotate or
label each worker node to use a specific `ENIConfig`. Multiple worker nodes can be annotated or labelled with the same `ENIConfig`, but
each Worker node can be annotated with a single `ENIConfig` at a time.  Further, the subnet in the `ENIConfig` must belong to the
same Availability Zone that the worker node resides in.
For more information, see [*CNI Custom Networking*](https://docs.aws.amazon.com/eks/latest/userguide/cni-custom-network.html)
in the Amazon EKS User Guide.

---

#### `ENI_CONFIG_ANNOTATION_DEF`

Type: String

Default: `k8s.amazonaws.com/eniConfig`

Specifies node annotation key name. This should be used when `AWS_VPC_K8S_CNI_CUSTOM_NETWORK_CFG=true`. Annotation value
will be used to set `ENIConfig` name. Note that annotations take precedence over labels.

---

#### `ENI_CONFIG_LABEL_DEF`

Type: String

Default: `k8s.amazonaws.com/eniConfig`

Specifies node label key name\. This should be used when `AWS_VPC_K8S_CNI_CUSTOM_NETWORK_CFG=true`. Label value will be used
to set `ENIConfig` name\. Note that annotations will take precedence over labels. To use labels, ensure there is no annotation with key
`k8s.amazonaws.com/eniConfig` or defined key (in `ENI_CONFIG_ANNOTATION_DEF`) set on the node.
To select an `ENIConfig` based upon availability zone set this to `topology.kubernetes.io/zone` and create an
`ENIConfig` custom resource for each availability zone (e.g. `us-east-1a`). Note that tag `failure-domain.beta.kubernetes.io/zone` is deprecated and replaced with the tag `topology.kubernetes.io/zone`.

---

#### `AWS_VPC_ENI_MTU` (v1.6.0+)

Type: Integer as a String

Default: 9001

Used to configure the MTU size for attached ENIs. The valid range is from `576` to `9001`.

---

#### `AWS_VPC_K8S_CNI_EXTERNALSNAT`

Type: Boolean as a String

Default: `false`

Specifies whether an external NAT gateway should be used to provide SNAT of secondary ENI IP addresses. If set to `true`, the
SNAT `iptables` rule and off\-VPC IP rule are not applied, and these rules are removed if they have already been applied.
Disable SNAT if you need to allow inbound communication to your pods from external VPNs, direct connections, and external VPCs,
and your pods do not need to access the Internet directly via an Internet Gateway. However, your nodes must be running in a
private subnet and connected to the internet through an AWS NAT Gateway or another external NAT device.

---

#### `AWS_VPC_K8S_CNI_RANDOMIZESNAT`

Type: String

Default: `prng`

Valid Values: `hashrandom`, `prng`, `none`

Specifies whether the SNAT `iptables` rule should randomize the outgoing ports for connections\. This setting takes effect when
`AWS_VPC_K8S_CNI_EXTERNALSNAT=false`, which is the default setting. The default setting for `AWS_VPC_K8S_CNI_RANDOMIZESNAT` is
`prng`, meaning that `--random-fully` will be added to the SNAT `iptables` rule\. For old versions of `iptables` that do not
support `--random-fully` this option will fall back to `--random`. To disable random port allocation, if you for example
rely on sequential port allocation for outgoing connections set it to `none`.

*Note*: Any options other than `none` will cause outbound connections to be assigned a source port that is not necessarily
part of the ephemeral port range set at the OS level (`/proc/sys/net/ipv4/ip_local_port_range`). This is relevant for any
customers that might have NACLs restricting traffic based on the port range found in `ip_local_port_range`.

---

#### `AWS_VPC_K8S_CNI_EXCLUDE_SNAT_CIDRS` (v1.6.0+)

Type: String

Default: empty

Specify a comma-separated list of IPv4 CIDRs to exclude from SNAT. For every item in the list an `iptables` rule and off\-VPC
IP rule will be applied. If an item is not a valid ipv4 range it will be skipped. This should be used when `AWS_VPC_K8S_CNI_EXTERNALSNAT=false`.

---

#### `WARM_ENI_TARGET`

Type: Integer as a String

Default: `1`

Specifies the number of free elastic network interfaces \(and all of their available IP addresses\) that the `ipamd` daemon should
attempt to keep available for pod assignment on the node\. By default, `ipamd` attempts to keep 1 elastic network interface and all
of its IP addresses available for pod assignment. The number of IP addresses per network interface varies by instance type. For more
information, see [IP Addresses Per Network Interface Per Instance Type](https://docs.aws.amazon.com/AWSEC2/latest/UserGuide/using-eni.html#AvailableIpPerENI)
in the *Amazon EC2 User Guide for Linux Instances*.

For example, an `m4.4xlarge` launches with 1 network interface and 30 IP addresses\. If 5 pods are placed on the node and 5 free IP
addresses are removed from the IP address warm pool, then `ipamd` attempts to allocate more interfaces until `WARM_ENI_TARGET` free
interfaces are available on the node.
If `WARM_IP_TARGET` is set, then this environment variable is ignored and the `WARM_IP_TARGET` behavior is used instead.

---

#### `WARM_IP_TARGET`

Type: Integer

Default: None

Specifies the number of free IP addresses that the `ipamd` daemon should attempt to keep available for pod assignment on the node. Setting this to a non-positive value is the same as setting this to 0 or not setting the variable.
With `ENABLE_PREFIX_DELEGATION` set to `true` then `ipamd` daemon will check if the existing (/28) prefixes are enough to maintain the
`WARM_IP_TARGET` if it is not sufficient then more prefixes will be attached.

For example, 

1. if `WARM_IP_TARGET` is set to 5, then `ipamd` attempts to keep 5 free IP addresses available at all times. If the
elastic network interfaces on the node are unable to provide these free addresses, `ipamd` attempts to allocate more interfaces
until `WARM_IP_TARGET` free IP addresses are available. 
2. `ENABLE_PREFIX_DELEGATION` set to `true` and `WARM_IP_TARGET` is 16. Initially, 1 (/28) prefix is sufficient but once a single pod is assigned IP then 
remaining free IPs are 15 hence IPAMD will allocate 1 more prefix to achieve 16 `WARM_IP_TARGET` 

**NOTE!** Avoid this setting for large clusters, or if the cluster has high pod churn. Setting it will cause additional calls to the
EC2 API and that might cause throttling of the requests. It is strongly suggested to set `MINIMUM_IP_TARGET` when using `WARM_IP_TARGET`.

If both `WARM_IP_TARGET` and `MINIMUM_IP_TARGET` are set, `ipamd` will attempt to meet both constraints.
This environment variable overrides `WARM_ENI_TARGET` behavior. For a detailed explanation, see
[`WARM_ENI_TARGET`, `WARM_IP_TARGET` and `MINIMUM_IP_TARGET`](https://github.com/aws/amazon-vpc-cni-k8s/blob/master/docs/eni-and-ip-target.md).

If `ENABLE_PREFIX_DELEGATION` set to `true` and `WARM_IP_TARGET` overrides `WARM_PREFIX_TARGET` behavior. For a detailed explanation, see
[`WARM_PREFIX_TARGET`, `WARM_IP_TARGET` and `MINIMUM_IP_TARGET`](https://github.com/aws/amazon-vpc-cni-k8s/blob/master/docs/prefix-and-ip-target.md).

---

#### `MINIMUM_IP_TARGET` (v1.6.0+)

Type: Integer

Default: None

Specifies the number of total IP addresses that the `ipamd` daemon should attempt to allocate for pod assignment on the node.
`MINIMUM_IP_TARGET` behaves identically to `WARM_IP_TARGET` except that instead of setting a target number of free IP
addresses to keep available at all times, it sets a target number for a floor on how many total IP addresses are allocated. Setting to a 
non-positive value is same as setting this to 0 or not setting the variable.

`MINIMUM_IP_TARGET` is for pre-scaling, `WARM_IP_TARGET` is for dynamic scaling. For example, suppose a cluster has an
expected pod density of approximately 30 pods per node. If `WARM_IP_TARGET` is set to 30 to ensure there are enough IPs
allocated up front by the CNI, then 30 pods are deployed to the node, the CNI will allocate an additional 30 IPs, for
a total of 60, accelerating IP exhaustion in the relevant subnets. If instead `MINIMUM_IP_TARGET` is set to 30 and
`WARM_IP_TARGET` to 2, after the 30 pods are deployed the CNI would allocate an additional 2 IPs. This still provides
elasticity, but uses roughly half as many IPs as using WARM_IP_TARGET alone (32 IPs vs 60 IPs).

This also improves the reliability of the EKS cluster by reducing the number of calls necessary to allocate or deallocate
private IPs, which may be throttled, especially at scaling-related times.

---

#### `MAX_ENI`

Type: Integer

Default: None

Specifies the maximum number of ENIs that will be attached to the node. When `MAX_ENI` is unset or 0 (or lower), the setting
is not used, and the maximum number of ENIs is always equal to the maximum number for the instance type in question. Even when
`MAX_ENI` is a positive number, it is limited by the maximum number for the instance type.

---

#### `AWS_VPC_K8S_CNI_LOGLEVEL`

Type: String

Default: `DEBUG`

Valid Values: `DEBUG`, `INFO`, `WARN`, `ERROR`, `FATAL`. (Not case sensitive)

Specifies the log level for `ipamd` and `cni-metric-helper`.

---

#### `AWS_VPC_K8S_CNI_LOG_FILE`

Type: String

Default: `/host/var/log/aws-routed-eni/ipamd.log`

Valid Values: `stdout`, `stderr`, or a file path

Specifies where to write the logging output of `ipamd`: `stdout`, `stderr`, or a file path other than the default (`/var/log/aws-routed-eni/ipamd.log`).

Note: `/host/var/log/...` is the container file-system path, which maps to `/var/log/...` on the node.

Note: The IPAMD process runs within the `aws-node` pod, so writing to `stdout` or `stderr` will write to `aws-node` pod logs.

---

#### `AWS_VPC_K8S_PLUGIN_LOG_FILE`

Type: String

Default: `/var/log/aws-routed-eni/plugin.log`

Valid Values: `stderr` or a file path. Note that setting to the empty string is an alias for `stderr`, and this comes from upstream kubernetes best practices.

Specifies where to write the logging output for `aws-cni` plugin: `stderr` or a file path other than the default (`/var/log/aws-routed-eni/plugin.log`).

Note: `stdout` cannot be supported for plugin log. Please refer to [#1248](https://github.com/aws/amazon-vpc-cni-k8s/issues/1248) for more details.

Note: In EKS 1.24+, the CNI plugin is exec'ed by the container runtime, so `stderr` is for the container-runtime process, NOT the `aws-node` pod. In older versions, the CNI plugin was exec'ed by kubelet, so `stderr` is for the kubelet process.

Note: If chaining an external plugin (i.e. Cilium) that does not provide a `pluginLogFile` in its config file, the CNI plugin will by default write to `os.Stderr`.

---

#### `AWS_VPC_K8S_PLUGIN_LOG_LEVEL`

Type: String

Default: `DEBUG`

Valid Values: `DEBUG`, `INFO`, `WARN`, `ERROR`, `FATAL`. (Not case sensitive)

Specifies the loglevel for `aws-cni` plugin.

---

#### `INTROSPECTION_BIND_ADDRESS`

Type: String

Default: `127.0.0.1:61679`

Specifies the bind address for the introspection endpoint.

A Unix Domain Socket can be specified with the `unix:` prefix before the socket path.

---

#### `DISABLE_INTROSPECTION`

Type: Boolean as a String

Default: `false`

Specifies whether introspection endpoints are disabled on a worker node. Setting this to `true` will reduce the debugging
information we can get from the node when running the `aws-cni-support.sh` script.

---

#### `DISABLE_METRICS`

Type: Boolean as a String

Default: `false`

Specifies whether the prometheus metrics endpoint is disabled or not for ipamd. By default metrics are published
on `:61678/metrics`.

---

#### `AWS_VPC_K8S_CNI_VETHPREFIX`

Type: String

Default: `eni`

Specifies the veth prefix used to generate the host-side veth device name for the CNI. The prefix can be at most 4 characters long. The prefixes `eth`, `vlan`, and `lo` are reserved by the CNI plugin and cannot be specified. We recommend using prefix name not shared by any other network interfaces on the worker node instance.

---

#### `ADDITIONAL_ENI_TAGS` (v1.6.0+)

Type: String

Default: `{}`

Example values: `{"tag_key": "tag_val"}`

Metadata applied to ENI helps you categorize and organize your resources for billing or other purposes. Each tag consists of a
custom-defined key and an optional value. Tag keys can have a maximum character length of 128 characters. Tag values can have
a maximum length of 256 characters. These tags will be added to all ENIs on the host.

Important: Custom tags should not contain `k8s.amazonaws.com` prefix as it is reserved. If the tag has `k8s.amazonaws.com`
string, tag addition will be ignored.

---

#### `AWS_VPC_K8S_CNI_CONFIGURE_RPFILTER` (deprecated v1.12.1+)

Type: Boolean as a String

Default: `true`

Specifies whether ipamd should configure rp filter for primary interface. Setting this to `false` will require rp filter to be configured through init container.

**NOTE!** `AWS_VPC_K8S_CNI_CONFIGURE_RPFILTER` has been deprecated, so setting this environment variable results in a no-op. The init container unconditionally configures the rp filter for the primary interface.

---

#### `CLUSTER_NAME`

Type: String

Default: `""`

Specifies the cluster name to tag allocated ENIs with. See the "Cluster Name tag" section below.

---

#### `CLUSTER_ENDPOINT` (v1.12.1+)

Type: String

Default: `""`

Specifies the cluster endpoint to use for connecting to the api-server without relying on kube-proxy. 
This is an optional configuration parameter that can improve the initialization time of the AWS VPC CNI.

---

#### `ENABLE_POD_ENI` (v1.7.0+)

Type: Boolean as a String

Default: `false`

To enable security groups for pods you need to have at least an EKS 1.17 eks.3 cluster.

Setting `ENABLE_POD_ENI` to `true` will allow IPAMD to add the `vpc.amazonaws.com/has-trunk-attached` label to the node if the instance has the capacity to attach an additional ENI.

The label notifies vpc-resource-controller (https://github.com/aws/amazon-vpc-resource-controller-k8s) to attach a Trunk ENI to the instance. The label value is initially set to `false` and is marked to `true` by IPAMD when vpc-resource-controller attaches a Trunk ENI to the instance. However, there might be cases where the label value will remain `false` if the instance doesn't support ENI Trunking. 

Once enabled the VPC resource controller will then advertise branch network interfaces as extended resources on these nodes in your cluster. Branch interface capacity is additive to existing instance type limits for secondary IP addresses and prefixes. For example, a c5.4xlarge can continue to have up to 234 secondary IP addresses or 234 /28 prefixes assigned to standard network interfaces and up to 54 branch network interfaces. Each branch network interface only receives a single primary IP address and this IP address will be allocated to pods with a security group(branch ENI pods).

Any of the WARM targets do not impact the scale of the branch ENI pods so you will have to set the WARM_{ENI/IP/PREFIX}_TARGET based on the number of non-branch ENI pods. If you are having the cluster mostly using pods with a security group consider setting WARM_IP_TARGET to a very low value instead of default WARM_ENI_TARGET or WARM_PREFIX_TARGET to reduce wastage of IPs/ENIs.

**NOTE!** Toggling `ENABLE_POD_ENI` from `true` to `false` will not detach the Trunk ENI from an instance. To delete/detach the Trunk ENI from an instance, you need to recycle the instance.

---

#### `POD_SECURITY_GROUP_ENFORCING_MODE` (v1.11.0+)

Type: String

Default: `strict`

Valid Values: `strict`, `standard`

Once `ENABLE_POD_ENI` is set to `true`, this value controls how the traffic of pods with the security group behaves.

  * `strict` mode: all inbound/outbound traffic from pod with security group will be enforced by security group rules. This is the **default** mode if POD_SECURITY_GROUP_ENFORCING_MODE is not set.

  * `standard` mode: the traffic of pod with security group behaves same as pods without a security group, except that each pod occupies a dedicated branch ENI.
    * inbound traffic to pod with security group from another host will be enforced by security group rules.
    * outbound traffic from pod with security group to another host in the same VPC will be enforced by security group rules.
    * inbound/outbound traffic from another pod on the same host or another service on the same host(such as kubelet/nodeLocalDNS) won't be enforced by security group rules.
    *  outbound traffic from pod with security group to IP address outside VPC
        * if externalSNAT enabled, traffic won't be SNATed, thus will be enforced by security group rules.
        * if externalSNAT disabled, traffic will be SNATed via eth0, thus will only be enforced by the security group associated with eth0.

**NOTE!**: To make new behavior be in effect after switching the mode, existing pods with security group must be recycled. Alternatively, you can restart the nodes as well.

---

#### `DISABLE_TCP_EARLY_DEMUX` (v1.7.3+)

Type: Boolean as a String

Default: `false`

If `ENABLE_POD_ENI` is set to `true`, for the kubelet to connect via TCP (for liveness or readiness probes)
to pods that are using per pod security groups, `DISABLE_TCP_EARLY_DEMUX` should be set to `true` for `amazon-k8s-cni-init`
the container under `initcontainers`. This will increase the local TCP connection latency slightly.
Details on why this is needed can be found in this [#1212 comment](https://github.com/aws/amazon-vpc-cni-k8s/pull/1212#issuecomment-693540666).
To use this setting, a Linux kernel version of at least 4.6 is needed on the worker node.

You can use the below command to enable `DISABLE_TCP_EARLY_DEMUX` to `true` -

```
kubectl patch daemonset aws-node -n kube-system -p '{"spec": {"template": {"spec": {"initContainers": [{"env":[{"name":"DISABLE_TCP_EARLY_DEMUX","value":"true"}],"name":"aws-vpc-cni-init"}]}}}}'
```

---

#### `ENABLE_PREFIX_DELEGATION` (v1.9.0+)

Type: Boolean as a String

Default: `false`

To enable prefix delegation on nitro instances. Setting `ENABLE_PREFIX_DELEGATION` to `true` will start allocating a prefix (/28 for IPv4 
and /80 for IPv6) instead of a secondary IP in the ENIs subnet. The total number of prefixes and private IP addresses will be less than the
limit on private IPs allowed by your instance. Setting or resetting of `ENABLE_PREFIX_DELEGATION` while pods are running or if ENIs are attached is supported and the new pods allocated will get IPs based on the mode of IPAMD but the max pods of kubelet should be updated which would need either kubelet restart or node recycle.

Setting ENABLE_PREFIX_DELEGATION to true will not increase the density of branch ENI pods. The limit on the number of branch network interfaces per instance type will remain the same - https://docs.aws.amazon.com/eks/latest/userguide/security-groups-for-pods.html#supported-instance-types. Each branch network will be allocated a primary IP and this IP will be allocated for the branch ENI pods.

Please refer to [VPC CNI Feature Matrix](https://github.com/aws/amazon-vpc-cni-k8s#vpc-cni-feature-matrix) section below for additional information around using Prefix delegation with Custom Networking and Security Groups Per Pod features.

**Note:** `ENABLE_PREFIX_DELEGATION` needs to be set to `true` when VPC CNI is configured to operate in IPv6 mode (supported in v1.10.0+). Prefix Delegation in IPv4 and IPv6 modes is supported on Nitro based Bare Metal instances as well from v1.11+. If you're using Prefix Delegation feature on Bare Metal instances, downgrading to an earlier version of VPC CNI from v1.11+ will be disruptive and not supported.

---

#### `WARM_PREFIX_TARGET` (v1.9.0+)

Type: Integer

Default: None

Specifies the number of free IPv4(/28) prefixes that the `ipamd` daemon should attempt to keep available for pod assignment on the node. Setting to a non-positive value is same as setting this to 0 or not setting the variable.
This environment variable works when `ENABLE_PREFIX_DELEGATION` is set to `true` and is overridden when `WARM_IP_TARGET` and `MINIMUM_IP_TARGET` are configured.

---

#### `DISABLE_NETWORK_RESOURCE_PROVISIONING` (v1.9.1+)

Type: Boolean as a String

Default: `false`

Setting `DISABLE_NETWORK_RESOURCE_PROVISIONING` to `true` will make IPAMD depend only on IMDS to get attached ENIs and IPs/prefixes.

---

#### `ENABLE_BANDWIDTH_PLUGIN` (v1.10.0+)

Type: Boolean as a String

Default: `false`

Setting `ENABLE_BANDWIDTH_PLUGIN` to `true` will update `10-aws.conflist` to include upstream [bandwidth plugin](https://www.cni.dev/plugins/current/meta/bandwidth/) as a chained plugin. 

---

#### `ANNOTATE_POD_IP` (v1.9.3+)

Type: Boolean as a String

Default: `false`

Setting `ANNOTATE_POD_IP` to `true` will allow IPAMD to add an annotation `vpc.amazonaws.com/pod-ips` to the pod with pod IP.

There is a known [issue](https://github.com/kubernetes/kubernetes/issues/39113) with kubelet taking time to update `Pod.Status.PodIP` leading to calico being blocked on programming the policy. Setting `ANNOTATE_POD_IP` to `true` will enable AWS VPC CNI plugin to add Pod IP as an annotation to the pod spec to address this race condition.

To annotate the pod with pod IP, you will have to add "patch" permission for pods resource in aws-node clusterrole. You can use the below command -

```
cat << EOF > append.yaml
- apiGroups:
  - ""
  resources:
  - pods
  verbs:
  - patch
EOF
```

```
kubectl apply -f <(cat <(kubectl get clusterrole aws-node -o yaml) append.yaml)
```
---

#### `ENABLE_IPv4` (v1.10.0+)

Type: Boolean as a String

Default: `true`

VPC CNI can operate in either IPv4 or IPv6 mode. Setting `ENABLE_IPv4` to `true` will configure it in IPv4 mode (default mode).

**Note:** Dual-stack mode isn't yet supported. So, enabling both IPv4 and IPv6 will be treated as an invalid configuration.

---

#### `ENABLE_IPv6` (v1.10.0+)

Type: Boolean as a String

Default: `false`

VPC CNI can operate in either IPv4 or IPv6 mode. Setting `ENABLE_IPv6` to `true` (both under `aws-node` and `aws-vpc-cni-init` containers in the manifest) 
will configure it in IPv6 mode. IPv6 is only supported in Prefix Delegation mode, so `ENABLE_PREFIX_DELEGATION` needs to be set to `true` if VPC CNI is 
configured to operate in IPv6 mode. Prefix delegation is only supported on nitro instances. 

**Note:** Please make sure that the required IPv6 IAM policy is applied (Refer to [IAM Policy](https://github.com/aws/amazon-vpc-cni-k8s#iam-policy) section above). Dual stack mode isn't yet supported. So, enabling both IPv4 and IPv6 will be treated as invalid configuration. Please refer to the [VPC CNI Feature Matrix](https://github.com/aws/amazon-vpc-cni-k8s#vpc-cni-feature-matrix) section below for additional information.

---

#### `ENABLE_NFTABLES` (introduced in v1.12.1, deprecated in v1.13.2+)

Type: Boolean as a String

Default: `false`

VPC CNI uses `iptables-legacy` by default. Setting `ENABLE_NFTABLES` to `true` will update VPC CNI to use `iptables-nft`.

**Note:** VPC CNI image contains `iptables-legacy` and `iptables-nft`. Switching between them is done via `update-alternatives`. It is *strongly* recommended that the iptables mode matches that which is used by the base OS and `kube-proxy`.
Switching modes while pods are running or rules are installed will not trigger reconciliation. It is recommended that rules are manually updated or nodes are drained and cordoned before updating. If reloading node, ensure that previous rules are not set to be persisted.

#### `AWS_EXTERNAL_SERVICE_CIDRS` (v1.12.6+)

Type: String

Default: empty

Specify a comma-separated list of IPv4 CIDRs that *must* be routed via main routing table. This is required for secondary ENIs to reach endpoints outside of VPC that are backed by a service.
For every item in the list, an `ip rule` will be created with a priority greater than the `ip rule` capturing egress traffic from the container. If an item is not a valid IPv4 CIDR, it will be skipped.

#### `AWS_EC2_ENDPOINT` (v1.13.0+)

Type: String

Default: empty

Specify the EC2 endpoint to use. This is useful if you are using a custom endpoint for EC2. For example, if you are using a proxy for EC2, you can set this to the proxy endpoint. Any kind of URL or IP address is valid such as `https://localhost:8080` or `http://ec2.us-west-2.customaws.com`. If this is not set, the default EC2 endpoint will be used.

#### `DISABLE_LEAKED_ENI_CLEANUP` (v1.13.0+)

Type: Boolean as a String

Default: `false`

On IPv4 clusters, IPAMD schedules an hourly background task per node that cleans up leaked ENIs. Setting this environment variable to `true` disables that job. The primary motivation to disable this task is to decrease the amount of EC2 API calls made from each node.
Note that disabling this task should be considered carefully, as it requires users to manually cleanup ENIs leaked in their account. See [#1223](https://github.com/aws/amazon-vpc-cni-k8s/issues/1223) for a related discussion.

<<<<<<< HEAD
=======
----

>>>>>>> 1d88b8f7
#### `ENABLE_V6_EGRESS` (v1.13.0+)

Type: Boolean as a String

Default: `false`

Specifies whether PODs in an IPv4 cluster support IPv6 egress. If env is set to `true`, range `fd00::ac:00/118` is reserved for IPv6 egress.

This environment variable must be set for both the `aws-vpc-cni-init` and `aws-node` containers in order for this feature to work properly. This feature also requires that the node has an IPv6 address assigned to its primary ENI, as this address is used for SNAT to IPv6 endpoints outside of the cluster. If the configuration prerequisites are not met, the `egress-cni` plugin is not enabled and an error log is printed in the `aws-node` container.

Note that enabling/disabling this feature only affects whether newly created pods have an IPv6 interface created. Therefore, it is recommended that you reboot existing nodes after enabling/disabling this feature. Also note that if you are using this feature in conjunction with `ENABLE_POD_ENI` (Security Groups for Pods), the security group rules will NOT be applied to egressing IPv6 traffic.

### VPC CNI Feature Matrix

IP Mode | Secondary IP Mode | Prefix Delegation | Security Groups Per Pod | WARM & MIN IP/Prefix Targets | External SNAT
------ | ------ | ------ | ------ | ------ | ------
`IPv4` |   Yes|   Yes |   Yes |  Yes |   Yes |   Yes
`IPv6` |   No |   Yes |   No |   No  |   No  | No

### ENI tags related to Allocation

This plugin interacts with the following tags on ENIs:

* `cluster.k8s.amazonaws.com/name`
* `node.k8s.amazonaws.com/instance_id`
* `node.k8s.amazonaws.com/no_manage`

#### Cluster Name tag

The tag `cluster.k8s.amazonaws.com/name` will be set to the cluster name of the
aws-node daemonset which created the ENI.

#### Instance ID tag

The tag `node.k8s.amazonaws.com/instance_id` will be set to the instance ID of
the aws-node instance that allocated this ENI.

#### No Manage tag

The tag `node.k8s.amazonaws.com/no_manage` is read by the aws-node daemonset to
determine whether an ENI attached to the machine should not be configured or
used for private IPs.

This tag is not set by the cni plugin itself, but rather may be set by a user
to indicate that an ENI is intended for host networking pods, or for some other
process unrelated to Kubernetes.

*Note*: Attaching an ENI with the `no_manage` tag will result in an incorrect
value for the Kubelet's `--max-pods` configuration option. Consider also
updating the `MAX_ENI` and `--max-pods` configuration options on this plugin
and the kubelet respectively if you are making use of this tag.

### Container Runtime

For VPC CNI >=v1.12.0, IPAMD have switched to use an on-disk file `/var/run/aws-node/ipam.json` to track IP allocations, thus became container runtime agnostic and no longer requires access to Container Runtime Interface(CRI) socket.
   * **Note**: 
     * Helm chart >=v1.2.0 is released with VPC CNI v1.12.0, thus no longer supports the `cri.hostPath.path`. If you need to install a VPC CNI <v1.12.0 with helm chart, a Helm chart version that <v1.2.0 should be used.

For VPC CNI <v1.12.0, IPAMD still depends on CRI to track IP allocations using pod sandboxes information upon its starting.
* By default the dockershim CRI socket was mounted but can be customized to use other CRI:
    * The mountPath should be changed to `/var/run/cri.sock` and hostPath should be pointed to CRI used by kubelet, such as `/var/run/containerd/containerd.sock` for containerd.
    * With Helm chart <v1.2.0, the flag `--set cri.hostPath.path=/var/run/containerd/containerd.sock` can set above for you.
* **Note**:
    * When using a different container runtime instead of the default dockershim in VPC CNI, make sure kubelet is also configured to use the same CRI.
    * If you want to enable containerd runtime with the support provided by Amazon AMI, please follow the instructions in our documentation, [Enable the containerd runtime bootstrap flag](https://docs.aws.amazon.com/eks/latest/userguide/eks-optimized-ami.html#containerd-bootstrap)
### Notes

`L-IPAMD`(aws-node daemonSet) running on every worker node requires access to the Kubernetes API server. If it can **not** reach
the Kubernetes API server, ipamd will exit and CNI will not be able to get any IP address for Pods. Here is a way to confirm if
`aws-node` has access to the Kubernetes API server.

```
# find out Kubernetes service IP, e.g. 10.0.0.1
kubectl get svc Kubernetes
NAME         TYPE        CLUSTER-IP   EXTERNAL-IP   PORT(S)   AGE
kubernetes   ClusterIP   10.0.0.1   <none>        443/TCP   29d

# ssh into worker node, check if worker node can reach API server
telnet 10.0.0.1 443
Trying 10.0.0.1...
Connected to 10.0.0.1.
Escape character is '^]'.  <-------- Kubernetes API server is reachable
```

## Security disclosures

If you think you’ve found a potential security issue, please do not post it in the Issues. Instead, please follow the
instructions [here](https://aws.amazon.com/security/vulnerability-reporting/) or [email AWS security directly](mailto:aws-security@amazon.com).

## Contributing

[See CONTRIBUTING.md](./CONTRIBUTING.md)<|MERGE_RESOLUTION|>--- conflicted
+++ resolved
@@ -664,11 +664,6 @@
 On IPv4 clusters, IPAMD schedules an hourly background task per node that cleans up leaked ENIs. Setting this environment variable to `true` disables that job. The primary motivation to disable this task is to decrease the amount of EC2 API calls made from each node.
 Note that disabling this task should be considered carefully, as it requires users to manually cleanup ENIs leaked in their account. See [#1223](https://github.com/aws/amazon-vpc-cni-k8s/issues/1223) for a related discussion.
 
-<<<<<<< HEAD
-=======
-----
-
->>>>>>> 1d88b8f7
 #### `ENABLE_V6_EGRESS` (v1.13.0+)
 
 Type: Boolean as a String
