--- conflicted
+++ resolved
@@ -266,11 +266,7 @@
     app.kubernetes.io/name: aws-node
     app.kubernetes.io/instance: aws-vpc-cni
     k8s-app: aws-node
-<<<<<<< HEAD
-    app.kubernetes.io/version: "v1.18.0"
-=======
     app.kubernetes.io/version: "v1.18.1"
->>>>>>> cfe40bbf
 ---
 # Source: aws-vpc-cni/templates/configmap.yaml
 apiVersion: v1
@@ -282,11 +278,7 @@
     app.kubernetes.io/name: aws-node
     app.kubernetes.io/instance: aws-vpc-cni
     k8s-app: aws-node
-<<<<<<< HEAD
-    app.kubernetes.io/version: "v1.18.0"
-=======
     app.kubernetes.io/version: "v1.18.1"
->>>>>>> cfe40bbf
 data:
   enable-windows-ipam: "false"
   enable-network-policy-controller: "false"
@@ -305,11 +297,7 @@
     app.kubernetes.io/name: aws-node
     app.kubernetes.io/instance: aws-vpc-cni
     k8s-app: aws-node
-<<<<<<< HEAD
-    app.kubernetes.io/version: "v1.18.0"
-=======
     app.kubernetes.io/version: "v1.18.1"
->>>>>>> cfe40bbf
 rules:
   - apiGroups:
       - crd.k8s.amazonaws.com
@@ -355,11 +343,7 @@
     app.kubernetes.io/name: aws-node
     app.kubernetes.io/instance: aws-vpc-cni
     k8s-app: aws-node
-<<<<<<< HEAD
-    app.kubernetes.io/version: "v1.18.0"
-=======
     app.kubernetes.io/version: "v1.18.1"
->>>>>>> cfe40bbf
 roleRef:
   apiGroup: rbac.authorization.k8s.io
   kind: ClusterRole
@@ -379,11 +363,7 @@
     app.kubernetes.io/name: aws-node
     app.kubernetes.io/instance: aws-vpc-cni
     k8s-app: aws-node
-<<<<<<< HEAD
-    app.kubernetes.io/version: "v1.18.0"
-=======
     app.kubernetes.io/version: "v1.18.1"
->>>>>>> cfe40bbf
 spec:
   updateStrategy:
     rollingUpdate:
@@ -404,11 +384,7 @@
       hostNetwork: true
       initContainers:
       - name: aws-vpc-cni-init
-<<<<<<< HEAD
-        image: 961992271922.dkr.ecr.cn-northwest-1.amazonaws.com.cn/amazon-k8s-cni-init:v1.18.0
-=======
         image: 961992271922.dkr.ecr.cn-northwest-1.amazonaws.com.cn/amazon-k8s-cni-init:v1.18.1
->>>>>>> cfe40bbf
         env:
           - name: DISABLE_TCP_EARLY_DEMUX
             value: "false"
@@ -429,11 +405,7 @@
         {}
       containers:
         - name: aws-node
-<<<<<<< HEAD
-          image: 961992271922.dkr.ecr.cn-northwest-1.amazonaws.com.cn/amazon-k8s-cni:v1.18.0
-=======
           image: 961992271922.dkr.ecr.cn-northwest-1.amazonaws.com.cn/amazon-k8s-cni:v1.18.1
->>>>>>> cfe40bbf
           ports:
             - containerPort: 61678
               name: metrics
@@ -497,11 +469,7 @@
             - name: NETWORK_POLICY_ENFORCING_MODE
               value: "standard"
             - name: VPC_CNI_VERSION
-<<<<<<< HEAD
-              value: "v1.18.0"
-=======
               value: "v1.18.1"
->>>>>>> cfe40bbf
             - name: WARM_ENI_TARGET
               value: "1"
             - name: WARM_PREFIX_TARGET
