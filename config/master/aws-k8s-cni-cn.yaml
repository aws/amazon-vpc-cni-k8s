--- conflicted
+++ resolved
@@ -9,7 +9,7 @@
     app.kubernetes.io/name: aws-node
     app.kubernetes.io/instance: aws-vpc-cni
     k8s-app: aws-node
-    app.kubernetes.io/version: "v1.9.1"
+    app.kubernetes.io/version: "v1.9.3"
 ---
 # Source: aws-vpc-cni/templates/customresourcedefinition.yaml
 apiVersion: apiextensions.k8s.io/v1
@@ -20,7 +20,7 @@
     app.kubernetes.io/name: aws-node
     app.kubernetes.io/instance: aws-vpc-cni
     k8s-app: aws-node
-    app.kubernetes.io/version: "v1.9.1"
+    app.kubernetes.io/version: "v1.9.3"
 spec:
   scope: Cluster
   group: crd.k8s.amazonaws.com
@@ -47,7 +47,7 @@
     app.kubernetes.io/name: aws-node
     app.kubernetes.io/instance: aws-vpc-cni
     k8s-app: aws-node
-    app.kubernetes.io/version: "v1.9.1"
+    app.kubernetes.io/version: "v1.9.3"
 rules:
   - apiGroups:
       - crd.k8s.amazonaws.com
@@ -80,7 +80,7 @@
     app.kubernetes.io/name: aws-node
     app.kubernetes.io/instance: aws-vpc-cni
     k8s-app: aws-node
-    app.kubernetes.io/version: "v1.9.1"
+    app.kubernetes.io/version: "v1.9.3"
 roleRef:
   apiGroup: rbac.authorization.k8s.io
   kind: ClusterRole
@@ -90,180 +90,6 @@
     name: aws-node
     namespace: kube-system
 ---
-<<<<<<< HEAD
-"apiVersion": "apps/v1"
-"kind": "DaemonSet"
-"metadata":
-  "labels":
-    "k8s-app": "aws-node"
-  "name": "aws-node"
-  "namespace": "kube-system"
-"spec":
-  "selector":
-    "matchLabels":
-      "k8s-app": "aws-node"
-  "template":
-    "metadata":
-      "labels":
-        "k8s-app": "aws-node"
-    "spec":
-      "affinity":
-        "nodeAffinity":
-          "requiredDuringSchedulingIgnoredDuringExecution":
-            "nodeSelectorTerms":
-            - "matchExpressions":
-              - "key": "kubernetes.io/os"
-                "operator": "In"
-                "values":
-                - "linux"
-              - "key": "kubernetes.io/arch"
-                "operator": "In"
-                "values":
-                - "amd64"
-                - "arm64"
-              - "key": "eks.amazonaws.com/compute-type"
-                "operator": "NotIn"
-                "values":
-                - "fargate"
-      "containers":
-      - "env":
-        - "name": "ADDITIONAL_ENI_TAGS"
-          "value": "{}"
-        - "name": "AWS_VPC_CNI_NODE_PORT_SUPPORT"
-          "value": "true"
-        - "name": "AWS_VPC_ENI_MTU"
-          "value": "9001"
-        - "name": "AWS_VPC_K8S_CNI_CONFIGURE_RPFILTER"
-          "value": "false"
-        - "name": "AWS_VPC_K8S_CNI_CUSTOM_NETWORK_CFG"
-          "value": "false"
-        - "name": "AWS_VPC_K8S_CNI_EXTERNALSNAT"
-          "value": "false"
-        - "name": "AWS_VPC_K8S_CNI_LOGLEVEL"
-          "value": "DEBUG"
-        - "name": "AWS_VPC_K8S_CNI_LOG_FILE"
-          "value": "/host/var/log/aws-routed-eni/ipamd.log"
-        - "name": "AWS_VPC_K8S_CNI_RANDOMIZESNAT"
-          "value": "prng"
-        - "name": "AWS_VPC_K8S_CNI_VETHPREFIX"
-          "value": "eni"
-        - "name": "AWS_VPC_K8S_PLUGIN_LOG_FILE"
-          "value": "/var/log/aws-routed-eni/plugin.log"
-        - "name": "AWS_VPC_K8S_PLUGIN_LOG_LEVEL"
-          "value": "DEBUG"
-        - "name": "DISABLE_INTROSPECTION"
-          "value": "false"
-        - "name": "DISABLE_METRICS"
-          "value": "false"
-        - "name": "DISABLE_NETWORK_RESOURCE_PROVISIONING"
-          "value": "false"
-        - "name": "ENABLE_IPv4"
-          "value": "true"
-        - "name": "ENABLE_IPv6"
-          "value": "false"
-        - "name": "ENABLE_POD_ENI"
-          "value": "false"
-        - "name": "ENABLE_PREFIX_DELEGATION"
-          "value": "false"
-        - "name": "MY_NODE_NAME"
-          "valueFrom":
-            "fieldRef":
-              "fieldPath": "spec.nodeName"
-        - "name": "WARM_ENI_TARGET"
-          "value": "1"
-        - "name": "WARM_PREFIX_TARGET"
-          "value": "1"
-        "image": "961992271922.dkr.ecr.cn-northwest-1.amazonaws.com.cn/amazon-k8s-cni:v1.9.3"
-        "livenessProbe":
-          "exec":
-            "command":
-            - "/app/grpc-health-probe"
-            - "-addr=:50051"
-          "initialDelaySeconds": 60
-        "name": "aws-node"
-        "ports":
-        - "containerPort": 61678
-          "name": "metrics"
-          "protocol": "TCP"
-        "readinessProbe":
-          "exec":
-            "command":
-            - "/app/grpc-health-probe"
-            - "-addr=:50051"
-          "initialDelaySeconds": 1
-        "resources":
-          "requests":
-            "cpu": "10m"
-        "securityContext":
-          "capabilities":
-            "add":
-            - "NET_ADMIN"
-        "volumeMounts":
-        - "mountPath": "/host/opt/cni/bin"
-          "name": "cni-bin-dir"
-        - "mountPath": "/host/etc/cni/net.d"
-          "name": "cni-net-dir"
-        - "mountPath": "/host/var/log/aws-routed-eni"
-          "name": "log-dir"
-        - "mountPath": "/var/run/aws-node"
-          "name": "run-dir"
-        - "mountPath": "/var/run/dockershim.sock"
-          "name": "dockershim"
-        - "mountPath": "/run/xtables.lock"
-          "name": "xtables-lock"
-      "hostNetwork": true
-      "initContainers":
-      - "env":
-        - "name": "DISABLE_TCP_EARLY_DEMUX"
-          "value": "false"
-        - "name": "ENABLE_IPv6"
-          "value": "false"
-        "image": "961992271922.dkr.ecr.cn-northwest-1.amazonaws.com.cn/amazon-k8s-cni-init:v1.9.3"
-        "name": "aws-vpc-cni-init"
-        "resources":
-          "limits":
-            "cpu": "50m"
-            "memory": "64Mi"
-          "requests":
-            "cpu": "10m"
-            "memory": "32Mi"
-        "securityContext":
-          "privileged": true
-        "volumeMounts":
-        - "mountPath": "/host/opt/cni/bin"
-          "name": "cni-bin-dir"
-      "priorityClassName": "system-node-critical"
-      "serviceAccountName": "aws-node"
-      "terminationGracePeriodSeconds": 10
-      "tolerations":
-      - "operator": "Exists"
-      "volumes":
-      - "hostPath":
-          "path": "/opt/cni/bin"
-        "name": "cni-bin-dir"
-      - "hostPath":
-          "path": "/etc/cni/net.d"
-        "name": "cni-net-dir"
-      - "hostPath":
-          "path": "/var/run/dockershim.sock"
-        "name": "dockershim"
-      - "hostPath":
-          "path": "/run/xtables.lock"
-        "name": "xtables-lock"
-      - "hostPath":
-          "path": "/var/log/aws-routed-eni"
-          "type": "DirectoryOrCreate"
-        "name": "log-dir"
-      - "hostPath":
-          "path": "/var/run/aws-node"
-          "type": "DirectoryOrCreate"
-        "name": "run-dir"
-  "updateStrategy":
-    "rollingUpdate":
-      "maxUnavailable": "10%"
-    "type": "RollingUpdate"
-...
-=======
 # Source: aws-vpc-cni/templates/daemonset.yaml
 kind: DaemonSet
 apiVersion: apps/v1
@@ -274,7 +100,7 @@
     app.kubernetes.io/name: aws-node
     app.kubernetes.io/instance: aws-vpc-cni
     k8s-app: aws-node
-    app.kubernetes.io/version: "v1.9.1"
+    app.kubernetes.io/version: "v1.9.3"
 spec:
   updateStrategy:
     rollingUpdate:
@@ -295,7 +121,7 @@
       hostNetwork: true
       initContainers:
       - name: aws-vpc-cni-init
-        image: "961992271922.dkr.ecr.cn-northwest-1.amazonaws.com.cn/amazon-k8s-cni-init:v1.9.1"
+        image: "961992271922.dkr.ecr.cn-northwest-1.amazonaws.com.cn/amazon-k8s-cni-init:v1.9.3"
         env:
           - name: DISABLE_TCP_EARLY_DEMUX
             value: "false"
@@ -311,7 +137,7 @@
         {}
       containers:
         - name: aws-node
-          image: "961992271922.dkr.ecr.cn-northwest-1.amazonaws.com.cn/amazon-k8s-cni:v1.9.1"
+          image: "961992271922.dkr.ecr.cn-northwest-1.amazonaws.com.cn/amazon-k8s-cni:v1.9.3"
           ports:
             - containerPort: 61678
               name: metrics
@@ -438,5 +264,4 @@
               - key: eks.amazonaws.com/compute-type
                 operator: NotIn
                 values:
-                - fargate
->>>>>>> 80c7864d
+                - fargate