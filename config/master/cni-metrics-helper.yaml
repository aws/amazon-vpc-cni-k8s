---
# Source: cni-metrics-helper/templates/serviceaccount.yaml
apiVersion: v1
kind: ServiceAccount
metadata:
  name: cni-metrics-helper
  namespace: kube-system
  labels:
    app.kubernetes.io/name: cni-metrics-helper
    app.kubernetes.io/instance: cni-metrics-helper
    app.kubernetes.io/version: "v1.10.2"
---
# Source: cni-metrics-helper/templates/clusterrole.yaml
apiVersion: rbac.authorization.k8s.io/v1
kind: ClusterRole
metadata:
  name: cni-metrics-helper
rules:
  - apiGroups: [""]
    resources:
      - pods
      - pods/proxy
    verbs: ["get", "watch", "list"]
---
# Source: cni-metrics-helper/templates/clusterrolebinding.yaml
apiVersion: rbac.authorization.k8s.io/v1
kind: ClusterRoleBinding
metadata:
  name: cni-metrics-helper
  labels:
    app.kubernetes.io/name: cni-metrics-helper
    app.kubernetes.io/instance: cni-metrics-helper
    app.kubernetes.io/version: "v1.10.2"
roleRef:
  apiGroup: rbac.authorization.k8s.io
  kind: ClusterRole
  name: cni-metrics-helper
subjects:
  - kind: ServiceAccount
    name: cni-metrics-helper
    namespace: kube-system
---
# Source: cni-metrics-helper/templates/deployment.yaml
kind: Deployment
apiVersion: apps/v1
metadata:
  name: cni-metrics-helper
  namespace: kube-system
  labels:
    k8s-app: cni-metrics-helper
spec:
  selector:
    matchLabels:
      k8s-app: cni-metrics-helper
  template:
    metadata:
      labels:
        k8s-app: cni-metrics-helper
    spec:
      containers:
      - env:
<<<<<<< HEAD
        # Optional: Should be ClusterName/ClusterIdentifier used as the metric dimension 
        - name: AWS_CLUSTER_ID
          value: ""
        - name: USE_CLOUDWATCH
          value: "true"
=======
>>>>>>> ba7719c9
        # Optional: Should be ClusterName/ClusterIdentifier used as the metric dimension 
        - name: AWS_CLUSTER_ID
          value: ""
        - name: USE_CLOUDWATCH
          value: "true"
        name: cni-metrics-helper
        image: "602401143452.dkr.ecr.us-west-2.amazonaws.com/cni-metrics-helper:v1.10.2"
      serviceAccountName: cni-metrics-helper<|MERGE_RESOLUTION|>--- conflicted
+++ resolved
@@ -59,14 +59,6 @@
     spec:
       containers:
       - env:
-<<<<<<< HEAD
-        # Optional: Should be ClusterName/ClusterIdentifier used as the metric dimension 
-        - name: AWS_CLUSTER_ID
-          value: ""
-        - name: USE_CLOUDWATCH
-          value: "true"
-=======
->>>>>>> ba7719c9
         # Optional: Should be ClusterName/ClusterIdentifier used as the metric dimension 
         - name: AWS_CLUSTER_ID
           value: ""
