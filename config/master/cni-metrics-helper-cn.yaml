---
# Source: cni-metrics-helper/templates/serviceaccount.yaml
apiVersion: v1
kind: ServiceAccount
metadata:
  name: cni-metrics-helper
  namespace: kube-system
  labels:
    app.kubernetes.io/name: cni-metrics-helper
    app.kubernetes.io/instance: cni-metrics-helper
    app.kubernetes.io/version: "v1.20.1"
---
# Source: cni-metrics-helper/templates/clusterrole.yaml
apiVersion: rbac.authorization.k8s.io/v1
kind: ClusterRole
metadata:
  name: cni-metrics-helper
  labels:
    app.kubernetes.io/name: cni-metrics-helper
    app.kubernetes.io/instance: cni-metrics-helper
    app.kubernetes.io/version: "v1.20.1"
rules:
  - apiGroups: [""]
    resources:
      - pods
      - pods/proxy
    verbs: ["get", "watch", "list"]
---
# Source: cni-metrics-helper/templates/clusterrolebinding.yaml
apiVersion: rbac.authorization.k8s.io/v1
kind: ClusterRoleBinding
metadata:
  name: cni-metrics-helper
  labels:
    app.kubernetes.io/name: cni-metrics-helper
    app.kubernetes.io/instance: cni-metrics-helper
    app.kubernetes.io/version: "v1.20.1"
roleRef:
  apiGroup: rbac.authorization.k8s.io
  kind: ClusterRole
  name: cni-metrics-helper
subjects:
  - kind: ServiceAccount
    name: cni-metrics-helper
    namespace: kube-system
---
# Source: cni-metrics-helper/templates/deployment.yaml
kind: Deployment
apiVersion: apps/v1
metadata:
  name: cni-metrics-helper
  namespace: kube-system
  labels:
    k8s-app: cni-metrics-helper
    app.kubernetes.io/name: cni-metrics-helper
    app.kubernetes.io/instance: cni-metrics-helper
    app.kubernetes.io/version: "v1.20.1"
spec:
  revisionHistoryLimit: 10
  selector:
    matchLabels:
      k8s-app: cni-metrics-helper
  template:
    metadata:
      labels:
        app.kubernetes.io/name: cni-metrics-helper
        app.kubernetes.io/instance: cni-metrics-helper
        k8s-app: cni-metrics-helper
    spec:
      containers:
      - env:
        - name: AWS_CLUSTER_ID
          value: ""
        - name: AWS_VPC_K8S_CNI_LOGLEVEL
          value: "INFO"
        - name: USE_CLOUDWATCH
          value: "true"
        - name: USE_PROMETHEUS
          value: "false"
        name: cni-metrics-helper
<<<<<<< HEAD
        image: "961992271922.dkr.ecr.cn-northwest-1.amazonaws.com.cn/cni-metrics-helper:v1.20.1"
=======
        image: "961992271922.dkr.ecr.cn-northwest-1.amazonaws.com.cn/cni-metrics-helper:v1.20.2"
>>>>>>> 0ab3fcb6
      serviceAccountName: cni-metrics-helper<|MERGE_RESOLUTION|>--- conflicted
+++ resolved
@@ -78,9 +78,5 @@
         - name: USE_PROMETHEUS
           value: "false"
         name: cni-metrics-helper
-<<<<<<< HEAD
-        image: "961992271922.dkr.ecr.cn-northwest-1.amazonaws.com.cn/cni-metrics-helper:v1.20.1"
-=======
         image: "961992271922.dkr.ecr.cn-northwest-1.amazonaws.com.cn/cni-metrics-helper:v1.20.2"
->>>>>>> 0ab3fcb6
       serviceAccountName: cni-metrics-helper