--- conflicted
+++ resolved
@@ -8,11 +8,7 @@
   labels:
     app.kubernetes.io/name: cni-metrics-helper
     app.kubernetes.io/instance: cni-metrics-helper
-<<<<<<< HEAD
-    app.kubernetes.io/version: "v1.18.0"
-=======
     app.kubernetes.io/version: "v1.18.1"
->>>>>>> cfe40bbf
 ---
 # Source: cni-metrics-helper/templates/clusterrole.yaml
 apiVersion: rbac.authorization.k8s.io/v1
@@ -34,11 +30,7 @@
   labels:
     app.kubernetes.io/name: cni-metrics-helper
     app.kubernetes.io/instance: cni-metrics-helper
-<<<<<<< HEAD
-    app.kubernetes.io/version: "v1.18.0"
-=======
     app.kubernetes.io/version: "v1.18.1"
->>>>>>> cfe40bbf
 roleRef:
   apiGroup: rbac.authorization.k8s.io
   kind: ClusterRole
@@ -77,9 +69,5 @@
         - name: USE_PROMETHEUS
           value: "false"
         name: cni-metrics-helper
-<<<<<<< HEAD
-        image: "961992271922.dkr.ecr.cn-northwest-1.amazonaws.com.cn/cni-metrics-helper:v1.18.0"
-=======
         image: "961992271922.dkr.ecr.cn-northwest-1.amazonaws.com.cn/cni-metrics-helper:v1.18.1"
->>>>>>> cfe40bbf
       serviceAccountName: cni-metrics-helper