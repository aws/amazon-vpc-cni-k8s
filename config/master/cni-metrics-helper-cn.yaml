---
# Source: cni-metrics-helper/templates/serviceaccount.yaml
apiVersion: v1
kind: ServiceAccount
metadata:
  name: cni-metrics-helper
  namespace: kube-system
  labels:
    app.kubernetes.io/name: cni-metrics-helper
    app.kubernetes.io/instance: cni-metrics-helper
    app.kubernetes.io/version: "v1.9.0"
---
# Source: cni-metrics-helper/templates/clusterrole.yaml
apiVersion: rbac.authorization.k8s.io/v1
kind: ClusterRole
metadata:
  name: cni-metrics-helper
rules:
  - apiGroups: [""]
    resources:
      - nodes
      - pods
      - pods/proxy
      - services
      - resourcequotas
      - replicationcontrollers
      - limitranges
      - persistentvolumeclaims
      - persistentvolumes
      - namespaces
      - endpoints
    verbs: ["list", "watch", "get"]
  - apiGroups: ["extensions"]
    resources:
      - daemonsets
      - deployments
      - replicasets
    verbs: ["list", "watch"]
  - apiGroups: ["apps"]
    resources:
      - statefulsets
    verbs: ["list", "watch"]
  - apiGroups: ["batch"]
    resources:
      - cronjobs
      - jobs
    verbs: ["list", "watch"]
  - apiGroups: ["autoscaling"]
    resources:
      - horizontalpodautoscalers
    verbs: ["list", "watch"]
---
# Source: cni-metrics-helper/templates/clusterrolebinding.yaml
apiVersion: rbac.authorization.k8s.io/v1
kind: ClusterRoleBinding
metadata:
  name: cni-metrics-helper
  labels:
    app.kubernetes.io/name: cni-metrics-helper
    app.kubernetes.io/instance: cni-metrics-helper
    app.kubernetes.io/version: "v1.9.0"
roleRef:
  apiGroup: rbac.authorization.k8s.io
  kind: ClusterRole
  name: cni-metrics-helper
subjects:
  - kind: ServiceAccount
    name: cni-metrics-helper
    namespace: kube-system
---
<<<<<<< HEAD
"apiVersion": "apps/v1"
"kind": "Deployment"
"metadata":
  "labels":
    "k8s-app": "cni-metrics-helper"
  "name": "cni-metrics-helper"
  "namespace": "kube-system"
"spec":
  "selector":
    "matchLabels":
      "k8s-app": "cni-metrics-helper"
  "template":
    "metadata":
      "labels":
        "k8s-app": "cni-metrics-helper"
    "spec":
      "containers":
      - "env":
        - "name": "USE_CLOUDWATCH"
          "value": "true"
        "image": "961992271922.dkr.ecr.cn-northwest-1.amazonaws.com.cn/cni-metrics-helper:v1.9.3"
        "name": "cni-metrics-helper"
      "serviceAccountName": "cni-metrics-helper"
...
=======
# Source: cni-metrics-helper/templates/deployment.yaml
kind: Deployment
apiVersion: apps/v1
metadata:
  name: cni-metrics-helper
  namespace: kube-system
  labels:
    k8s-app: cni-metrics-helper
spec:
  selector:
    matchLabels:
      k8s-app: cni-metrics-helper
  template:
    metadata:
      labels:
        k8s-app: cni-metrics-helper
    spec:
      containers:
      - env:
        - name: USE_CLOUDWATCH
          value: "true"
        name: cni-metrics-helper
        image: "961992271922.dkr.ecr.cn-northwest-1.amazonaws.com.cn/cni-metrics-helper:v1.9.1"
      serviceAccountName: cni-metrics-helper
>>>>>>> 80c7864d
<|MERGE_RESOLUTION|>--- conflicted
+++ resolved
@@ -8,7 +8,7 @@
   labels:
     app.kubernetes.io/name: cni-metrics-helper
     app.kubernetes.io/instance: cni-metrics-helper
-    app.kubernetes.io/version: "v1.9.0"
+    app.kubernetes.io/version: "v1.9.3"
 ---
 # Source: cni-metrics-helper/templates/clusterrole.yaml
 apiVersion: rbac.authorization.k8s.io/v1
@@ -58,7 +58,7 @@
   labels:
     app.kubernetes.io/name: cni-metrics-helper
     app.kubernetes.io/instance: cni-metrics-helper
-    app.kubernetes.io/version: "v1.9.0"
+    app.kubernetes.io/version: "v1.9.3"
 roleRef:
   apiGroup: rbac.authorization.k8s.io
   kind: ClusterRole
@@ -68,32 +68,6 @@
     name: cni-metrics-helper
     namespace: kube-system
 ---
-<<<<<<< HEAD
-"apiVersion": "apps/v1"
-"kind": "Deployment"
-"metadata":
-  "labels":
-    "k8s-app": "cni-metrics-helper"
-  "name": "cni-metrics-helper"
-  "namespace": "kube-system"
-"spec":
-  "selector":
-    "matchLabels":
-      "k8s-app": "cni-metrics-helper"
-  "template":
-    "metadata":
-      "labels":
-        "k8s-app": "cni-metrics-helper"
-    "spec":
-      "containers":
-      - "env":
-        - "name": "USE_CLOUDWATCH"
-          "value": "true"
-        "image": "961992271922.dkr.ecr.cn-northwest-1.amazonaws.com.cn/cni-metrics-helper:v1.9.3"
-        "name": "cni-metrics-helper"
-      "serviceAccountName": "cni-metrics-helper"
-...
-=======
 # Source: cni-metrics-helper/templates/deployment.yaml
 kind: Deployment
 apiVersion: apps/v1
@@ -116,6 +90,5 @@
         - name: USE_CLOUDWATCH
           value: "true"
         name: cni-metrics-helper
-        image: "961992271922.dkr.ecr.cn-northwest-1.amazonaws.com.cn/cni-metrics-helper:v1.9.1"
-      serviceAccountName: cni-metrics-helper
->>>>>>> 80c7864d
+        image: "961992271922.dkr.ecr.cn-northwest-1.amazonaws.com.cn/cni-metrics-helper:v1.9.3"
+      serviceAccountName: cni-metrics-helper