---
# Source: cni-metrics-helper/templates/serviceaccount.yaml
apiVersion: v1
kind: ServiceAccount
metadata:
  name: cni-metrics-helper
  namespace: kube-system
  labels:
    app.kubernetes.io/name: cni-metrics-helper
    app.kubernetes.io/instance: cni-metrics-helper
    app.kubernetes.io/version: "v1.20.1"
---
# Source: cni-metrics-helper/templates/clusterrole.yaml
apiVersion: rbac.authorization.k8s.io/v1
kind: ClusterRole
metadata:
  name: cni-metrics-helper
  labels:
    app.kubernetes.io/name: cni-metrics-helper
    app.kubernetes.io/instance: cni-metrics-helper
    app.kubernetes.io/version: "v1.20.1"
rules:
  - apiGroups: [""]
    resources:
      - pods
      - pods/proxy
    verbs: ["get", "watch", "list"]
---
# Source: cni-metrics-helper/templates/clusterrolebinding.yaml
apiVersion: rbac.authorization.k8s.io/v1
kind: ClusterRoleBinding
metadata:
  name: cni-metrics-helper
  labels:
    app.kubernetes.io/name: cni-metrics-helper
    app.kubernetes.io/instance: cni-metrics-helper
    app.kubernetes.io/version: "v1.20.1"
roleRef:
  apiGroup: rbac.authorization.k8s.io
  kind: ClusterRole
  name: cni-metrics-helper
subjects:
  - kind: ServiceAccount
    name: cni-metrics-helper
    namespace: kube-system
---
# Source: cni-metrics-helper/templates/deployment.yaml
kind: Deployment
apiVersion: apps/v1
metadata:
  name: cni-metrics-helper
  namespace: kube-system
  labels:
    k8s-app: cni-metrics-helper
    app.kubernetes.io/name: cni-metrics-helper
    app.kubernetes.io/instance: cni-metrics-helper
    app.kubernetes.io/version: "v1.20.1"
spec:
  revisionHistoryLimit: 10
  selector:
    matchLabels:
      k8s-app: cni-metrics-helper
  template:
    metadata:
      labels:
        app.kubernetes.io/name: cni-metrics-helper
        app.kubernetes.io/instance: cni-metrics-helper
        k8s-app: cni-metrics-helper
    spec:
      containers:
      - env:
        - name: AWS_CLUSTER_ID
          value: ""
        - name: AWS_VPC_K8S_CNI_LOGLEVEL
          value: "INFO"
        - name: USE_CLOUDWATCH
          value: "true"
        - name: USE_PROMETHEUS
          value: "false"
        name: cni-metrics-helper
<<<<<<< HEAD
        image: "151742754352.dkr.ecr.us-gov-east-1.amazonaws.com/cni-metrics-helper:v1.20.1"
=======
        image: "151742754352.dkr.ecr.us-gov-east-1.amazonaws.com/cni-metrics-helper:v1.20.2"
>>>>>>> 0ab3fcb6
      serviceAccountName: cni-metrics-helper<|MERGE_RESOLUTION|>--- conflicted
+++ resolved
@@ -78,9 +78,5 @@
         - name: USE_PROMETHEUS
           value: "false"
         name: cni-metrics-helper
-<<<<<<< HEAD
-        image: "151742754352.dkr.ecr.us-gov-east-1.amazonaws.com/cni-metrics-helper:v1.20.1"
-=======
         image: "151742754352.dkr.ecr.us-gov-east-1.amazonaws.com/cni-metrics-helper:v1.20.2"
->>>>>>> 0ab3fcb6
       serviceAccountName: cni-metrics-helper