--- conflicted
+++ resolved
@@ -539,11 +539,7 @@
           - mountPath: /run/xtables.lock
             name: xtables-lock
         - name: aws-eks-nodeagent
-<<<<<<< HEAD
-          image: 602401143452.dkr.ecr.us-west-2.amazonaws.com/amazon/aws-network-policy-agent:v1.1.6
-=======
           image: 602401143452.dkr.ecr.us-west-2.amazonaws.com/amazon/aws-network-policy-agent:v1.1.5
->>>>>>> d084d484
           imagePullPolicy: Always
           env:
             - name: MY_NODE_NAME
