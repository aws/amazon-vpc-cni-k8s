--- conflicted
+++ resolved
@@ -300,11 +300,7 @@
     app.kubernetes.io/name: aws-node
     app.kubernetes.io/instance: aws-vpc-cni
     k8s-app: aws-node
-<<<<<<< HEAD
-    app.kubernetes.io/version: "v1.18.4"
-=======
     app.kubernetes.io/version: "v1.18.5"
->>>>>>> 673a0c5f
 ---
 # Source: aws-vpc-cni/templates/configmap.yaml
 apiVersion: v1
@@ -316,11 +312,7 @@
     app.kubernetes.io/name: aws-node
     app.kubernetes.io/instance: aws-vpc-cni
     k8s-app: aws-node
-<<<<<<< HEAD
-    app.kubernetes.io/version: "v1.18.4"
-=======
     app.kubernetes.io/version: "v1.18.5"
->>>>>>> 673a0c5f
 data:
   enable-windows-ipam: "false"
   enable-network-policy-controller: "false"
@@ -339,11 +331,7 @@
     app.kubernetes.io/name: aws-node
     app.kubernetes.io/instance: aws-vpc-cni
     k8s-app: aws-node
-<<<<<<< HEAD
-    app.kubernetes.io/version: "v1.18.4"
-=======
     app.kubernetes.io/version: "v1.18.5"
->>>>>>> 673a0c5f
 rules:
   - apiGroups:
       - crd.k8s.amazonaws.com
@@ -389,11 +377,7 @@
     app.kubernetes.io/name: aws-node
     app.kubernetes.io/instance: aws-vpc-cni
     k8s-app: aws-node
-<<<<<<< HEAD
-    app.kubernetes.io/version: "v1.18.4"
-=======
     app.kubernetes.io/version: "v1.18.5"
->>>>>>> 673a0c5f
 roleRef:
   apiGroup: rbac.authorization.k8s.io
   kind: ClusterRole
@@ -413,11 +397,7 @@
     app.kubernetes.io/name: aws-node
     app.kubernetes.io/instance: aws-vpc-cni
     k8s-app: aws-node
-<<<<<<< HEAD
-    app.kubernetes.io/version: "v1.18.4"
-=======
     app.kubernetes.io/version: "v1.18.5"
->>>>>>> 673a0c5f
 spec:
   updateStrategy:
     rollingUpdate:
