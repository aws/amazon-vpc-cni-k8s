---
# Source: aws-vpc-cni/crds/customresourcedefinition.yaml
apiVersion: apiextensions.k8s.io/v1
kind: CustomResourceDefinition
metadata:
  name: eniconfigs.crd.k8s.amazonaws.com
spec:
  scope: Cluster
  group: crd.k8s.amazonaws.com
  preserveUnknownFields: false
  versions:
    - name: v1alpha1
      served: true
      storage: true
      schema:
        openAPIV3Schema:
          type: object
          x-kubernetes-preserve-unknown-fields: true
  names:
    plural: eniconfigs
    singular: eniconfig
    kind: ENIConfig
---
apiVersion: apiextensions.k8s.io/v1
kind: CustomResourceDefinition
metadata:
  annotations:
    controller-gen.kubebuilder.io/version: v0.11.3
  creationTimestamp: null
  labels:
    app.kubernetes.io/name: amazon-network-policy-controller-k8s
  name: policyendpoints.networking.k8s.aws
spec:
  group: networking.k8s.aws
  names:
    kind: PolicyEndpoint
    listKind: PolicyEndpointList
    plural: policyendpoints
    singular: policyendpoint
  scope: Namespaced
  versions:
  - name: v1alpha1
    schema:
      openAPIV3Schema:
        description: PolicyEndpoint is the Schema for the policyendpoints API
        properties:
          apiVersion:
            description: 'APIVersion defines the versioned schema of this representation
              of an object. Servers should convert recognized schemas to the latest
              internal value, and may reject unrecognized values. More info: https://git.k8s.io/community/contributors/devel/sig-architecture/api-conventions.md#resources'
            type: string
          kind:
            description: 'Kind is a string value representing the REST resource this
              object represents. Servers may infer this from the endpoint the client
              submits requests to. Cannot be updated. In CamelCase. More info: https://git.k8s.io/community/contributors/devel/sig-architecture/api-conventions.md#types-kinds'
            type: string
          metadata:
            type: object
          spec:
            description: PolicyEndpointSpec defines the desired state of PolicyEndpoint
            properties:
              egress:
                description: Egress is the list of egress rules containing resolved
                  network addresses
                items:
                  description: EndpointInfo defines the network endpoint information
                    for the policy ingress/egress
                  properties:
                    cidr:
                      description: CIDR is the network address(s) of the endpoint
                      type: string
                    except:
                      description: Except is the exceptions to the CIDR ranges mentioned
                        above.
                      items:
                        type: string
                      type: array
                    ports:
                      description: Ports is the list of ports
                      items:
                        description: Port contains information about the transport
                          port/protocol
                        properties:
                          endPort:
                            description: Endport specifies the port range port to
                              endPort port must be defined and an integer, endPort
                              > port
                            format: int32
                            type: integer
                          port:
                            description: Port specifies the numerical port for the
                              protocol. If empty applies to all ports
                            format: int32
                            type: integer
                          protocol:
                            default: TCP
                            description: Protocol specifies the transport protocol,
                              default TCP
                            type: string
                        type: object
                      type: array
                  required:
                  - cidr
                  type: object
                type: array
              ingress:
                description: Ingress is the list of ingress rules containing resolved
                  network addresses
                items:
                  description: EndpointInfo defines the network endpoint information
                    for the policy ingress/egress
                  properties:
                    cidr:
                      description: CIDR is the network address(s) of the endpoint
                      type: string
                    except:
                      description: Except is the exceptions to the CIDR ranges mentioned
                        above.
                      items:
                        type: string
                      type: array
                    ports:
                      description: Ports is the list of ports
                      items:
                        description: Port contains information about the transport
                          port/protocol
                        properties:
                          endPort:
                            description: Endport specifies the port range port to
                              endPort port must be defined and an integer, endPort
                              > port
                            format: int32
                            type: integer
                          port:
                            description: Port specifies the numerical port for the
                              protocol. If empty applies to all ports
                            format: int32
                            type: integer
                          protocol:
                            default: TCP
                            description: Protocol specifies the transport protocol,
                              default TCP
                            type: string
                        type: object
                      type: array
                  required:
                  - cidr
                  type: object
                type: array
              podIsolation:
                description: PodIsolation specifies whether the pod needs to be isolated
                  for a particular traffic direction Ingress or Egress, or both. If
                  default isolation is not specified, and there are no ingress/egress
                  rules, then the pod is not isolated from the point of view of this
                  policy. This follows the NetworkPolicy spec.PolicyTypes.
                items:
                  description: PolicyType string describes the NetworkPolicy type
                    This type is beta-level in 1.8
                  type: string
                type: array
              podSelector:
                description: PodSelector is the podSelector from the policy resource
                properties:
                  matchExpressions:
                    description: matchExpressions is a list of label selector requirements.
                      The requirements are ANDed.
                    items:
                      description: A label selector requirement is a selector that
                        contains values, a key, and an operator that relates the key
                        and values.
                      properties:
                        key:
                          description: key is the label key that the selector applies
                            to.
                          type: string
                        operator:
                          description: operator represents a key's relationship to
                            a set of values. Valid operators are In, NotIn, Exists
                            and DoesNotExist.
                          type: string
                        values:
                          description: values is an array of string values. If the
                            operator is In or NotIn, the values array must be non-empty.
                            If the operator is Exists or DoesNotExist, the values
                            array must be empty. This array is replaced during a strategic
                            merge patch.
                          items:
                            type: string
                          type: array
                      required:
                      - key
                      - operator
                      type: object
                    type: array
                  matchLabels:
                    additionalProperties:
                      type: string
                    description: matchLabels is a map of {key,value} pairs. A single
                      {key,value} in the matchLabels map is equivalent to an element
                      of matchExpressions, whose key field is "key", the operator
                      is "In", and the values array contains only "value". The requirements
                      are ANDed.
                    type: object
                type: object
                x-kubernetes-map-type: atomic
              podSelectorEndpoints:
                description: PodSelectorEndpoints contains information about the pods
                  matching the podSelector
                items:
                  description: PodEndpoint defines the summary information for the
                    pods
                  properties:
                    hostIP:
                      description: HostIP is the IP address of the host the pod is
                        currently running on
                      type: string
                    name:
                      description: Name is the pod name
                      type: string
                    namespace:
                      description: Namespace is the pod namespace
                      type: string
                    podIP:
                      description: PodIP is the IP address of the pod
                      type: string
                  required:
                  - hostIP
                  - name
                  - namespace
                  - podIP
                  type: object
                type: array
              policyRef:
                description: PolicyRef is a reference to the Kubernetes NetworkPolicy
                  resource.
                properties:
                  name:
                    description: Name is the name of the Policy
                    type: string
                  namespace:
                    description: Namespace is the namespace of the Policy
                    type: string
                required:
                - name
                - namespace
                type: object
            required:
            - policyRef
            type: object
          status:
            description: PolicyEndpointStatus defines the observed state of PolicyEndpoint
            type: object
        type: object
    served: true
    storage: true
    subresources:
      status: {}
---
# Source: aws-vpc-cni/templates/serviceaccount.yaml
apiVersion: v1
kind: ServiceAccount
metadata:
  name: aws-node
  namespace: kube-system
  labels:
    app.kubernetes.io/name: aws-node
    app.kubernetes.io/instance: aws-vpc-cni
    k8s-app: aws-node
    app.kubernetes.io/version: "v1.18.0"
---
# Source: aws-vpc-cni/templates/configmap.yaml
apiVersion: v1
kind: ConfigMap
metadata:
  name: amazon-vpc-cni
  namespace: kube-system
  labels:
    app.kubernetes.io/name: aws-node
    app.kubernetes.io/instance: aws-vpc-cni
    k8s-app: aws-node
    app.kubernetes.io/version: "v1.18.0"
data:
  enable-windows-ipam: "false"
  enable-network-policy-controller: "false"
  enable-windows-prefix-delegation: "false"
  warm-prefix-target: "0"
  warm-ip-target: "1"
  minimum-ip-target: "3"
  branch-eni-cooldown: "60"
---
# Source: aws-vpc-cni/templates/clusterrole.yaml
apiVersion: rbac.authorization.k8s.io/v1
kind: ClusterRole
metadata:
  name: aws-node
  labels:
    app.kubernetes.io/name: aws-node
    app.kubernetes.io/instance: aws-vpc-cni
    k8s-app: aws-node
    app.kubernetes.io/version: "v1.18.0"
rules:
  - apiGroups:
      - crd.k8s.amazonaws.com
    resources:
      - eniconfigs
    verbs: ["list", "watch", "get"]
  - apiGroups: [""]
    resources:
      - namespaces
    verbs: ["list", "watch", "get"]
  - apiGroups: [""]
    resources:
      - pods
    verbs: ["list", "watch", "get"]
  - apiGroups: [""]
    resources:
      - nodes
    verbs: ["list", "watch", "get"]
  - apiGroups: ["", "events.k8s.io"]
    resources:
      - events
    verbs: ["create", "patch", "list"]
  - apiGroups: ["networking.k8s.aws"]
    resources:
      - policyendpoints
    verbs: ["get", "list", "watch"]
  - apiGroups: ["networking.k8s.aws"]
    resources:
      - policyendpoints/status
    verbs: ["get"]
  - apiGroups:
      - vpcresources.k8s.aws
    resources:
      - cninodes
    verbs: ["get", "list", "watch", "patch"]
---
# Source: aws-vpc-cni/templates/clusterrolebinding.yaml
apiVersion: rbac.authorization.k8s.io/v1
kind: ClusterRoleBinding
metadata:
  name: aws-node
  labels:
    app.kubernetes.io/name: aws-node
    app.kubernetes.io/instance: aws-vpc-cni
    k8s-app: aws-node
    app.kubernetes.io/version: "v1.18.0"
roleRef:
  apiGroup: rbac.authorization.k8s.io
  kind: ClusterRole
  name: aws-node
subjects:
  - kind: ServiceAccount
    name: aws-node
    namespace: kube-system
---
# Source: aws-vpc-cni/templates/daemonset.yaml
kind: DaemonSet
apiVersion: apps/v1
metadata:
  name: aws-node
  namespace: kube-system
  labels:
    app.kubernetes.io/name: aws-node
    app.kubernetes.io/instance: aws-vpc-cni
    k8s-app: aws-node
    app.kubernetes.io/version: "v1.18.0"
spec:
  updateStrategy:
    rollingUpdate:
      maxUnavailable: 10%
    type: RollingUpdate
  selector:
    matchLabels:
      k8s-app: aws-node
  template:
    metadata:
      labels:
        app.kubernetes.io/name: aws-node
        app.kubernetes.io/instance: aws-vpc-cni
        k8s-app: aws-node
    spec:
      priorityClassName: "system-node-critical"
      serviceAccountName: aws-node
      hostNetwork: true
      initContainers:
      - name: aws-vpc-cni-init
        image: 151742754352.dkr.ecr.us-gov-east-1.amazonaws.com/amazon-k8s-cni-init:v1.18.0
        env:
          - name: DISABLE_TCP_EARLY_DEMUX
            value: "false"
          - name: ENABLE_IPv6
            value: "false"
        securityContext:
            privileged: true
        resources:
            requests:
              cpu: 25m
        volumeMounts:
          - mountPath: /host/opt/cni/bin
            name: cni-bin-dir
      terminationGracePeriodSeconds: 10
      tolerations:
        - operator: Exists
      securityContext:
        {}
      containers:
        - name: aws-node
          image: 151742754352.dkr.ecr.us-gov-east-1.amazonaws.com/amazon-k8s-cni:v1.18.0
          ports:
            - containerPort: 61678
              name: metrics
          livenessProbe:
            exec:
              command:
              - /app/grpc-health-probe
              - -addr=:50051
              - -connect-timeout=5s
              - -rpc-timeout=5s
            initialDelaySeconds: 60
            timeoutSeconds: 10
          readinessProbe:
            exec:
              command:
              - /app/grpc-health-probe
              - -addr=:50051
              - -connect-timeout=5s
              - -rpc-timeout=5s
            initialDelaySeconds: 1
            timeoutSeconds: 10
          env:
            - name: ADDITIONAL_ENI_TAGS
              value: "{}"
            - name: AWS_VPC_CNI_NODE_PORT_SUPPORT
              value: "true"
            - name: AWS_VPC_ENI_MTU
              value: "9001"
            - name: AWS_VPC_K8S_CNI_CUSTOM_NETWORK_CFG
              value: "false"
            - name: AWS_VPC_K8S_CNI_EXTERNALSNAT
              value: "false"
            - name: AWS_VPC_K8S_CNI_LOGLEVEL
              value: "DEBUG"
            - name: AWS_VPC_K8S_CNI_LOG_FILE
              value: "/host/var/log/aws-routed-eni/ipamd.log"
            - name: AWS_VPC_K8S_CNI_RANDOMIZESNAT
              value: "prng"
            - name: AWS_VPC_K8S_CNI_VETHPREFIX
              value: "eni"
            - name: AWS_VPC_K8S_PLUGIN_LOG_FILE
              value: "/var/log/aws-routed-eni/plugin.log"
            - name: AWS_VPC_K8S_PLUGIN_LOG_LEVEL
              value: "DEBUG"
            - name: DISABLE_INTROSPECTION
              value: "false"
            - name: DISABLE_METRICS
              value: "false"
            - name: DISABLE_NETWORK_RESOURCE_PROVISIONING
              value: "false"
            - name: ENABLE_IPv4
              value: "true"
            - name: ENABLE_IPv6
              value: "false"
            - name: ENABLE_POD_ENI
              value: "false"
            - name: ENABLE_PREFIX_DELEGATION
              value: "false"
            - name: ENABLE_SUBNET_DISCOVERY
              value: "true"
            - name: NETWORK_POLICY_ENFORCING_MODE
              value: "standard"
            - name: VPC_CNI_VERSION
              value: "v1.18.0"
<<<<<<< HEAD
            - name: ENABLE_SUBNET_DISCOVERY
              value: "true"
=======
>>>>>>> b46e7038
            - name: WARM_ENI_TARGET
              value: "1"
            - name: WARM_PREFIX_TARGET
              value: "1"
            - name: MY_NODE_NAME
              valueFrom:
                fieldRef:
                  apiVersion: v1
                  fieldPath: spec.nodeName
            - name: MY_POD_NAME
              valueFrom:
                fieldRef:
                  apiVersion: v1
                  fieldPath: metadata.name
          resources:
            requests:
              cpu: 25m
          securityContext:
            capabilities:
              add:
              - NET_ADMIN
              - NET_RAW
          volumeMounts:
          - mountPath: /host/opt/cni/bin
            name: cni-bin-dir
          - mountPath: /host/etc/cni/net.d
            name: cni-net-dir
          - mountPath: /host/var/log/aws-routed-eni
            name: log-dir
          - mountPath: /var/run/aws-node
            name: run-dir
          - mountPath: /run/xtables.lock
            name: xtables-lock
        - name: aws-eks-nodeagent
          image: 151742754352.dkr.ecr.us-gov-east-1.amazonaws.com/amazon/aws-network-policy-agent:v1.1.0
          env:
            - name: MY_NODE_NAME
              valueFrom:
                fieldRef:
                  apiVersion: v1
                  fieldPath: spec.nodeName
          args:
            - --enable-ipv6=false
            - --enable-network-policy=false
            - --enable-cloudwatch-logs=false
            - --enable-policy-event-logs=false
            - --metrics-bind-addr=:8162
            - --health-probe-bind-addr=:8163
            - --conntrack-cache-cleanup-period=300
          resources:
            requests:
              cpu: 25m
          securityContext:
            capabilities:
              add:
              - NET_ADMIN
            privileged: true
          volumeMounts:
          - mountPath: /host/opt/cni/bin
            name: cni-bin-dir
          - mountPath: /sys/fs/bpf
            name: bpf-pin-path
          - mountPath: /var/log/aws-routed-eni
            name: log-dir
          - mountPath: /var/run/aws-node
            name: run-dir
      volumes:
      - name: bpf-pin-path
        hostPath:
          path: /sys/fs/bpf
      - name: cni-bin-dir
        hostPath:
          path: /opt/cni/bin
      - name: cni-net-dir
        hostPath:
          path: /etc/cni/net.d
      - name: log-dir
        hostPath:
          path: /var/log/aws-routed-eni
          type: DirectoryOrCreate
      - name: run-dir
        hostPath:
          path: /var/run/aws-node
          type: DirectoryOrCreate
      - name: xtables-lock
        hostPath:
          path: /run/xtables.lock
      affinity:
        nodeAffinity:
          requiredDuringSchedulingIgnoredDuringExecution:
            nodeSelectorTerms:
            - matchExpressions:
              - key: kubernetes.io/os
                operator: In
                values:
                - linux
              - key: kubernetes.io/arch
                operator: In
                values:
                - amd64
                - arm64
              - key: eks.amazonaws.com/compute-type
                operator: NotIn
                values:
                - fargate<|MERGE_RESOLUTION|>--- conflicted
+++ resolved
@@ -470,11 +470,6 @@
               value: "standard"
             - name: VPC_CNI_VERSION
               value: "v1.18.0"
-<<<<<<< HEAD
-            - name: ENABLE_SUBNET_DISCOVERY
-              value: "true"
-=======
->>>>>>> b46e7038
             - name: WARM_ENI_TARGET
               value: "1"
             - name: WARM_PREFIX_TARGET
