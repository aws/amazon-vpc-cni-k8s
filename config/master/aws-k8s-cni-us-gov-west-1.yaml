---
# Source: crds/customresourcedefinition.yaml
apiVersion: apiextensions.k8s.io/v1
kind: CustomResourceDefinition
metadata:
  name: eniconfigs.crd.k8s.amazonaws.com
spec:
  scope: Cluster
  group: crd.k8s.amazonaws.com
  preserveUnknownFields: false
  versions:
    - name: v1alpha1
      served: true
      storage: true
      schema:
        openAPIV3Schema:
          type: object
          x-kubernetes-preserve-unknown-fields: true
  names:
    plural: eniconfigs
    singular: eniconfig
    kind: ENIConfig
---
apiVersion: apiextensions.k8s.io/v1
kind: CustomResourceDefinition
metadata:
  annotations:
    controller-gen.kubebuilder.io/version: v0.11.3
  creationTimestamp: null
  labels:
    app.kubernetes.io/name: amazon-network-policy-controller-k8s
  name: policyendpoints.networking.k8s.aws
spec:
  group: networking.k8s.aws
  names:
    kind: PolicyEndpoint
    listKind: PolicyEndpointList
    plural: policyendpoints
    singular: policyendpoint
  scope: Namespaced
  versions:
  - name: v1alpha1
    schema:
      openAPIV3Schema:
        description: PolicyEndpoint is the Schema for the policyendpoints API
        properties:
          apiVersion:
            description: 'APIVersion defines the versioned schema of this representation
              of an object. Servers should convert recognized schemas to the latest
              internal value, and may reject unrecognized values. More info: https://git.k8s.io/community/contributors/devel/sig-architecture/api-conventions.md#resources'
            type: string
          kind:
            description: 'Kind is a string value representing the REST resource this
              object represents. Servers may infer this from the endpoint the client
              submits requests to. Cannot be updated. In CamelCase. More info: https://git.k8s.io/community/contributors/devel/sig-architecture/api-conventions.md#types-kinds'
            type: string
          metadata:
            type: object
          spec:
            description: PolicyEndpointSpec defines the desired state of PolicyEndpoint
            properties:
              egress:
                description: Egress is the list of egress rules containing resolved
                  network addresses
                items:
                  description: EndpointInfo defines the network endpoint information
                    for the policy ingress/egress
                  properties:
                    cidr:
                      description: CIDR is the network address(s) of the endpoint
                      type: string
                    except:
                      description: Except is the exceptions to the CIDR ranges mentioned
                        above.
                      items:
                        type: string
                      type: array
                    ports:
                      description: Ports is the list of ports
                      items:
                        description: Port contains information about the transport
                          port/protocol
                        properties:
                          endPort:
                            description: Endport specifies the port range port to
                              endPort port must be defined and an integer, endPort
                              > port
                            format: int32
                            type: integer
                          port:
                            description: Port specifies the numerical port for the
                              protocol. If empty applies to all ports
                            format: int32
                            type: integer
                          protocol:
                            default: TCP
                            description: Protocol specifies the transport protocol,
                              default TCP
                            type: string
                        type: object
                      type: array
                  required:
                  - cidr
                  type: object
                type: array
              ingress:
                description: Ingress is the list of ingress rules containing resolved
                  network addresses
                items:
                  description: EndpointInfo defines the network endpoint information
                    for the policy ingress/egress
                  properties:
                    cidr:
                      description: CIDR is the network address(s) of the endpoint
                      type: string
                    except:
                      description: Except is the exceptions to the CIDR ranges mentioned
                        above.
                      items:
                        type: string
                      type: array
                    ports:
                      description: Ports is the list of ports
                      items:
                        description: Port contains information about the transport
                          port/protocol
                        properties:
                          endPort:
                            description: Endport specifies the port range port to
                              endPort port must be defined and an integer, endPort
                              > port
                            format: int32
                            type: integer
                          port:
                            description: Port specifies the numerical port for the
                              protocol. If empty applies to all ports
                            format: int32
                            type: integer
                          protocol:
                            default: TCP
                            description: Protocol specifies the transport protocol,
                              default TCP
                            type: string
                        type: object
                      type: array
                  required:
                  - cidr
                  type: object
                type: array
              podIsolation:
                description: PodIsolation specifies whether the pod needs to be isolated
                  for a particular traffic direction Ingress or Egress, or both. If
                  default isolation is not specified, and there are no ingress/egress
                  rules, then the pod is not isolated from the point of view of this
                  policy. This follows the NetworkPolicy spec.PolicyTypes.
                items:
                  description: PolicyType string describes the NetworkPolicy type
                    This type is beta-level in 1.8
                  type: string
                type: array
              podSelector:
                description: PodSelector is the podSelector from the policy resource
                properties:
                  matchExpressions:
                    description: matchExpressions is a list of label selector requirements.
                      The requirements are ANDed.
                    items:
                      description: A label selector requirement is a selector that
                        contains values, a key, and an operator that relates the key
                        and values.
                      properties:
                        key:
                          description: key is the label key that the selector applies
                            to.
                          type: string
                        operator:
                          description: operator represents a key's relationship to
                            a set of values. Valid operators are In, NotIn, Exists
                            and DoesNotExist.
                          type: string
                        values:
                          description: values is an array of string values. If the
                            operator is In or NotIn, the values array must be non-empty.
                            If the operator is Exists or DoesNotExist, the values
                            array must be empty. This array is replaced during a strategic
                            merge patch.
                          items:
                            type: string
                          type: array
                      required:
                      - key
                      - operator
                      type: object
                    type: array
                  matchLabels:
                    additionalProperties:
                      type: string
                    description: matchLabels is a map of {key,value} pairs. A single
                      {key,value} in the matchLabels map is equivalent to an element
                      of matchExpressions, whose key field is "key", the operator
                      is "In", and the values array contains only "value". The requirements
                      are ANDed.
                    type: object
                type: object
                x-kubernetes-map-type: atomic
              podSelectorEndpoints:
                description: PodSelectorEndpoints contains information about the pods
                  matching the podSelector
                items:
                  description: PodEndpoint defines the summary information for the
                    pods
                  properties:
                    hostIP:
                      description: HostIP is the IP address of the host the pod is
                        currently running on
                      type: string
                    name:
                      description: Name is the pod name
                      type: string
                    namespace:
                      description: Namespace is the pod namespace
                      type: string
                    podIP:
                      description: PodIP is the IP address of the pod
                      type: string
                  required:
                  - hostIP
                  - name
                  - namespace
                  - podIP
                  type: object
                type: array
              policyRef:
                description: PolicyRef is a reference to the Kubernetes NetworkPolicy
                  resource.
                properties:
                  name:
                    description: Name is the name of the Policy
                    type: string
                  namespace:
                    description: Namespace is the namespace of the Policy
                    type: string
                required:
                - name
                - namespace
                type: object
            required:
            - policyRef
            type: object
          status:
            description: PolicyEndpointStatus defines the observed state of PolicyEndpoint
            type: object
        type: object
    served: true
    storage: true
    subresources:
      status: {}
---
# Source: aws-vpc-cni/templates/serviceaccount.yaml
apiVersion: v1
kind: ServiceAccount
metadata:
  name: aws-node
  namespace: kube-system
  labels:
    app.kubernetes.io/name: aws-node
    app.kubernetes.io/instance: aws-vpc-cni
    k8s-app: aws-node
    app.kubernetes.io/version: "v1.15.0"
---
# Source: aws-vpc-cni/templates/configmap.yaml
apiVersion: v1
kind: ConfigMap
metadata:
  name: amazon-vpc-cni
  namespace: kube-system
  labels:
    app.kubernetes.io/name: aws-node
    app.kubernetes.io/instance: aws-vpc-cni
    k8s-app: aws-node
    app.kubernetes.io/version: "v1.15.0"
data:
  enable-windows-ipam: "false"
  enable-network-policy-controller: "false"
---
# Source: aws-vpc-cni/templates/clusterrole.yaml
apiVersion: rbac.authorization.k8s.io/v1
kind: ClusterRole
metadata:
  name: aws-node
  labels:
    app.kubernetes.io/name: aws-node
    app.kubernetes.io/instance: aws-vpc-cni
    k8s-app: aws-node
    app.kubernetes.io/version: "v1.15.0"
rules:
  - apiGroups:
      - crd.k8s.amazonaws.com
    resources:
      - eniconfigs
    verbs: ["list", "watch", "get"]
  - apiGroups: [""]
    resources:
      - namespaces
    verbs: ["list", "watch", "get"]
  - apiGroups: [""]
    resources:
      - pods
    verbs: ["list", "watch", "get"]
  - apiGroups: [""]
    resources:
      - nodes
    verbs: ["list", "watch", "get"]
  - apiGroups: ["", "events.k8s.io"]
    resources:
      - events
    verbs: ["create", "patch", "list"]
  - apiGroups: ["networking.k8s.aws"]
    resources:
      - policyendpoints
    verbs: ["get", "list", "watch"]
  - apiGroups: ["networking.k8s.aws"]
    resources:
      - policyendpoints/status
    verbs: ["get"]
  - apiGroups:
      - vpcresources.k8s.aws
    resources:
      - cninodes
    verbs: ["get", "list", "patch"]
---
# Source: aws-vpc-cni/templates/clusterrolebinding.yaml
apiVersion: rbac.authorization.k8s.io/v1
kind: ClusterRoleBinding
metadata:
  name: aws-node
  labels:
    app.kubernetes.io/name: aws-node
    app.kubernetes.io/instance: aws-vpc-cni
    k8s-app: aws-node
    app.kubernetes.io/version: "v1.15.0"
roleRef:
  apiGroup: rbac.authorization.k8s.io
  kind: ClusterRole
  name: aws-node
subjects:
  - kind: ServiceAccount
    name: aws-node
    namespace: kube-system
---
# Source: aws-vpc-cni/templates/daemonset.yaml
kind: DaemonSet
apiVersion: apps/v1
metadata:
  name: aws-node
  namespace: kube-system
  labels:
    app.kubernetes.io/name: aws-node
    app.kubernetes.io/instance: aws-vpc-cni
    k8s-app: aws-node
    app.kubernetes.io/version: "v1.15.0"
spec:
  updateStrategy:
    rollingUpdate:
      maxUnavailable: 10%
    type: RollingUpdate
  selector:
    matchLabels:
      k8s-app: aws-node
  template:
    metadata:
      labels:
        app.kubernetes.io/name: aws-node
        app.kubernetes.io/instance: aws-vpc-cni
        k8s-app: aws-node
    spec:
      priorityClassName: "system-node-critical"
      serviceAccountName: aws-node
      hostNetwork: true
      initContainers:
      - name: aws-vpc-cni-init
<<<<<<< HEAD
        image: "013241004608.dkr.ecr.us-gov-west-1.amazonaws.com/amazon-k8s-cni-init:v1.15.0"
=======
        image: 013241004608.dkr.ecr.us-gov-west-1.amazonaws.com/amazon-k8s-cni-init:v1.15.0
>>>>>>> e6974db6
        env:
          - name: DISABLE_TCP_EARLY_DEMUX
            value: "false"
          - name: ENABLE_IPv6
            value: "false"
        securityContext:
            privileged: true
        resources:
            requests:
              cpu: 25m
        volumeMounts:
          - mountPath: /host/opt/cni/bin
            name: cni-bin-dir
      terminationGracePeriodSeconds: 10
      tolerations:
        - operator: Exists
      securityContext:
        {}
      containers:
        - name: aws-node
<<<<<<< HEAD
          image: "013241004608.dkr.ecr.us-gov-west-1.amazonaws.com/amazon-k8s-cni:v1.15.0"
=======
          image: 013241004608.dkr.ecr.us-gov-west-1.amazonaws.com/amazon-k8s-cni:v1.15.0
>>>>>>> e6974db6
          ports:
            - containerPort: 61678
              name: metrics
          livenessProbe:
            exec:
              command:
              - /app/grpc-health-probe
              - -addr=:50051
              - -connect-timeout=5s
              - -rpc-timeout=5s
            initialDelaySeconds: 60
            timeoutSeconds: 10
          readinessProbe:
            exec:
              command:
              - /app/grpc-health-probe
              - -addr=:50051
              - -connect-timeout=5s
              - -rpc-timeout=5s
            initialDelaySeconds: 1
            timeoutSeconds: 10
          env:
            - name: ADDITIONAL_ENI_TAGS
              value: "{}"
            - name: AWS_VPC_CNI_NODE_PORT_SUPPORT
              value: "true"
            - name: AWS_VPC_ENI_MTU
              value: "9001"
            - name: AWS_VPC_K8S_CNI_CUSTOM_NETWORK_CFG
              value: "false"
            - name: AWS_VPC_K8S_CNI_EXTERNALSNAT
              value: "false"
            - name: AWS_VPC_K8S_CNI_LOGLEVEL
              value: "DEBUG"
            - name: AWS_VPC_K8S_CNI_LOG_FILE
              value: "/host/var/log/aws-routed-eni/ipamd.log"
            - name: AWS_VPC_K8S_CNI_RANDOMIZESNAT
              value: "prng"
            - name: AWS_VPC_K8S_CNI_VETHPREFIX
              value: "eni"
            - name: AWS_VPC_K8S_PLUGIN_LOG_FILE
              value: "/var/log/aws-routed-eni/plugin.log"
            - name: AWS_VPC_K8S_PLUGIN_LOG_LEVEL
              value: "DEBUG"
            - name: DISABLE_INTROSPECTION
              value: "false"
            - name: DISABLE_METRICS
              value: "false"
            - name: DISABLE_NETWORK_RESOURCE_PROVISIONING
              value: "false"
            - name: ENABLE_IPv4
              value: "true"
            - name: ENABLE_IPv6
              value: "false"
            - name: ENABLE_POD_ENI
              value: "false"
            - name: ENABLE_PREFIX_DELEGATION
              value: "false"
            - name: VPC_CNI_VERSION
              value: "v1.15.0"
            - name: WARM_ENI_TARGET
              value: "1"
            - name: WARM_PREFIX_TARGET
              value: "1"
            - name: MY_NODE_NAME
              valueFrom:
                fieldRef:
                  apiVersion: v1
                  fieldPath: spec.nodeName
            - name: MY_POD_NAME
              valueFrom:
                fieldRef:
                  apiVersion: v1
                  fieldPath: metadata.name
          resources:
            requests:
              cpu: 25m
          securityContext:
            capabilities:
              add:
              - NET_ADMIN
              - NET_RAW
          volumeMounts:
          - mountPath: /host/opt/cni/bin
            name: cni-bin-dir
          - mountPath: /host/etc/cni/net.d
            name: cni-net-dir
          - mountPath: /host/var/log/aws-routed-eni
            name: log-dir
          - mountPath: /var/run/aws-node
            name: run-dir
          - mountPath: /run/xtables.lock
            name: xtables-lock
        - name: aws-eks-nodeagent
<<<<<<< HEAD
          image: "013241004608.dkr.ecr.us-gov-west-1.amazonaws.com/amazon/aws-network-policy-agent:v1.0.2"
=======
          image: 013241004608.dkr.ecr.us-gov-west-1.amazonaws.com/amazon/aws-network-policy-agent:v1.0.2
>>>>>>> e6974db6
          env:
            - name: MY_NODE_NAME
              valueFrom:
                fieldRef:
                  apiVersion: v1
                  fieldPath: spec.nodeName
          args:
            - --enable-ipv6=false
            - --enable-network-policy=false
            - --enable-cloudwatch-logs=false
            - --metrics-bind-addr=:8162
            - --health-probe-bind-addr=:8163
          resources:
            requests:
              cpu: 25m
          securityContext:
            capabilities:
              add:
              - NET_ADMIN
            privileged: true
          volumeMounts:
          - mountPath: /host/opt/cni/bin
            name: cni-bin-dir
          - mountPath: /sys/fs/bpf
            name: bpf-pin-path
          - mountPath: /var/log/aws-routed-eni
            name: log-dir
          - mountPath: /var/run/aws-node
            name: run-dir
      volumes:
      - name: bpf-pin-path
        hostPath:
          path: /sys/fs/bpf
      - name: cni-bin-dir
        hostPath:
          path: /opt/cni/bin
      - name: cni-net-dir
        hostPath:
          path: /etc/cni/net.d
      - name: log-dir
        hostPath:
          path: /var/log/aws-routed-eni
          type: DirectoryOrCreate
      - name: run-dir
        hostPath:
          path: /var/run/aws-node
          type: DirectoryOrCreate
      - name: xtables-lock
        hostPath:
          path: /run/xtables.lock
      affinity:
        nodeAffinity:
          requiredDuringSchedulingIgnoredDuringExecution:
            nodeSelectorTerms:
            - matchExpressions:
              - key: kubernetes.io/os
                operator: In
                values:
                - linux
              - key: kubernetes.io/arch
                operator: In
                values:
                - amd64
                - arm64
              - key: eks.amazonaws.com/compute-type
                operator: NotIn
                values:
                - fargate<|MERGE_RESOLUTION|>--- conflicted
+++ resolved
@@ -379,11 +379,7 @@
       hostNetwork: true
       initContainers:
       - name: aws-vpc-cni-init
-<<<<<<< HEAD
-        image: "013241004608.dkr.ecr.us-gov-west-1.amazonaws.com/amazon-k8s-cni-init:v1.15.0"
-=======
         image: 013241004608.dkr.ecr.us-gov-west-1.amazonaws.com/amazon-k8s-cni-init:v1.15.0
->>>>>>> e6974db6
         env:
           - name: DISABLE_TCP_EARLY_DEMUX
             value: "false"
@@ -404,11 +400,7 @@
         {}
       containers:
         - name: aws-node
-<<<<<<< HEAD
-          image: "013241004608.dkr.ecr.us-gov-west-1.amazonaws.com/amazon-k8s-cni:v1.15.0"
-=======
           image: 013241004608.dkr.ecr.us-gov-west-1.amazonaws.com/amazon-k8s-cni:v1.15.0
->>>>>>> e6974db6
           ports:
             - containerPort: 61678
               name: metrics
@@ -503,11 +495,7 @@
           - mountPath: /run/xtables.lock
             name: xtables-lock
         - name: aws-eks-nodeagent
-<<<<<<< HEAD
-          image: "013241004608.dkr.ecr.us-gov-west-1.amazonaws.com/amazon/aws-network-policy-agent:v1.0.2"
-=======
           image: 013241004608.dkr.ecr.us-gov-west-1.amazonaws.com/amazon/aws-network-policy-agent:v1.0.2
->>>>>>> e6974db6
           env:
             - name: MY_NODE_NAME
               valueFrom:
