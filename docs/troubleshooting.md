--- conflicted
+++ resolved
@@ -259,11 +259,6 @@
 If you encouter build issues while building vpc cni, ensure you are logged into a docker registry.
 For e.g.
 
-<<<<<<< HEAD
+```
 aws ecr-public get-login-password --region us-east-1 | docker login --username AWS --password-stdin public.ecr.aws
-~
-=======
-```
-aws ecr-public get-login-password --region us-east-1 | docker login --username AWS --password-stdin public.ecr.aws
-```
->>>>>>> 119383c5
+```