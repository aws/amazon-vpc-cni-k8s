--- conflicted
+++ resolved
@@ -22,11 +22,7 @@
 # VERSION is the source revision that executables and images are built from.
 VERSION ?= $(shell git describe --tags --always --dirty || echo "unknown")
 # GOLANG_IMAGE is the building golang container image used.
-<<<<<<< HEAD
-GOLANG_IMAGE ?= public.ecr.aws/eks-distro-build-tooling/golang:1.21.3-4-gcc-al2
-=======
 GOLANG_IMAGE ?= public.ecr.aws/eks-distro-build-tooling/golang:1.21.4-5-gcc-al2
->>>>>>> 8ef28afb
 # BASE_IMAGE_CNI is the base layer image for the primary AWS VPC CNI plugin container
 BASE_IMAGE_CNI ?= public.ecr.aws/eks-distro-build-tooling/eks-distro-minimal-base-iptables:latest.2
 # BASE_IMAGE_CNI_INIT is the base layer image for the AWS VPC CNI init container
