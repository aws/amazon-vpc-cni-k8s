# Copyright Amazon.com Inc. or its affiliates. All Rights Reserved.
#
# Licensed under the Apache License, Version 2.0 (the "License"). You
# may not use this file except in compliance with the License. A copy of
# the License is located at
#
#       http://aws.amazon.com/apache2.0/
#
# or in the "license" file accompanying this file. This file is
# distributed on an "AS IS" BASIS, WITHOUT WARRANTIES OR CONDITIONS OF
# ANY KIND, either express or implied. See the License for the specific
# language governing permissions and limitations under the License.
#

.PHONY: all dist check clean \
		lint format check-format vet docker-vet \
		build-linux docker \
		unit-test unit-test-race build-docker-test docker-func-test \
		build-metrics docker-metrics \
		metrics-unit-test docker-metrics-test

# VERSION is the source revision that executables and images are built from.
VERSION = $(shell git describe --tags --always --dirty || echo "unknown")

# DESTDIR is where distribution output (container images) is placed.
DESTDIR = .

# IMAGE is the primary AWS VPC CNI plugin container image.
IMAGE = amazon/amazon-k8s-cni
IMAGE_NAME = $(IMAGE)$(IMAGE_ARCH_SUFFIX):$(VERSION)
IMAGE_DIST = $(DESTDIR)/$(subst /,_,$(IMAGE_NAME)).tar.gz
# METRICS_IMAGE is the CNI metrics publisher sidecar container image.
METRICS_IMAGE = amazon/cni-metrics-helper
METRICS_IMAGE_NAME = $(METRICS_IMAGE)$(IMAGE_ARCH_SUFFIX):$(VERSION)
METRICS_IMAGE_DIST = $(DESTDIR)/$(subst /,_,$(METRICS_IMAGE_NAME)).tar.gz
# TEST_IMAGE is the testing environment container image.
TEST_IMAGE = amazon-k8s-cni-test
TEST_IMAGE_NAME = $(TEST_IMAGE)$(IMAGE_ARCH_SUFFIX):$(VERSION)
# These values derive ARCH and DOCKER_ARCH which are needed by dependencies in
# image build defaulting to system's architecture when not specified.
#
# UNAME_ARCH is the runtime architecture of the building host.
UNAME_ARCH = $(shell uname -m)
# ARCH is the target architecture which is being built for.
#
# These are pairs of input_arch to derived_arch separated by colons:
ARCH = $(lastword $(subst :, ,$(filter $(UNAME_ARCH):%,x86_64:amd64 aarch64:arm64)))
# DOCKER_ARCH is the docker specific architecture specifier used for building on
# multiarch container images.
DOCKER_ARCH = $(lastword $(subst :, ,$(filter $(ARCH):%,amd64:amd64 arm64:arm64v8)))
# IMAGE_ARCH_SUFFIX is the `-arch` suffix included in the container image name.
#
# This is only applied to the arm64 container image by default. Override to
# provide an alternate suffix or to omit.
IMAGE_ARCH_SUFFIX = $(addprefix -,$(filter $(ARCH),arm64))
# GOLANG_IMAGE is the building golang container image used.
GOLANG_IMAGE = golang:1.13-stretch
# For the requseted build, these are the set of Go specific build environment
# variables.
export GOARCH ?= $(ARCH)
export GOOS = linux
export CGO_ENABLED = 0
# NOTE: Provided for local toolchains that require explicit module feature flag.
export GO111MODULE = on
export GOPROXY = direct

# LDFLAGS is the set of flags used when building golang executables.
LDFLAGS = -X main.version=$(VERSION)
# ALLPKGS is the set of packages provided in source.
ALLPKGS = $(shell go list ./...)
# BINS is the set of built command executables.
BINS = aws-k8s-agent aws-cni grpc-health-probe cni-metrics-helper
# DOCKER_ARGS is extra arguments passed during container image build.
DOCKER_ARGS =
# DOCKER_RUN_FLAGS is set the flags passed during runs of containers.
DOCKER_RUN_FLAGS = --rm -ti $(DOCKER_ARGS)
# DOCKER_BUILD_FLAGS is the set of flags passed during container image builds
# based on the requested build.
DOCKER_BUILD_FLAGS = --build-arg GOARCH="$(ARCH)" \
					  --build-arg docker_arch="$(DOCKER_ARCH)" \
					  --build-arg golang_image="$(GOLANG_IMAGE)" \
					  --network=host \
	  		          $(DOCKER_ARGS)

# Default to building an executable using the host's Go toolchain.
.DEFAULT_GOAL = build-linux

# Build both CNI and metrics helper container images.
all: docker docker-metrics

dist: all
	mkdir -p $(DESTDIR)
	docker save $(IMAGE_NAME) | gzip > $(IMAGE_DIST)
	docker save $(METRICS_IMAGE_NAME) | gzip > $(METRICS_IMAGE_DIST)

# Build the VPC CNI plugin agent using the host's Go toolchain.
build-linux: BUILD_FLAGS = -ldflags '-s -w $(LDFLAGS)'
build-linux:
	go build $(BUILD_FLAGS) -o aws-k8s-agent     ./cmd/aws-k8s-agent
	go build $(BUILD_FLAGS) -o aws-cni           ./cmd/routed-eni-cni-plugin
	go build $(BUILD_FLAGS) -o grpc-health-probe ./cmd/grpc-health-probe

# Build VPC CNI plugin & agent container image.
docker:
	docker build $(DOCKER_BUILD_FLAGS) \
		-f scripts/dockerfiles/Dockerfile.release \
		-t "$(IMAGE_NAME)" \
		.
	@echo "Built Docker image \"$(IMAGE_NAME)\""

# Run the built cni container image to use in functional testing
docker-func-test: docker
	docker run $(DOCKER_RUN_FLAGS) \
		"$(IMAGE_NAME)"

# Run unit tests
unit-test:
	go test -v -cover $(ALLPKGS)

# Run unit tests with race detection (can only be run natively)
unit-test-race: CGO_ENABLED=1
unit-test-race: GOARCH=
unit-test-race:
	go test -v -cover -race -timeout 10s  ./cmd/...
	go test -v -cover -race -timeout 150s ./pkg/awsutils/...
	go test -v -cover -race -timeout 10s  ./pkg/k8sapi/...
	go test -v -cover -race -timeout 10s  ./pkg/networkutils/...
	go test -v -cover -race -timeout 10s  ./pkg/utils/...
	go test -v -cover -race -timeout 10s  ./pkg/eniconfig/...
	go test -v -cover -race -timeout 10s  ./pkg/ipamd/...

# Build the unit test driver container image.
build-docker-test:
	docker build $(DOCKER_BUILD_FLAGS) \
		-f scripts/dockerfiles/Dockerfile.test \
		-t $(TEST_IMAGE_NAME) \
		.

# Run unit tests inside of the testing container image.
docker-unit-test: build-docker-test
	docker run $(DOCKER_RUN_ARGS) \
		$(TEST_IMAGE_NAME) \
		make unit-test

# Build metrics helper agent.
build-metrics:
	go build -ldflags="-s -w" -o cni-metrics-helper ./cmd/cni-metrics-helper

# Build metrics helper agent Docker image.
docker-metrics:
	docker build $(DOCKER_BUILD_FLAGS) \
		-f scripts/dockerfiles/Dockerfile.metrics \
		-t "$(METRICS_IMAGE_NAME)" \
		.
	@echo "Built Docker image \"amazon/cni-metrics-helper:$(VERSION)\""

# Run metrics helper unit test suite (must be run natively).
metrics-unit-test: CGO_ENABLED=1
metrics-unit-test: GOARCH=
metrics-unit-test:
	go test -v -cover -race -timeout 10s \
		./cmd/cni-metrics-helper/metrics/...

# Run metrics helper unit test suite in a container.
docker-metrics-test:
	docker run $(DOCKER_RUN_FLAGS) \
		-v $(shell pwd -P):/src --workdir=/src \
		-e GOARCH -e GOOS -e GO111MODULE \
		$(GOLANG_IMAGE) \
		make metrics-unit-test

<<<<<<< HEAD
# Generate descriptors for supported ENI configurations.
=======
generate:
	go generate -x ./...
	$(MAKE) format

>>>>>>> 16813eab
generate-limits:
	go run pkg/awsutils/gen_vpc_ip_limits.go

# Fetch portmap the port-forwarding management CNI plugin
portmap: FETCH_VERSION=0.7.5
portmap: FETCH_URL=https://github.com/containernetworking/plugins/releases/download/v$(FETCH_VERSION)/cni-plugins-$(GOARCH)-v$(FETCH_VERSION).tgz
portmap: VISIT_URL=https://github.com/containernetworking/plugins/tree/v$(FETCH_VERSION)/plugins/meta/portmap
portmap:
	@echo "Fetching portmap CNI plugin v$(FETCH_VERSION) from upstream release"
	@echo
	@echo "Visit upstream project for portmap plugin details:"
	@echo "$(VISIT_URL)"
	@echo
	curl -L $(FETCH_URL) | tar -z -x ./portmap

# Run all source code checks.
check: check-format lint vet

# Run golint on source code.
#
# To install:
#
#   go get -u golang.org/x/lint/golint
#
lint: LINT_FLAGS = -set_exit_status
lint:
	@command -v golint >/dev/null || { echo "ERROR: golint not installed"; exit 1; }
	find . \
	  -type f -name '*.go' \
	  -not -name 'mock_*' -not -name 'mocks_*' \
	  -print0 | sort -z | xargs -0 -L1 -- golint $(LINT_FLAGS) 2>/dev/null

# Run go vet on source code.
vet:
	go vet ./...

# Run go vet inside of a container.
docker-vet: build-docker-test
	docker run $(DOCKER_RUN_FLAGS) \
		$(TEST_IMAGE_NAME) make vet

# Format all Go source code files.
format:
	@command -v goimports >/dev/null || { echo "ERROR: goimports not installed"; exit 1; }
	find ./* \
	  -type f \
	  -not -name 'mock_publisher.go' \
	  -not -name 'rpc.pb.go' \
	  -name '*.go' \
	  -print0 | sort -z | xargs -0 -- goimports $(or $(FORMAT_FLAGS),-w)

# Check formatting of source code files without modification.
check-format: FORMAT_FLAGS = -l
check-format: format

# Clean temporary files and build artifacts from the project.
clean:
	@rm -f -- $(BINS)
	@rm -f -- portmap<|MERGE_RESOLUTION|>--- conflicted
+++ resolved
@@ -169,14 +169,11 @@
 		$(GOLANG_IMAGE) \
 		make metrics-unit-test
 
-<<<<<<< HEAD
-# Generate descriptors for supported ENI configurations.
-=======
 generate:
 	go generate -x ./...
 	$(MAKE) format
 
->>>>>>> 16813eab
+# Generate descriptors for supported ENI configurations.
 generate-limits:
 	go run pkg/awsutils/gen_vpc_ip_limits.go
 
