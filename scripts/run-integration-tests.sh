--- conflicted
+++ resolved
@@ -8,11 +8,8 @@
 source "$DIR"/lib/common.sh
 source "$DIR"/lib/aws.sh
 source "$DIR"/lib/cluster.sh
-<<<<<<< HEAD
+source "$DIR"/lib/integration.sh
 source "$DIR"/lib/performance_tests.sh
-=======
-source "$DIR"/lib/integration.sh
->>>>>>> 0da74913
 
 # Variables used in /lib/aws.sh
 OS=$(go env GOOS)
@@ -24,12 +21,9 @@
 : "${DEPROVISION:=true}"
 : "${BUILD:=true}"
 : "${RUN_CONFORMANCE:=false}"
-<<<<<<< HEAD
+: "${RUN_KOPS_TEST:=false}"
 : "${RUN_PERFORMANCE_TESTS:=false}"
 : "${RUNNING_PERFORMANCE:=false}"
-=======
-: "${RUN_KOPS_TEST:=false}"
->>>>>>> 0da74913
 
 __cluster_created=0
 __cluster_deprovisioned=0
@@ -37,30 +31,20 @@
 on_error() {
     # Make sure we destroy any cluster that was created if we hit run into an
     # error when attempting to run tests against the cluster
-<<<<<<< HEAD
-    if [[ $RUNNING_PERFORMANCE == false ]]; then
-        if [[ $__cluster_created -eq 1 && $__cluster_deprovisioned -eq 0 && "$DEPROVISION" == true ]]; then
-=======
     if [[ $__cluster_created -eq 1 && $__cluster_deprovisioned -eq 0 && "$DEPROVISION" == true ]]; then
         if [[ $RUN_KOPS_TEST == true ]]; then
             __cluster_deprovisioned=1
             echo "Cluster was provisioned already. Deprovisioning it..."
             down-kops-cluster
         else
->>>>>>> 0da74913
             # prevent double-deprovisioning with ctrl-c during deprovisioning...
             __cluster_deprovisioned=1
             echo "Cluster was provisioned already. Deprovisioning it..."
             down-test-cluster
         fi
-<<<<<<< HEAD
-        exit 1
-    fi
-=======
     fi
     
     exit 1
->>>>>>> 0da74913
 }
 
 # test specific config, results location
