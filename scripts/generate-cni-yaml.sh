--- conflicted
+++ resolved
@@ -66,21 +66,6 @@
 
     $BUILD_DIR/helm template aws-vpc-cni \
       --include-crds \
-<<<<<<< HEAD
-      --set originalMatchLabels=true,\
-      --set init.image.region=$ecrRegion,\
-      --set init.image.account=$ecrAccount,\
-      --set init.image.domain=$ecrDomain,\
-      --set init.image.tag=$VERSION,\
-      --set image.tag=$VERSION,\
-      --set image.region=$ecrRegion,\
-      --set image.account=$ecrAccount,\
-      --set image.domain=$ecrDomain, \
-      --set nodeAgent.image.account=$ecrAccount, \
-      --set nodeAgent.image.region=$ecrRegion, \
-      --set nodeAgent.image.domain=$ecrDomain, \
-      --set nodeAgent.image.tag=$VERSION \
-=======
       --set originalMatchLabels=true \
       --set init.image.region=$ecrRegion \
       --set-string init.image.account=$ecrAccount \
@@ -95,7 +80,6 @@
       --set nodeAgent.image.domain=$ecrDomain \
       --set nodeAgent.image.tag=$NODE_AGENT_VERSION \
       --set env.VPC_CNI_VERSION=$VPC_CNI_VERSION \
->>>>>>> e6974db6
       --namespace $NAMESPACE \
       $SCRIPTPATH/../charts/aws-vpc-cni > $NEW_CNI_RESOURCES_YAML
     # Remove 'managed-by: Helm' annotation
