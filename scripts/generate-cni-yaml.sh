#!/bin/bash
set -euo pipefail

SCRIPTPATH="$( cd "$(dirname "$0")" ; pwd -P )"

PLATFORM=$(uname | tr '[:upper:]' '[:lower:]')
HELM_VERSION="3.0.2"
NAMESPACE="kube-system"

MAKEFILEPATH=$SCRIPTPATH/../Makefile
VERSION=$(make -s -f $MAKEFILEPATH version)
BUILD_DIR=$SCRIPTPATH/../build/cni-rel-yamls/$VERSION

REGIONS_FILE=$SCRIPTPATH/../charts/regions.json
INDV_RESOURCES_DIR=$BUILD_DIR/individual-resources
CNI_TAR_RESOURCES_FILE=$BUILD_DIR/cni_individual-resources.tar
METRICS_TAR_RESOURCES_FILE=$BUILD_DIR/cni_metrics_individual-resources.tar
CALICO_TAR_RESOURCES_FILE=$BUILD_DIR/calico_individual-resources.tar
CNI_RESOURCES_YAML=$BUILD_DIR/aws-k8s-cni
METRICS_RESOURCES_YAML=$BUILD_DIR/cni-metrics-helper
CALICO_OPERATOR_RESOURCES_YAML=$BUILD_DIR/calico-operator.yaml
CALICO_CRS_RESOURCES_YAML=$BUILD_DIR/calico-crs.yaml

mkdir -p $INDV_RESOURCES_DIR


USAGE=$(cat << 'EOM'
  Usage: generate-cni-yaml  [-n <K8s_NAMESPACE>]
  Generates the kubernetes yaml resource files from the helm chart
  and places them into the build dir.
  Example: generate-cni-yaml -n kube-system
          Optional:
            -n          Kubernetes namespace
EOM
)

# Process our input arguments
while getopts "vn:" opt; do
  case ${opt} in
    n ) # K8s namespace
        NAMESPACE=$OPTARG
      ;;
    v ) # Verbose
        set -x
      ;;
    \? )
        echo "$USAGE" 1>&2
        exit
      ;;
  esac
done

curl -L https://get.helm.sh/helm-v$HELM_VERSION-$PLATFORM-amd64.tar.gz | tar zxf - -C $BUILD_DIR
mv $BUILD_DIR/$PLATFORM-amd64/helm $BUILD_DIR/.
rm -rf $BUILD_DIR/$PLATFORM-amd64
chmod +x $BUILD_DIR/helm

jq -c '.[]' $REGIONS_FILE | while read i; do
    ecrRegion=`echo $i | jq '.ecrRegion' -r`
    ecrAccount=`echo $i | jq '.ecrAccount' -r`
    ecrDomain=`echo $i | jq '.ecrDomain' -r`
    if [ "$ecrRegion" = "us-west-2" ]; then
        NEW_CNI_RESOURCES_YAML="${CNI_RESOURCES_YAML}.yaml"
        NEW_METRICS_RESOURCES_YAML="${METRICS_RESOURCES_YAML}.yaml"
    elif [ "$ecrRegion" = "cn-northwest-1" ]; then
        NEW_CNI_RESOURCES_YAML="${CNI_RESOURCES_YAML}-cn.yaml"
        NEW_METRICS_RESOURCES_YAML="${METRICS_RESOURCES_YAML}-cn.yaml"
    else
        NEW_CNI_RESOURCES_YAML="${CNI_RESOURCES_YAML}-${ecrRegion}.yaml"
        NEW_METRICS_RESOURCES_YAML="${METRICS_RESOURCES_YAML}-${ecrRegion}.yaml"
    fi

    $BUILD_DIR/helm template charts/aws-vpc-cni \
      --set originalMatchLabels=true,\
<<<<<<< HEAD
      --set init.image.region=$ecrRegion,\
      --set init.image.account=$ecrAccount,\
      --set init.image.domain=$ecrDomain,\
      --set image.region=$ecrRegion,\
      --set image.account=$ecrAccount,\
      --set image.domain=$ecrDomain \
=======
      initContainers.image.region=$ecrRegion,\
      initContainers.image.account=$ecrAccount,\
      initContainers.image.domain=$ecrDomain,\
      image.region=$ecrRegion,\
      image.account=$ecrAccount,\
      image.domain=$ecrDomain \
>>>>>>> beee06a2
      --namespace $NAMESPACE \
      --name-template aws-vpc-cni \
      $SCRIPTPATH/../charts/aws-vpc-cni > $NEW_CNI_RESOURCES_YAML
    cat $NEW_CNI_RESOURCES_YAML | grep -v 'helm.sh\|app.kubernetes.io/managed-by: Helm' > $BUILD_DIR/helm_annotations_removed.yaml
    mv $BUILD_DIR/helm_annotations_removed.yaml $NEW_CNI_RESOURCES_YAML

    $BUILD_DIR/helm template charts/cni-metrics-helper \
      --set image.region=$ecrRegion,\
      --set image.account=$ecrAccount,\
      --set image.domain=$ecrDomain \
      --namespace $NAMESPACE \
      --name-template cni-metrics-helper \
      $SCRIPTPATH/../charts/cni-metrics-helper > $NEW_METRICS_RESOURCES_YAML
    cat $NEW_METRICS_RESOURCES_YAML | grep -v 'helm.sh\|app.kubernetes.io/managed-by: Helm' > $BUILD_DIR/helm_annotations_removed.yaml
    mv $BUILD_DIR/helm_annotations_removed.yaml $NEW_METRICS_RESOURCES_YAML
done    

$BUILD_DIR/helm template \
    --namespace $NAMESPACE \
    --output-dir $INDV_RESOURCES_DIR/ \
    $SCRIPTPATH/../charts/aws-vpc-cni/

for i in $INDV_RESOURCES_DIR/aws-vpc-cni/templates/*; do
  cat $i | grep -v 'helm.sh\|app.kubernetes.io/managed-by: Helm' > $BUILD_DIR/helm_annotations_removed.yaml
  mv $BUILD_DIR/helm_annotations_removed.yaml $i
done

$BUILD_DIR/helm template \
    --namespace $NAMESPACE \
    --output-dir $INDV_RESOURCES_DIR/ \
    $SCRIPTPATH/../charts/cni-metrics-helper/

for i in $INDV_RESOURCES_DIR/cni-metrics-helper/templates/*; do
  cat $i | grep -v 'helm.sh\|app.kubernetes.io/managed-by: Helm' > $BUILD_DIR/helm_annotations_removed.yaml
  mv $BUILD_DIR/helm_annotations_removed.yaml $i
done

$BUILD_DIR/helm template \
    --namespace $NAMESPACE \
    $SCRIPTPATH/../charts/aws-calico/ \
    --output-dir $INDV_RESOURCES_DIR/


for i in $INDV_RESOURCES_DIR/aws-calico/templates/crs/*; do
  cat $i | grep -v 'helm.sh\|app.kubernetes.io/managed-by: Helm' > $BUILD_DIR/helm_annotations_removed.yaml
  mv $BUILD_DIR/helm_annotations_removed.yaml $i
  cat $i >> $CALICO_CRS_RESOURCES_YAML
done

for i in $INDV_RESOURCES_DIR/aws-calico/templates/crds/*; do
  cat $i | grep -v 'helm.sh\|app.kubernetes.io/managed-by: Helm' > $BUILD_DIR/helm_annotations_removed.yaml
  mv $BUILD_DIR/helm_annotations_removed.yaml $i
  cat $i >> $CALICO_OPERATOR_RESOURCES_YAML
done

for i in $INDV_RESOURCES_DIR/aws-calico/templates/tigera-operator/*; do
  cat $i | grep -v 'helm.sh\|app.kubernetes.io/managed-by: Helm' > $BUILD_DIR/helm_annotations_removed.yaml
  mv $BUILD_DIR/helm_annotations_removed.yaml $i
  cat $i >> $CALICO_OPERATOR_RESOURCES_YAML
done

cd $INDV_RESOURCES_DIR/aws-vpc-cni/ && tar cvf $CNI_TAR_RESOURCES_FILE templates/*
cd $INDV_RESOURCES_DIR/cni-metrics-helper/ && tar cvf $METRICS_TAR_RESOURCES_FILE templates/*
cd $INDV_RESOURCES_DIR/aws-calico/ && tar cvf $CALICO_TAR_RESOURCES_FILE templates/*
cd $SCRIPTPATH

echo "Generated aws-vpc-cni, cni-metrics-helper and calico yaml resources files in:"
echo "    - $CNI_RESOURCES_YAML"
echo "    - $METRICS_RESOURCES_YAML"
echo "    - $CALICO_OPERATOR_RESOURCES_YAML"
echo "    - $CALICO_CRS_RESOURCES_YAML"
echo "    - $CNI_TAR_RESOURCES_FILE"
echo "    - $METRICS_TAR_RESOURCES_FILE"
echo "    - $CALICO_TAR_RESOURCES_FILE"<|MERGE_RESOLUTION|>--- conflicted
+++ resolved
@@ -72,23 +72,13 @@
 
     $BUILD_DIR/helm template charts/aws-vpc-cni \
       --set originalMatchLabels=true,\
-<<<<<<< HEAD
       --set init.image.region=$ecrRegion,\
       --set init.image.account=$ecrAccount,\
       --set init.image.domain=$ecrDomain,\
       --set image.region=$ecrRegion,\
       --set image.account=$ecrAccount,\
       --set image.domain=$ecrDomain \
-=======
-      initContainers.image.region=$ecrRegion,\
-      initContainers.image.account=$ecrAccount,\
-      initContainers.image.domain=$ecrDomain,\
-      image.region=$ecrRegion,\
-      image.account=$ecrAccount,\
-      image.domain=$ecrDomain \
->>>>>>> beee06a2
       --namespace $NAMESPACE \
-      --name-template aws-vpc-cni \
       $SCRIPTPATH/../charts/aws-vpc-cni > $NEW_CNI_RESOURCES_YAML
     cat $NEW_CNI_RESOURCES_YAML | grep -v 'helm.sh\|app.kubernetes.io/managed-by: Helm' > $BUILD_DIR/helm_annotations_removed.yaml
     mv $BUILD_DIR/helm_annotations_removed.yaml $NEW_CNI_RESOURCES_YAML
@@ -98,7 +88,6 @@
       --set image.account=$ecrAccount,\
       --set image.domain=$ecrDomain \
       --namespace $NAMESPACE \
-      --name-template cni-metrics-helper \
       $SCRIPTPATH/../charts/cni-metrics-helper > $NEW_METRICS_RESOURCES_YAML
     cat $NEW_METRICS_RESOURCES_YAML | grep -v 'helm.sh\|app.kubernetes.io/managed-by: Helm' > $BUILD_DIR/helm_annotations_removed.yaml
     mv $BUILD_DIR/helm_annotations_removed.yaml $NEW_METRICS_RESOURCES_YAML
