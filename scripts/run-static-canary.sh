--- conflicted
+++ resolved
@@ -23,11 +23,7 @@
   echo "Running ginkgo tests with focus: $focus"
 
   (CGO_ENABLED=0 ginkgo $EXTRA_GINKGO_FLAGS --no-color --focus="$focus" -v --timeout 10m --fail-on-pending $GINKGO_TEST_BUILD/az-traffic.test -- \
-<<<<<<< HEAD
-      --cluster-kubeconfig="$KUBE_CONFIG_PATH" \
-=======
       --cluster-kubeconfig="$KUBECONFIG" \
->>>>>>> 673a0c5f
       --cluster-name="$CLUSTER_NAME" \
       --aws-region="$REGION" \
       --aws-vpc-id="$VPC_ID" \
