--- conflicted
+++ resolved
@@ -29,10 +29,7 @@
       --ng-name-label-key="kubernetes.io/os" \
       --ng-name-label-val="linux" \
       --test-image-registry=$TEST_IMAGE_REGISTRY \
-<<<<<<< HEAD
-=======
       --publish-cw-metrics=true \
->>>>>>> c7ed274b
       $ENDPOINT_OPTION)
 }
 
