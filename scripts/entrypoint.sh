#!/usr/bin/env bash

# NOTE(jaypipes): Normally, we would prefer *not* to have an entrypoint script
# and instead just start the agent daemon as the container's CMD. However, the
# design of CNI is such that Kubelet looks for the presence of binaries and CNI
# configuration files in specific directories, and the presence of those files
# is the trigger to Kubelet that that particular CNI plugin is "ready".
#
# In the case of the AWS VPC CNI plugin, we have two components to the plugin.
# The first component is the actual CNI binary that is execve'd from Kubelet
# when a container is started or destroyed. The second component is the
# aws-k8s-agent daemon which houses the IPAM controller.
#
# As mentioned above, Kubelet considers a CNI plugin "ready" when it sees the
# binary and configuration file for the plugin in a well-known directory. For
# the AWS VPC CNI plugin binary, we only want to copy the CNI plugin binary
# into that well-known directory AFTER we have successfully started the IPAM
# daemon and know that it can connect to Kubernetes and the local EC2 metadata
# service. This is why this entrypoint script exists; we start the IPAM daemon
# and wait until we know it is up and running successfully before copying the
# CNI plugin binary and its configuration file to the well-known directory that
# Kubelet looks in.

# turn on exit on subprocess error and exit on undefined variables
set -eu
# turn on bash's job control
set -m

log_in_json() 
{
    FILENAME="${0##*/}"
    LOGTYPE=$1
    MSG=$2
    TIMESTAMP=$(date +%FT%T.%3NZ)
    printf '{"level":"%s","ts":"%s","caller":"%s","msg":"%s"}\n' "$LOGTYPE" "$TIMESTAMP" "$FILENAME" "$MSG"
}

unsupported_prefix_target_conf()
{
   if [ "${WARM_PREFIX_TARGET}" -le "0" ] && [ "${WARM_IP_TARGET}" -le "0" ] && [ "${MINIMUM_IP_TARGET}" -le "0" ];then
        true
   else
        false
    fi    
}

is_prefix_delegation_enabled()
{
    if [ "${ENABLE_PREFIX_DELEGATION}" == "true" ]; then
        true
    else
        false
    fi    
}

validate_env_var()
{
    log_in_json info "Validating env variables ..."
    if [[ "${AWS_VPC_K8S_PLUGIN_LOG_FILE,,}" == "stdout" ]]; then
        log_in_json error "AWS_VPC_K8S_PLUGIN_LOG_FILE cannot be set to stdout"
        exit 1     
    fi 

    if [[ ${#AWS_VPC_K8S_CNI_VETHPREFIX} -gt 4 ]]; then
        log_in_json error "AWS_VPC_K8S_CNI_VETHPREFIX cannot be longer than 4 characters"
        exit 1
    fi

    case ${AWS_VPC_K8S_CNI_VETHPREFIX} in
        eth|vlan|lo)
          log_in_json error "AWS_VPC_K8S_CNI_VETHPREFIX cannot be set to reserved values eth or vlan or lo"
          exit 1
          ;;
    esac
    if is_prefix_delegation_enabled && unsupported_prefix_target_conf ; then
       log_in_json error "Setting WARM_PREFIX_TARGET = 0 is not supported while WARM_IP_TARGET/MINIMUM_IP_TARGET is not set. Please configure either one of the WARM_{PREFIX/IP}_TARGET or MINIMUM_IP_TARGET env variables"
       exit 1
    fi
}

# Check for all the required binaries before we go forward
if [ ! -f aws-k8s-agent ]; then
    log_in_json error "Required aws-k8s-agent executable not found."
    exit 1
fi
if [ ! -f grpc-health-probe ]; then
    log_in_json error "Required grpc-health-probe executable not found."
    exit 1
fi

AGENT_LOG_PATH=${AGENT_LOG_PATH:-"aws-k8s-agent.log"}
HOST_CNI_BIN_PATH=${HOST_CNI_BIN_PATH:-"/host/opt/cni/bin"}
HOST_CNI_CONFDIR_PATH=${HOST_CNI_CONFDIR_PATH:-"/host/etc/cni/net.d"}
AWS_VPC_K8S_CNI_VETHPREFIX=${AWS_VPC_K8S_CNI_VETHPREFIX:-"eni"}
AWS_VPC_ENI_MTU=${AWS_VPC_ENI_MTU:-"9001"}
AWS_VPC_K8S_PLUGIN_LOG_FILE=${AWS_VPC_K8S_PLUGIN_LOG_FILE:-"/var/log/aws-routed-eni/plugin.log"}
AWS_VPC_K8S_PLUGIN_LOG_LEVEL=${AWS_VPC_K8S_PLUGIN_LOG_LEVEL:-"Debug"}
AWS_VPC_K8S_EGRESS_V4_PLUGIN_LOG_FILE=${AWS_VPC_K8S_EGRESS_V4_PLUGIN_LOG_FILE:-"/var/log/aws-routed-eni/egress-v4-plugin.log"}
NODE_IP=${NODE_IP:=""}

AWS_VPC_K8S_CNI_CONFIGURE_RPFILTER=${AWS_VPC_K8S_CNI_CONFIGURE_RPFILTER:-"true"}
ENABLE_PREFIX_DELEGATION=${ENABLE_PREFIX_DELEGATION:-"false"}
WARM_IP_TARGET=${WARM_IP_TARGET:-"0"}
MINIMUM_IP_TARGET=${MINIMUM_IP_TARGET:-"0"}
WARM_PREFIX_TARGET=${WARM_PREFIX_TARGET:-"0"}
ENABLE_BANDWIDTH_PLUGIN=${ENABLE_BANDWIDTH_PLUGIN:-"false"}
TMP_AWS_CONFLIST_FILE="/tmp/10-aws.conflist"
TMP_AWS_BW_CONFLIST_FILE="/tmp/10-aws-bandwidth-plugin.conflist"

validate_env_var

# Check for ipamd connectivity on localhost port 50051
wait_for_ipam() {
    while :
    do
        if ./grpc-health-probe -addr 127.0.0.1:50051 >/dev/null 2>&1; then
            return 0
        fi
        # We sleep for 1 second between each retry
        sleep 1
    done
}

#NodeIP=$(curl http://169.254.169.254/latest/meta-data/local-ipv4)
get_node_primary_v4_address() {
    while :
    do
        NODE_IP=$(curl http://169.254.169.254/latest/meta-data/local-ipv4)
        if [[ "${NODE_IP}" != "" ]]; then
            return 0
        fi
        # We sleep for 1 second between each retry
        sleep 1
    done
}

# If there is no init container, copy the required files
if [[ "$AWS_VPC_K8S_CNI_CONFIGURE_RPFILTER" != "false" ]]; then
    # Copy files
    log_in_json info "Copying CNI plugin binaries ... "
    PLUGIN_BINS="loopback portmap bandwidth host-local aws-cni-support.sh"
    for b in $PLUGIN_BINS; do
        # Install the binary
        install "$b" "$HOST_CNI_BIN_PATH"
    done
fi

log_in_json info "Install CNI binaries.."
install aws-cni "$HOST_CNI_BIN_PATH"
install egress-v4-cni "$HOST_CNI_BIN_PATH"

log_in_json info "Starting IPAM daemon in the background ... "
./aws-k8s-agent | tee -i "$AGENT_LOG_PATH" 2>&1 &

log_in_json info "Checking for IPAM connectivity ... "

if ! wait_for_ipam; then
    log_in_json error "Timed out waiting for IPAM daemon to start:"
    cat "$AGENT_LOG_PATH" >&2
    exit 1
fi

get_node_primary_v4_address
log_in_json info "Copying config file ... "

# modify the static config to populate it with the env vars
sed \
  -e s~__VETHPREFIX__~"${AWS_VPC_K8S_CNI_VETHPREFIX}"~g \
  -e s~__MTU__~"${AWS_VPC_ENI_MTU}"~g \
  -e s~__PLUGINLOGFILE__~"${AWS_VPC_K8S_PLUGIN_LOG_FILE}"~g \
  -e s~__PLUGINLOGLEVEL__~"${AWS_VPC_K8S_PLUGIN_LOG_LEVEL}"~g \
<<<<<<< HEAD
  -e s~__EGRESSV4PLUGINLOGFILE__~"${AWS_VPC_K8S_EGRESS_V4_PLUGIN_LOG_FILE}"~g \
  -e s~__EGRESSV4PLUGINENABLED__~"${ENABLE_IPv6}"~g \
  -e s~__NODEIP__~"${NODE_IP}"~g \
  10-aws.conflist > "$HOST_CNI_CONFDIR_PATH/10-aws.conflist"
=======
  10-aws.conflist > "$TMP_AWS_CONFLIST_FILE"

if [[ "$ENABLE_BANDWIDTH_PLUGIN" == "true" ]]; then
    jq '.plugins += [{"type": "bandwidth","capabilities": {"bandwidth": true}}]' "$TMP_AWS_CONFLIST_FILE" > "$TMP_AWS_BW_CONFLIST_FILE"
    mv "$TMP_AWS_BW_CONFLIST_FILE" "$TMP_AWS_CONFLIST_FILE" 
fi

mv "$TMP_AWS_CONFLIST_FILE" "$HOST_CNI_CONFDIR_PATH/10-aws.conflist"
>>>>>>> d3bf0745

log_in_json info "Successfully copied CNI plugin binary and config file."

if [[ -f "$HOST_CNI_CONFDIR_PATH/aws.conf" ]]; then
    rm "$HOST_CNI_CONFDIR_PATH/aws.conf"
fi

# Bring the aws-k8s-agent process back into the foreground
log_in_json info "Foregrounding IPAM daemon ..."
fg %1 >/dev/null 2>&1 || { log_in_json error "failed (process terminated)" && cat "$AGENT_LOG_PATH" && exit 1; }<|MERGE_RESOLUTION|>--- conflicted
+++ resolved
@@ -169,12 +169,9 @@
   -e s~__MTU__~"${AWS_VPC_ENI_MTU}"~g \
   -e s~__PLUGINLOGFILE__~"${AWS_VPC_K8S_PLUGIN_LOG_FILE}"~g \
   -e s~__PLUGINLOGLEVEL__~"${AWS_VPC_K8S_PLUGIN_LOG_LEVEL}"~g \
-<<<<<<< HEAD
   -e s~__EGRESSV4PLUGINLOGFILE__~"${AWS_VPC_K8S_EGRESS_V4_PLUGIN_LOG_FILE}"~g \
   -e s~__EGRESSV4PLUGINENABLED__~"${ENABLE_IPv6}"~g \
   -e s~__NODEIP__~"${NODE_IP}"~g \
-  10-aws.conflist > "$HOST_CNI_CONFDIR_PATH/10-aws.conflist"
-=======
   10-aws.conflist > "$TMP_AWS_CONFLIST_FILE"
 
 if [[ "$ENABLE_BANDWIDTH_PLUGIN" == "true" ]]; then
@@ -183,7 +180,6 @@
 fi
 
 mv "$TMP_AWS_CONFLIST_FILE" "$HOST_CNI_CONFDIR_PATH/10-aws.conflist"
->>>>>>> d3bf0745
 
 log_in_json info "Successfully copied CNI plugin binary and config file."
 
