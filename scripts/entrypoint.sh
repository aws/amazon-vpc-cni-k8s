#!/usr/bin/env bash

# NOTE(jaypipes): Normally, we would prefer *not* to have an entrypoint script
# and instead just start the agent daemon as the container's CMD. However, the
# design of CNI is such that Kubelet looks for the presence of binaries and CNI
# configuration files in specific directories, and the presence of those files
# is the trigger to Kubelet that that particular CNI plugin is "ready".
#
# In the case of the AWS VPC CNI plugin, we have two components to the plugin.
# The first component is the actual CNI binary that is execve'd from Kubelet
# when a container is started or destroyed. The second component is the
# aws-k8s-agent daemon which houses the IPAM controller.
#
# As mentioned above, Kubelet considers a CNI plugin "ready" when it sees the
# binary and configuration file for the plugin in a well-known directory. For
# the AWS VPC CNI plugin binary, we only want to copy the CNI plugin binary
# into that well-known directory AFTER we have successfully started the IPAM
# daemon and know that it can connect to Kubernetes and the local EC2 metadata
# service. This is why this entrypoint script exists; we start the IPAM daemon
# and wait until we know it is up and running successfully before copying the
# CNI plugin binary and its configuration file to the well-known directory that
# Kubelet looks in.

# turn on exit on subprocess error and exit on undefined variables
set -eu
# turn on bash's job control
set -m

log_in_json() 
{
    FILENAME="${0##*/}"
    LOGTYPE=$1
    MSG=$2
    TIMESTAMP=$(date +%FT%T.%3NZ)
    printf '{"level":"%s","ts":"%s","caller":"%s","msg":"%s"}\n' "$LOGTYPE" "$TIMESTAMP" "$FILENAME" "$MSG"
}

unsupported_prefix_target_conf()
{
   if [ "${WARM_PREFIX_TARGET}" == "0" ] && [ "${WARM_IP_TARGET}" == "0" ] && [ "${MINIMUM_IP_TARGET}" == "0" ];then
        true
   else
        false
    fi    
}

is_prefix_delegation_enabled()
{
    if [ "${ENABLE_PREFIX_DELEGATION}" == "true" ]; then
        true
    else
        false
    fi    
}

validate_env_var()
{
    log_in_json info "Validating env variables ..."
    if [[ "${AWS_VPC_K8S_PLUGIN_LOG_FILE,,}" == "stdout" ]]; then
        log_in_json error "AWS_VPC_K8S_PLUGIN_LOG_FILE cannot be set to stdout"
        exit 1     
    fi 

<<<<<<< HEAD
    if [[ ${#AWS_VPC_K8S_CNI_VETHPREFIX} -gt 4 ]]; then
        log_in_json error "AWS_VPC_K8S_CNI_VETHPREFIX cannot be longer than 4 characters"
        exit 1
    fi

    case ${AWS_VPC_K8S_CNI_VETHPREFIX} in
        eth|vlan|lo)
          log_in_json error "AWS_VPC_K8S_CNI_VETHPREFIX cannot be set to reserved values eth or vlan or lo"
          exit 1
          ;;
    esac
=======
    if is_prefix_delegation_enabled && unsupported_prefix_target_conf ; then
       log_in_json error "Setting WARM_PREFIX_TARGET = 0 is not supported while WARM_IP_TARGET/MINIMUM_IP_TARGET is not set. Please configure either one of the WARM_{PREFIX/IP}_TARGET or MINIMUM_IP_TARGET env variables"
       exit 1
    fi
>>>>>>> 347e1dbe
}

# Check for all the required binaries before we go forward
if [ ! -f aws-k8s-agent ]; then
    log_in_json error "Required aws-k8s-agent executable not found."
    exit 1
fi
if [ ! -f grpc-health-probe ]; then
    log_in_json error "Required grpc-health-probe executable not found."
    exit 1
fi

AGENT_LOG_PATH=${AGENT_LOG_PATH:-"aws-k8s-agent.log"}
HOST_CNI_BIN_PATH=${HOST_CNI_BIN_PATH:-"/host/opt/cni/bin"}
HOST_CNI_CONFDIR_PATH=${HOST_CNI_CONFDIR_PATH:-"/host/etc/cni/net.d"}
AWS_VPC_K8S_CNI_VETHPREFIX=${AWS_VPC_K8S_CNI_VETHPREFIX:-"eni"}
AWS_VPC_ENI_MTU=${AWS_VPC_ENI_MTU:-"9001"}
AWS_VPC_K8S_PLUGIN_LOG_FILE=${AWS_VPC_K8S_PLUGIN_LOG_FILE:-"/var/log/aws-routed-eni/plugin.log"}
AWS_VPC_K8S_PLUGIN_LOG_LEVEL=${AWS_VPC_K8S_PLUGIN_LOG_LEVEL:-"Debug"}

AWS_VPC_K8S_CNI_CONFIGURE_RPFILTER=${AWS_VPC_K8S_CNI_CONFIGURE_RPFILTER:-"true"}
ENABLE_PREFIX_DELEGATION=${ENABLE_PREFIX_DELEGATION:-"false"}
WARM_IP_TARGET=${WARM_IP_TARGET:-"0"}
MINIMUM_IP_TARGET=${MINIMUM_IP_TARGET:-"0"}
WARM_PREFIX_TARGET=${WARM_PREFIX_TARGET:-"0"}


validate_env_var

# Check for ipamd connectivity on localhost port 50051
wait_for_ipam() {
    while :
    do
        if ./grpc-health-probe -addr 127.0.0.1:50051 >/dev/null 2>&1; then
            return 0
        fi
        # We sleep for 1 second between each retry
        sleep 1
    done
}

# If there is no init container, copy the required files
if [[ "$AWS_VPC_K8S_CNI_CONFIGURE_RPFILTER" != "false" ]]; then
    # Copy files
    log_in_json info "Copying CNI plugin binaries ... "
    PLUGIN_BINS="loopback portmap bandwidth aws-cni-support.sh"
    for b in $PLUGIN_BINS; do
        # Install the binary
        install "$b" "$HOST_CNI_BIN_PATH"
    done
fi

log_in_json info "Install CNI binary.."
install aws-cni "$HOST_CNI_BIN_PATH"

log_in_json info "Starting IPAM daemon in the background ... "
./aws-k8s-agent | tee -i "$AGENT_LOG_PATH" 2>&1 &

log_in_json info "Checking for IPAM connectivity ... "

if ! wait_for_ipam; then
    log_in_json error "Timed out waiting for IPAM daemon to start:"
    cat "$AGENT_LOG_PATH" >&2
    exit 1
fi

log_in_json info "Copying config file ... "

# modify the static config to populate it with the env vars
sed \
  -e s~__VETHPREFIX__~"${AWS_VPC_K8S_CNI_VETHPREFIX}"~g \
  -e s~__MTU__~"${AWS_VPC_ENI_MTU}"~g \
  -e s~__PLUGINLOGFILE__~"${AWS_VPC_K8S_PLUGIN_LOG_FILE}"~g \
  -e s~__PLUGINLOGLEVEL__~"${AWS_VPC_K8S_PLUGIN_LOG_LEVEL}"~g \
  10-aws.conflist > "$HOST_CNI_CONFDIR_PATH/10-aws.conflist"

log_in_json info "Successfully copied CNI plugin binary and config file."

if [[ -f "$HOST_CNI_CONFDIR_PATH/aws.conf" ]]; then
    rm "$HOST_CNI_CONFDIR_PATH/aws.conf"
fi

# Bring the aws-k8s-agent process back into the foreground
log_in_json info "Foregrounding IPAM daemon ..."
fg %1 >/dev/null 2>&1 || { log_in_json error "failed (process terminated)" && cat "$AGENT_LOG_PATH" && exit 1; }<|MERGE_RESOLUTION|>--- conflicted
+++ resolved
@@ -61,7 +61,6 @@
         exit 1     
     fi 
 
-<<<<<<< HEAD
     if [[ ${#AWS_VPC_K8S_CNI_VETHPREFIX} -gt 4 ]]; then
         log_in_json error "AWS_VPC_K8S_CNI_VETHPREFIX cannot be longer than 4 characters"
         exit 1
@@ -73,12 +72,10 @@
           exit 1
           ;;
     esac
-=======
     if is_prefix_delegation_enabled && unsupported_prefix_target_conf ; then
        log_in_json error "Setting WARM_PREFIX_TARGET = 0 is not supported while WARM_IP_TARGET/MINIMUM_IP_TARGET is not set. Please configure either one of the WARM_{PREFIX/IP}_TARGET or MINIMUM_IP_TARGET env variables"
        exit 1
     fi
->>>>>>> 347e1dbe
 }
 
 # Check for all the required binaries before we go forward
