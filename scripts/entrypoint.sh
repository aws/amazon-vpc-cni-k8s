--- conflicted
+++ resolved
@@ -36,16 +36,6 @@
     exit 1
 fi
 
-<<<<<<< HEAD
-AGENT_LOG_PATH=${AGENT_LOG_PATH:-aws-k8s-agent.log}
-HOST_CNI_BIN_PATH=${HOST_CNI_BIN_PATH:-/host/opt/cni/bin}
-HOST_CNI_CONFDIR_PATH=${HOST_CNI_CONFDIR_PATH:-/host/etc/cni/net.d}
-# Number of seconds to wait checking for healthy ipamd. We default this to 60
-# seconds because most times ipamd needs kube-proxy to be running in order to
-# contact the Kubernetes API service and sometimes it can take a little while
-# for kube-proxy to start (or restart after an upgrade)
-IPAMD_TIMEOUT_SECONDS=${IPAMD_TIMEOUT_SECONDS:-60}
-=======
 AGENT_LOG_PATH=${AGENT_LOG_PATH:-"aws-k8s-agent.log"}
 HOST_CNI_BIN_PATH=${HOST_CNI_BIN_PATH:-"/host/opt/cni/bin"}
 HOST_CNI_CONFDIR_PATH=${HOST_CNI_CONFDIR_PATH:-"/host/etc/cni/net.d"}
@@ -55,7 +45,12 @@
 AWS_VPC_K8S_PLUGIN_LOG_LEVEL=${AWS_VPC_K8S_PLUGIN_LOG_LEVEL:-"Debug"}
 
 AWS_VPC_K8S_CNI_CONFIGURE_RPFILTER=${AWS_VPC_K8S_CNI_CONFIGURE_RPFILTER:-"true"}
->>>>>>> 1af40d21
+
+# Number of seconds to wait checking for healthy ipamd. We default this to 90 seconds
+# because ipamd needs kube-proxy to be running in order to contact the Kubernetes API
+# server and sometimes it can take a little while for kube-proxy to start (or restart 
+# after an upgrade)
+IPAMD_TIMEOUT_SECONDS=${IPAMD_TIMEOUT_SECONDS:-90}
 
 # Check for ipamd connectivity on localhost port 50051
 wait_for_ipam() {
@@ -63,13 +58,8 @@
     local __elapsed_time=0
     local __time_left=$IPAMD_TIMEOUT_SECONDS
 
-<<<<<<< HEAD
     while :
     do
-=======
-    until [ $__sleep_time -eq 8 ]; do
-        sleep $((__sleep_time++))
->>>>>>> 1af40d21
         if ./grpc-health-probe -addr 127.0.0.1:50051 >/dev/null 2>&1; then
             return 0
         fi
@@ -77,8 +67,7 @@
         __sleep_time=$(( sleep_time++ ))
         __time_left=$(( __time_left - __sleep_time ))
         if [ $__time_left -le 0 ]; then
-            # Sleep for the remainder of time before timeout and check one more
-            # time
+            # Sleep for the remainder of time before timeout and check one more time
             sleep $(( IPAMD_TIMEOUT_SECONDS - __elapsed_time ))
             if ./grpc-health-probe -addr 127.0.0.1:50051 >/dev/null 2>&1; then
                 return 0
