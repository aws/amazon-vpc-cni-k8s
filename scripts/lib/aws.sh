--- conflicted
+++ resolved
@@ -26,15 +26,4 @@
         curl -s -L -X GET $TESTER_DOWNLOAD_URL -o $TESTER_PATH
         chmod +x $TESTER_PATH
     fi
-<<<<<<< HEAD
-=======
-}
-
-ensure_eksctl() {
-    EKS_BIN=/usr/local/bin/eksctl
-    if [[ ! -e $EKS_BIN ]]; then
-        curl --silent --location "https://github.com/weaveworks/eksctl/releases/latest/download/eksctl_$(uname -s)_amd64.tar.gz" | tar xz -C /tmp
-        mv -v /tmp/eksctl $EKS_BIN
-    fi
->>>>>>> f1728c5f
 }