function run_kops_conformance() {
  START=$SECONDS

  export KUBECONFIG=~/.kube/config

  echo "=== Setting up test environment ==="
  echo "Current directory: $(pwd)"
  echo "KUBECONFIG path: $KUBECONFIG"
  echo "K8S_VERSION: $K8S_VERSION"

  # Download e2e test binary
  echo "=== Downloading e2e test binary ==="
  wget -qO- https://dl.k8s.io/v$K8S_VERSION/kubernetes-test-linux-amd64.tar.gz | tar -zxvf - --strip-components=3 -C /tmp kubernetes/test/bin/e2e.test

  # Apply CNI config and wait for daemonset
  echo "=== Applying CNI configuration ==="
  kubectl apply -f "$TEST_CONFIG_PATH"
  echo "Waiting for aws-node daemonset to be ready..."
  sleep 5
  while [[ $(kubectl describe ds aws-node -n=kube-system | grep "Available Pods: 0") ]]; do
    sleep 5
    echo "Still waiting for daemonset update..."
    kubectl get ds aws-node -n kube-system
  done
  echo "CNI DaemonSet is ready!"

  # Show cluster state before tests
  echo "=== Cluster State Before Tests ==="
  echo "Nodes:"
  kubectl get nodes -o wide
  echo "Pods in kube-system:"
  kubectl get pods -n kube-system
  echo "CNI DaemonSet status:"
  kubectl describe ds aws-node -n=kube-system

  # Run the focused set of tests with detailed logging
  TEST_START=$SECONDS
<<<<<<< HEAD
  set -o pipefail # Ensure we catch test failures

  /tmp/e2e.test --ginkgo.focus="Conformance" --ginkgo.timeout=120m --kubeconfig=$KUBECONFIG --ginkgo.v --ginkgo.trace --ginkgo.flake-attempts 8 \
    --ginkgo.skip="(works for CRD with validation schema)|(ServiceAccountIssuerDiscovery should support OIDC discovery of service account issuer)|(should support remote command execution over websockets)|(should support retrieving logs from the container over websockets)|(Basic StatefulSet functionality [StatefulSetBasic])|\[Slow\]|\[Serial\]"

  /tmp/e2e.test --ginkgo.focus="\[Serial\].*Conformance" --ginkgo.timeout=120m --kubeconfig=$KUBECONFIG --ginkgo.v --ginkgo.trace --ginkgo.flake-attempts 8 \
    --ginkgo.skip="(ServiceAccountIssuerDiscovery should support OIDC discovery of service account issuer)|(should support remote command execution over websockets)|(should support retrieving logs from the container over websockets)|\[Slow\]"
  echo "Kops conformance tests ran successfully!"

  TEST_EXIT_CODE=$?
  TEST_DURATION=$((SECONDS - TEST_START))

  echo "=== Test Results ==="
  echo "Test duration: $TEST_DURATION seconds"
  echo "Exit code: $TEST_EXIT_CODE"
=======
  TEST_RESULT=success

  /tmp/e2e.test --ginkgo.focus="Conformance" --ginkgo.timeout=120m --kubeconfig=$KUBECONFIG --ginkgo.v --ginkgo.trace --ginkgo.flake-attempts 8 \
    --ginkgo.skip="(works for CRD with validation schema)|(ServiceAccountIssuerDiscovery should support OIDC discovery of service account issuer)|(should support remote command execution over websockets)|(should support retrieving logs from the container over websockets)|(Basic StatefulSet functionality [StatefulSetBasic])|\[Slow\]|\[Serial\]" || TEST_RESULT=fail

  /tmp/e2e.test --ginkgo.focus="\[Serial\].*Conformance" --ginkgo.timeout=120m --kubeconfig=$KUBECONFIG --ginkgo.v --ginkgo.trace --ginkgo.flake-attempts 8 \
    --ginkgo.skip="(ServiceAccountIssuerDiscovery should support OIDC discovery of service account issuer)|(should support remote command execution over websockets)|(should support retrieving logs from the container over websockets)|\[Slow\]" || TEST_RESULT=fail

  TEST_DURATION=$((SECONDS - TEST_START))

  echo "=== Test Results ==="
  echo "Test duration: $TEST_DURATION seconds"
  echo "Test result: $TEST_RESULT"

  # If any test failed, return failure
  if [[ "$TEST_RESULT" == "fail" ]]; then
    echo "One or more test suites failed!"
    exit 1
  fi

  echo "All test suites passed successfully!"
>>>>>>> 7e3950f8

  # Show cluster state after tests
  echo "=== Cluster State After Tests ==="
  echo "Nodes:"
  kubectl get nodes -o wide
  echo "Pods in kube-system:"
  kubectl get pods -n kube-system
  echo "CNI DaemonSet status:"
  kubectl describe ds aws-node -n=kube-system

  KOPS_TEST_DURATION=$((SECONDS - START))
  echo "=== Test Run Complete ==="
  echo "TIMELINE: KOPS tests took $KOPS_TEST_DURATION seconds"

  # Workaround to avoid ENI leakage during cluster deletion
  # See: https://github.com/aws/amazon-vpc-cni-k8s/issues/1223
  echo "Waiting for 240 seconds to avoid ENI leakage..."
  sleep 240

  # Exit with the test exit code
<<<<<<< HEAD
  return $TEST_EXIT_CODE
=======
  return 0
>>>>>>> 7e3950f8
}

function build_and_push_image() {
  command=$1
  args=$2
  START=$SECONDS
  # Refer to https://github.com/docker/buildx#building-multi-platform-images for the multi-arch image build process.
  # create the buildx container only if it doesn't exist already.
  docker buildx inspect "$BUILDX_BUILDER" >/dev/null 2<&1 || docker buildx create --name="$BUILDX_BUILDER" --buildkitd-flags '--allow-insecure-entitlement network.host' --use >/dev/null
  make $command $args
  echo "TIMELINE: Docker build took $(($SECONDS - $START)) seconds."
}<|MERGE_RESOLUTION|>--- conflicted
+++ resolved
@@ -35,23 +35,6 @@
 
   # Run the focused set of tests with detailed logging
   TEST_START=$SECONDS
-<<<<<<< HEAD
-  set -o pipefail # Ensure we catch test failures
-
-  /tmp/e2e.test --ginkgo.focus="Conformance" --ginkgo.timeout=120m --kubeconfig=$KUBECONFIG --ginkgo.v --ginkgo.trace --ginkgo.flake-attempts 8 \
-    --ginkgo.skip="(works for CRD with validation schema)|(ServiceAccountIssuerDiscovery should support OIDC discovery of service account issuer)|(should support remote command execution over websockets)|(should support retrieving logs from the container over websockets)|(Basic StatefulSet functionality [StatefulSetBasic])|\[Slow\]|\[Serial\]"
-
-  /tmp/e2e.test --ginkgo.focus="\[Serial\].*Conformance" --ginkgo.timeout=120m --kubeconfig=$KUBECONFIG --ginkgo.v --ginkgo.trace --ginkgo.flake-attempts 8 \
-    --ginkgo.skip="(ServiceAccountIssuerDiscovery should support OIDC discovery of service account issuer)|(should support remote command execution over websockets)|(should support retrieving logs from the container over websockets)|\[Slow\]"
-  echo "Kops conformance tests ran successfully!"
-
-  TEST_EXIT_CODE=$?
-  TEST_DURATION=$((SECONDS - TEST_START))
-
-  echo "=== Test Results ==="
-  echo "Test duration: $TEST_DURATION seconds"
-  echo "Exit code: $TEST_EXIT_CODE"
-=======
   TEST_RESULT=success
 
   /tmp/e2e.test --ginkgo.focus="Conformance" --ginkgo.timeout=120m --kubeconfig=$KUBECONFIG --ginkgo.v --ginkgo.trace --ginkgo.flake-attempts 8 \
@@ -73,7 +56,6 @@
   fi
 
   echo "All test suites passed successfully!"
->>>>>>> 7e3950f8
 
   # Show cluster state after tests
   echo "=== Cluster State After Tests ==="
@@ -94,11 +76,7 @@
   sleep 240
 
   # Exit with the test exit code
-<<<<<<< HEAD
-  return $TEST_EXIT_CODE
-=======
   return 0
->>>>>>> 7e3950f8
 }
 
 function build_and_push_image() {
