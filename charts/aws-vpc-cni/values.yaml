--- conflicted
+++ resolved
@@ -27,11 +27,7 @@
 nodeAgent:
   enabled: true
   image:
-<<<<<<< HEAD
-    tag: v1.1.3
-=======
     tag: v1.1.2
->>>>>>> 673a0c5f
     domain: amazonaws.com
     region: us-west-2
     endpoint: ecr
