--- conflicted
+++ resolved
@@ -8,11 +8,7 @@
 
 init:
   image:
-<<<<<<< HEAD
-    tag: v1.20.1
-=======
     tag: v1.20.2
->>>>>>> 0ab3fcb6
     domain: amazonaws.com
     region: us-west-2
     endpoint: ecr
@@ -31,11 +27,7 @@
 nodeAgent:
   enabled: true
   image:
-<<<<<<< HEAD
-    tag: v1.2.4
-=======
     tag: v1.2.6
->>>>>>> 0ab3fcb6
     domain: amazonaws.com
     region: us-west-2
     endpoint: ecr
@@ -60,11 +52,7 @@
   resources: {}
 
 image:
-<<<<<<< HEAD
-  tag: v1.20.1
-=======
   tag: v1.20.2
->>>>>>> 0ab3fcb6
   domain: amazonaws.com
   region: us-west-2
   endpoint: ecr
@@ -98,11 +86,7 @@
   ENABLE_IPv4: "true"
   ENABLE_IPv6: "false"
   ENABLE_SUBNET_DISCOVERY: "true"
-<<<<<<< HEAD
-  VPC_CNI_VERSION: "v1.20.1"
-=======
   VPC_CNI_VERSION: "v1.20.2"
->>>>>>> 0ab3fcb6
   NETWORK_POLICY_ENFORCING_MODE: "standard"
   ENABLE_IMDS_ONLY_MODE: "false"
   ENABLE_MULTI_NIC: "false"
