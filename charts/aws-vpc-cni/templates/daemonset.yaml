kind: DaemonSet
apiVersion: apps/v1
metadata:
  name: {{ include "aws-vpc-cni.fullname" . }}
  namespace: {{ .Release.Namespace }}
  labels:
{{ include "aws-vpc-cni.labels" . | indent 4 }}
spec:
  updateStrategy:
{{ toYaml .Values.updateStrategy | indent 4 }}
  selector:
    matchLabels:
{{- if .Values.originalMatchLabels }}
      k8s-app: aws-node
{{- else }}
      app.kubernetes.io/name: {{ include "aws-vpc-cni.name" . }}
      app.kubernetes.io/instance: {{ .Release.Name }}
      {{- if .Values.podLabels }}
{{ toYaml .Values.podLabels | indent 6 }}
      {{- end }}
{{- end }}
  template:
    metadata:
      {{- if .Values.podAnnotations }}
      annotations:
      {{- range $key, $value := .Values.podAnnotations }}
        {{ $key }}: {{ $value | quote }}
      {{- end }}
      {{- end }}
      labels:
        app.kubernetes.io/name: {{ include "aws-vpc-cni.name" . }}
        app.kubernetes.io/instance: {{ .Release.Name }}
        k8s-app: aws-node
        {{- if .Values.podLabels }}
{{ toYaml .Values.podLabels | indent 8 }}
        {{- end }}
    spec:
      priorityClassName: "{{ .Values.priorityClassName }}"
      serviceAccountName: {{ template "aws-vpc-cni.serviceAccountName" . }}
      hostNetwork: true
      initContainers:
      - name: aws-vpc-cni-init
<<<<<<< HEAD
        image: "{{- if .Values.init.image.override }}{{- .Values.init.image.override }}{{- else }}{{- .Values.init.image.account }}.dkr.ecr.{{- .Values.init.image.region }}.{{- .Values.init.image.domain }}/amazon-k8s-cni-init:{{- .Values.init.image.tag }}{{- end}}"
=======
        image: "{{- if .Values.init.image.override }}{{- .Values.init.image.override }}{{- else }}602401143452.dkr.ecr.{{- .Values.init.image.region }}.amazonaws.com/amazon-k8s-cni-init:{{- .Values.init.image.tag }}{{- end}}"
>>>>>>> beee06a2
        env:
{{- range $key, $value := .Values.init.env }}
          - name: {{ $key }}
            value: {{ $value | quote }}
{{- end }}
        securityContext:
          {{- toYaml .Values.init.securityContext | nindent 12 }}
        volumeMounts:
          - mountPath: /host/opt/cni/bin
            name: cni-bin-dir
      terminationGracePeriodSeconds: 10
      tolerations:
        - operator: Exists
    {{- with .Values.imagePullSecrets }}
      imagePullSecrets:
        {{- toYaml . | nindent 8 }}
    {{- end }}
      securityContext:
        {{- toYaml .Values.podSecurityContext | nindent 8 }}
      containers:
        - name: aws-node
<<<<<<< HEAD
          image: "{{- if .Values.image.override }}{{- .Values.image.override }}{{- else }}{{- .Values.image.account }}.dkr.ecr.{{- .Values.image.region }}.{{- .Values.image.domain }}/amazon-k8s-cni:{{- .Values.image.tag }}{{- end}}"
=======
          image: "{{- if .Values.image.override }}{{- .Values.image.override }}{{- else }}602401143452.dkr.ecr.{{- .Values.image.region }}.amazonaws.com/amazon-k8s-cni:{{- .Values.image.tag }}{{- end}}"
>>>>>>> beee06a2
          ports:
            - containerPort: 61678
              name: metrics
          livenessProbe:
{{ toYaml .Values.livenessProbe | indent 12 }}
          readinessProbe:
{{ toYaml .Values.readinessProbe | indent 12 }}
          env:
{{- range $key, $value := .Values.env }}
            - name: {{ $key }}
              value: {{ $value | quote }}
{{- end }}
            - name: MY_NODE_NAME
              valueFrom:
                fieldRef:
                  fieldPath: spec.nodeName
          resources:
            {{- toYaml .Values.resources | nindent 12 }}
          securityContext:
            {{- toYaml .Values.securityContext | nindent 12 }}
          volumeMounts:
          - mountPath: /host/opt/cni/bin
            name: cni-bin-dir
          - mountPath: /host/etc/cni/net.d
            name: cni-net-dir
{{- if .Values.cniConfig.enabled }}
            # the dockerfile copies the baked in config to this location, lets overwrite it with ours
            # the entrypoint.sh script will then copy our config to /host/etc/cni/net.d on boot
          - name: cni-config
            mountPath: /app/10-aws.conflist
            subPath: 10-aws.conflist
{{- end }}
          - mountPath: /host/var/log/aws-routed-eni
            name: log-dir
{{- if .Values.cri.hostPath }}
          - mountPath: /var/run/cri.sock
            name: cri
{{- else }}
          - mountPath: /var/run/dockershim.sock
            name: dockershim
{{- end }}
          - mountPath: /var/run/aws-node
            name: run-dir
          - mountPath: /run/xtables.lock
            name: xtables-lock
      volumes:
      - name: cni-bin-dir
        hostPath:
          path: /opt/cni/bin
      - name: cni-net-dir
        hostPath:
          path: /etc/cni/net.d
{{- if .Values.cniConfig.enabled }}
      - name: cni-config
        configMap:
          name: {{ include "aws-vpc-cni.fullname" . }}
{{- end }}
{{- with .Values.cri.hostPath }}
      - name: cri
        hostPath:
          {{- toYaml . | nindent 10 }}
{{- else }}
      - name: dockershim
        hostPath:
          path: /var/run/dockershim.sock
{{- end }}
      - name: log-dir
        hostPath:
          path: /var/log/aws-routed-eni
          type: DirectoryOrCreate
      - name: run-dir
        hostPath:
          path: /var/run/aws-node
          type: DirectoryOrCreate
      - name: xtables-lock
        hostPath:
          path: /run/xtables.lock
      {{- with .Values.nodeSelector }}
      nodeSelector:
        {{- toYaml . | nindent 8 }}
      {{- end }}
    {{- with .Values.affinity }}
      affinity:
        {{- toYaml . | nindent 8 }}
    {{- end }}
    {{- with .Values.tolerations }}
      tolerations:
        {{- toYaml . | nindent 8 }}
    {{- end }}<|MERGE_RESOLUTION|>--- conflicted
+++ resolved
@@ -40,11 +40,7 @@
       hostNetwork: true
       initContainers:
       - name: aws-vpc-cni-init
-<<<<<<< HEAD
         image: "{{- if .Values.init.image.override }}{{- .Values.init.image.override }}{{- else }}{{- .Values.init.image.account }}.dkr.ecr.{{- .Values.init.image.region }}.{{- .Values.init.image.domain }}/amazon-k8s-cni-init:{{- .Values.init.image.tag }}{{- end}}"
-=======
-        image: "{{- if .Values.init.image.override }}{{- .Values.init.image.override }}{{- else }}602401143452.dkr.ecr.{{- .Values.init.image.region }}.amazonaws.com/amazon-k8s-cni-init:{{- .Values.init.image.tag }}{{- end}}"
->>>>>>> beee06a2
         env:
 {{- range $key, $value := .Values.init.env }}
           - name: {{ $key }}
@@ -66,11 +62,7 @@
         {{- toYaml .Values.podSecurityContext | nindent 8 }}
       containers:
         - name: aws-node
-<<<<<<< HEAD
           image: "{{- if .Values.image.override }}{{- .Values.image.override }}{{- else }}{{- .Values.image.account }}.dkr.ecr.{{- .Values.image.region }}.{{- .Values.image.domain }}/amazon-k8s-cni:{{- .Values.image.tag }}{{- end}}"
-=======
-          image: "{{- if .Values.image.override }}{{- .Values.image.override }}{{- else }}602401143452.dkr.ecr.{{- .Values.image.region }}.amazonaws.com/amazon-k8s-cni:{{- .Values.image.tag }}{{- end}}"
->>>>>>> beee06a2
           ports:
             - containerPort: 61678
               name: metrics
