--- conflicted
+++ resolved
@@ -144,11 +144,7 @@
           - mountPath: /var/run/aws-node
             name: run-dir
       volumes:
-<<<<<<< HEAD
-      - name: bpf-pin-path 
-=======
       - name: bpf-pin-path
->>>>>>> e6974db6
         hostPath:
           path: /sys/fs/bpf
       - name: cni-bin-dir
