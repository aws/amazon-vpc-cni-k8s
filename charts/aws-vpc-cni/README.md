--- conflicted
+++ resolved
@@ -69,11 +69,7 @@
 | `originalMatchLabels`   | Use the original daemonset matchLabels                  | `false`                             |
 | `nameOverride`          | Override the name of the chart                          | `aws-node`                          |
 | `nodeAgent.enabled`     | If the Node Agent container should be created           | `true`                              |
-<<<<<<< HEAD
-| `nodeAgent.image.tag`   | Image tag for Node Agent                                | `v1.1.6`                            |
-=======
 | `nodeAgent.image.tag`   | Image tag for Node Agent                                | `v1.1.5`                            |
->>>>>>> d084d484
 | `nodeAgent.image.domain`| ECR repository domain                                   | `amazonaws.com`                     |
 | `nodeAgent.image.region`| ECR repository region to use. Should match your cluster | `us-west-2`                         |
 | `nodeAgent.image.endpoint`   | ECR repository endpoint to use.                    | `ecr`                               |
