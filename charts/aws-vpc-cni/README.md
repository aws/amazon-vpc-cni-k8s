--- conflicted
+++ resolved
@@ -63,10 +63,7 @@
 | `init.resources`        | Init container resources, will defualt to .Values.resources if not set | `{}`                 |
 | `originalMatchLabels`   | Use the original daemonset matchLabels                  | `false`                             |
 | `nameOverride`          | Override the name of the chart                          | `aws-node`                          |
-<<<<<<< HEAD
-=======
 | `nodeAgent.enabled`     | If the Node Agent container should be created           | `true`                              |
->>>>>>> bb5dd6ac
 | `nodeAgent.image.tag`   | Image tag for Node Agent                                | `v1.0.4`                            |
 | `nodeAgent.image.domain`| ECR repository domain                                   | `amazonaws.com`                     |
 | `nodeAgent.image.region`| ECR repository region to use. Should match your cluster | `us-west-2`                         |
@@ -79,10 +76,7 @@
 | `nodeAgent.metricsBindAddr` | Node Agent port for metrics                         | `8162`                              |
 | `nodeAgent.healthProbeBindAddr` | Node Agent port for health probes               | `8163`                              |
 | `nodeAgent.enableIpv6`  | Enable IPv6 support for Node Agent                      | `false`                             |
-<<<<<<< HEAD
-=======
 | `nodeAgent.resources`   | Node Agent resources, will defualt to .Values.resources if not set | `{}`                     |
->>>>>>> bb5dd6ac
 | `extraVolumes`          | Array to add extra volumes                              | `[]`                                |
 | `extraVolumeMounts`     | Array to add extra mount                                | `[]`                                |
 | `nodeSelector`          | Node labels for pod assignment                          | `{}`                                |
