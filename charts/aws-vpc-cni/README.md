--- conflicted
+++ resolved
@@ -48,11 +48,7 @@
 | `minimumWindowsIPTarget`| Minimum IP target value for Windows prefix delegation   | `3`                                 |
 | `branchENICooldown`     | Number of seconds that branch ENIs remain in cooldown   | `60`                                |
 | `fullnameOverride`      | Override the fullname of the chart                      | `aws-node`                          |
-<<<<<<< HEAD
-| `image.tag`             | Image tag                                               | `v1.18.0`                           |
-=======
 | `image.tag`             | Image tag                                               | `v1.18.1`                           |
->>>>>>> cfe40bbf
 | `image.domain`          | ECR repository domain                                   | `amazonaws.com`                     |
 | `image.region`          | ECR repository region to use. Should match your cluster | `us-west-2`                         |
 | `image.endpoint`        | ECR repository endpoint to use.                         | `ecr`                               |
@@ -60,11 +56,7 @@
 | `image.pullPolicy`      | Container pull policy                                   | `IfNotPresent`                      |
 | `image.override`        | A custom docker image to use                            | `nil`                               |
 | `imagePullSecrets`      | Docker registry pull secret                             | `[]`                                |
-<<<<<<< HEAD
-| `init.image.tag`        | Image tag                                               | `v1.18.0`                           |
-=======
 | `init.image.tag`        | Image tag                                               | `v1.18.1`                           |
->>>>>>> cfe40bbf
 | `init.image.domain`     | ECR repository domain                                   | `amazonaws.com`                     |
 | `init.image.region`     | ECR repository region to use. Should match your cluster | `us-west-2`                         |
 | `init.image.endpoint`   | ECR repository endpoint to use.                         | `ecr`                               |
