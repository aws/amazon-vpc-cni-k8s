--- conflicted
+++ resolved
@@ -122,12 +122,6 @@
   kubectl -n kube-system label --overwrite $kind aws-node app.kubernetes.io/managed-by=Helm
 done
 
-<<<<<<< HEAD
-kubectl -n kube-system annotate --overwrite configmap amazon-vpc-cni meta.helm.sh/release-name=YOUR_HELM_RELEASE_NAME_HERE
-kubectl -n kube-system annotate --overwrite configmap amazon-vpc-cni meta.helm.sh/release-namespace=kube-system
-kubectl -n kube-system label --overwrite configmap amazon-vpc-cni app.kubernetes.io/managed-by=Helm
-
-=======
 kubectl -n kube-system annotate --overwrite configmap amazon-vpc-cni meta.helm.sh/release-name=aws-vpc-cni
 kubectl -n kube-system annotate --overwrite configmap amazon-vpc-cni meta.helm.sh/release-namespace=kube-system
 kubectl -n kube-system label --overwrite configmap amazon-vpc-cni app.kubernetes.io/managed-by=Helm
@@ -135,7 +129,6 @@
 Kubernetes recommends using server-side apply for more control over the field manager. After adopting the chart resources, you can run the following command to apply the chart:
 ```
 helm template aws-vpc-cni --include-crds --namespace kube-system eks/aws-vpc-cni --set originalMatchLabels=true | kubectl apply --server-side --force-conflicts --field-manager Helm -f -
->>>>>>> dba87e63
 ```
 
 ## Migrate from Helm v2 to Helm v3
