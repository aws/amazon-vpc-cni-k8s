--- conflicted
+++ resolved
@@ -55,36 +55,6 @@
 
 The following table lists the configurable parameters for this chart and their default values.
 
-<<<<<<< HEAD
-
-| Parameter                      | Description                                                   | Default                             |
-| -------------------------------|---------------------------------------------------------------|-------------------------------------|
-| `affinity`                     | Map of node/pod affinities                                    | `{}`                                |
-| `fullnameOverride`             | Override the fullname of the chart                            | `cni-metrics-helper`                |
-| `image.tag`                    | Image tag                                                     | `v1.17.1`                           |
-| `image.domain`                 | ECR repository domain                                         | `amazonaws.com`                     |
-| `image.region`                 | ECR repository region to use. Should match your cluster       | `us-west-2`                         |
-| `image.account`                | ECR repository account number                                 | `602401143452`                      |
-| `env.USE_CLOUDWATCH`           | Whether to export CNI metrics to CloudWatch                   | `true`                              |
-| `env.USE_PROMETHEUS`           | Whether to export CNI metrics to Prometheus                   | `false`                             |
-| `env.AWS_CLUSTER_ID`           | ID of the cluster to use when exporting metrics to CloudWatch | `default`                           |
-| `env.AWS_VPC_K8S_CNI_LOGLEVEL` | Log verbosity level (ie. FATAL, ERROR, WARN, INFO, DEBUG)     | `INFO`                              |
-| `env.METRIC_UPDATE_INTERVAL`   | Interval at which to update CloudWatch metrics, in seconds.   |                                     |
-|                                | Metrics are published to CloudWatch at 2x the interval        | `30`                                |
-| `serviceAccount.name`          | The name of the ServiceAccount to use                         | `nil`                               |
-| `serviceAccount.create`        | Specifies whether a ServiceAccount should be created          | `true`                              |
-| `serviceAccount.annotations`   | Specifies the annotations for ServiceAccount                  | `{}`                                |
-| `podAnnotations`               | Specifies the annotations for pods                            | `{}`                                |
-| `revisionHistoryLimit`         | The number of revisions to keep                               | `10`                                |
-| `podSecurityContext`           | SecurityContext to set on the pod                             | `{}`                                |
-| `containerSecurityContext`     | SecurityContext to set on the container                       | `{}`                                |
-| `tolerations`                  | Optional deployment tolerations                               | `[]`                                |
-| `updateStrategy`               | Optional update strategy                                      | `{}`                                |
-| `imagePullSecrets`             | Docker registry pull secret                                   | `[]`                                |
-| `nodeSelector`                 | Node labels for pod assignment                                | `{}`                                |
-| `tolerations`                  | Optional deployment tolerations                               | `[]`                                |
-
-=======
 | Parameter                    | Description                                                   | Default            |
 |------------------------------|---------------------------------------------------------------|--------------------|
 | fullnameOverride             | Override the fullname of the chart                            | cni-metrics-helper |
@@ -105,7 +75,6 @@
 | revisionHistoryLimit         | The number of revisions to keep                               | 10                 |
 | podSecurityContext           | SecurityContext to set on the pod                             | {}                 |
 | containerSecurityContext     | SecurityContext to set on the container                       | {}                 |
->>>>>>> cfe40bbf
 
 Specify each parameter using the `--set key=value[,key=value]` argument to `helm install` or provide a YAML file containing the values for the above parameters:
 
