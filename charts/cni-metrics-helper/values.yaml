--- conflicted
+++ resolved
@@ -4,11 +4,7 @@
 
 image:
   region: us-west-2
-<<<<<<< HEAD
-  tag: v1.18.0
-=======
   tag: v1.18.1
->>>>>>> cfe40bbf
   account: "602401143452"
   domain: "amazonaws.com"
   # Set to use custom image
