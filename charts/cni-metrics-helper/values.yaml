--- conflicted
+++ resolved
@@ -4,11 +4,7 @@
 
 image:
   region: us-west-2
-<<<<<<< HEAD
-  tag: v1.19.2
-=======
   tag: v1.19.5
->>>>>>> 2c223fbd
   account: "602401143452"
   domain: "amazonaws.com"
   # Set to use custom image
