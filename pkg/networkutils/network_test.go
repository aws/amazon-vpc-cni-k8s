--- conflicted
+++ resolved
@@ -419,21 +419,6 @@
 	}, mockIptables.(*mock_iptables.MockIptables).DataplaneState)
 }
 
-<<<<<<< HEAD
-func TestLoadMTUFromEnvTooLow(t *testing.T) {
-	os.Setenv(envMTU, "1")
-	assert.Equal(t, GetEthernetMTU(""), minimumMTU)
-}
-
-func TestLoadMTUFromEnv1500(t *testing.T) {
-	os.Setenv(envMTU, "1500")
-	assert.Equal(t, GetEthernetMTU(""), 1500)
-}
-
-func TestLoadMTUFromEnvTooHigh(t *testing.T) {
-	os.Setenv(envMTU, "65536")
-	assert.Equal(t, GetEthernetMTU(""), maximumMTU)
-=======
 func TestGetEthernetMTU(t *testing.T) {
 	assert.Equal(t, GetEthernetMTU(), defaultMTU)
 
@@ -449,7 +434,6 @@
 
 	// For any valid value, return the value
 	assert.Equal(t, GetPodMTU("8000"), 8000)
->>>>>>> dba87e63
 }
 
 func TestLoadExcludeSNATCIDRsFromEnv(t *testing.T) {
