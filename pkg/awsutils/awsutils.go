--- conflicted
+++ resolved
@@ -629,7 +629,6 @@
 		awsAPIErrInc("GetMACImdsFields", err)
 		return ENIMetadata{}, err
 	}
-
 	ipv4Available := false
 	ipv6Available := false
 	// Efa-only interfaces do not have any ipv4s or ipv6s associated with it. If we don't find any local-ipv4 or ipv6 info in imds we assume it to be efa-only interface and validate this later via ec2 call
@@ -673,7 +672,7 @@
 	}
 
 	// Get IPv4 and IPv6 addresses assigned to interface
-	var ec2ip4s []*ec2.NetworkInterfacePrivateIpAddress
+	var ec2ip4s []ec2types.NetworkInterfacePrivateIpAddress
 	var subnetV4Cidr string
 	if ipv4Available {
 		cidr, err := cache.imds.GetSubnetIPv4CIDRBlock(ctx, eniMAC)
@@ -690,20 +689,12 @@
 			return ENIMetadata{}, err
 		}
 
-<<<<<<< HEAD
-	ec2ip4s := make([]ec2types.NetworkInterfacePrivateIpAddress, len(imdsIPv4s))
-	for i, ip4 := range imdsIPv4s {
-		ec2ip4s[i] = ec2types.NetworkInterfacePrivateIpAddress{
-			Primary:          aws.Bool(i == 0),
-			PrivateIpAddress: aws.String(ip4.String()),
-=======
-		ec2ip4s = make([]*ec2.NetworkInterfacePrivateIpAddress, len(imdsIPv4s))
+		ec2ip4s = make([]ec2types.NetworkInterfacePrivateIpAddress, len(imdsIPv4s))
 		for i, ip4 := range imdsIPv4s {
-			ec2ip4s[i] = &ec2.NetworkInterfacePrivateIpAddress{
+			ec2ip4s[i] = ec2types.NetworkInterfacePrivateIpAddress{
 				Primary:          aws.Bool(i == 0),
 				PrivateIpAddress: aws.String(ip4.String()),
 			}
->>>>>>> 5daa8852
 		}
 	}
 
@@ -1442,17 +1433,14 @@
 			efaENIs[eniID] = true
 		}
 		if interfaceType != "efa-only" {
-			if len(eniMetadata.IPv4Addresses) == 0 && len(eniMetadata.IPv6Addresses) == 0 {
+			if len(eniMetadata.IPv4Addresses) == 0 {
 				log.Errorf("Missing IP addresses from IMDS. Non efa-only interface should have IP address associated with it %s", eniID)
-				outOfSyncErr := errors.New("DescribeAllENIs: No IPv4 and IPv6 addresses found")
+				outOfSyncErr := errors.New("DescribeAllENIs: No IPv4 address found")
 				return DescribeAllENIsResult{}, outOfSyncErr
 			}
 		}
-
 		// Check IPv4 addresses
-		if len(eniMetadata.IPv4Addresses) > 0 {
-			logOutOfSyncState(eniID, eniMetadata.IPv4Addresses, ec2res.PrivateIpAddresses)
-		}
+		logOutOfSyncState(eniID, eniMetadata.IPv4Addresses, ec2res.PrivateIpAddresses)
 		tagMap[eniMetadata.ENIID] = convertSDKTagsToTags(ec2res.TagSet)
 	}
 	return DescribeAllENIsResult{
