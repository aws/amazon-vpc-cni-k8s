--- conflicted
+++ resolved
@@ -184,7 +184,6 @@
 // EC2InstanceMetadataCache caches instance metadata
 type EC2InstanceMetadataCache struct {
 	// metadata info
-<<<<<<< HEAD
 	securityGroups   StringSet
 	subnetID         string
 	localIPv4        net.IP
@@ -198,29 +197,13 @@
 	unmanagedENIs       StringSet
 	useCustomNetworking bool
 	cniunmanagedENIs    StringSet
+	useIPv4PrefixDelegation bool
 
 	clusterName       string
 	additionalENITags map[string]string
 
 	imds   TypedIMDS
 	ec2SVC ec2wrapper.EC2
-=======
-	securityGroups          StringSet
-	subnetID                string
-	localIPv4               net.IP
-	instanceID              string
-	instanceType            string
-	primaryENI              string
-	primaryENImac           string
-	availabilityZone        string
-	region                  string
-	unmanagedENIs           StringSet
-	useCustomNetworking     bool
-	cniunmanagedENIs        StringSet
-	useIPv4PrefixDelegation bool
-	imds                    TypedIMDS
-	ec2SVC                  ec2wrapper.EC2
->>>>>>> 347e1dbe
 }
 
 // ENIMetadata contains information about an ENI
