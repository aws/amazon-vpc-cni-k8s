--- conflicted
+++ resolved
@@ -191,15 +191,9 @@
 
 	// The ip addresses allocated for the network interface
 	IPv4Addresses []*ec2.NetworkInterfacePrivateIpAddress
-<<<<<<< HEAD
 
 	// SecurityGroups that this interface belongs to
 	SecurityGroups []*string
-
-	// Tags are the tags associated with this ENI in AWS
-	Tags map[string]string
-=======
->>>>>>> bc571be8
 }
 
 func (eni ENIMetadata) PrimaryIPv4Address() string {
@@ -467,31 +461,6 @@
 	if err != nil {
 		return ENIMetadata{}, errors.Wrapf(err, "get ENI metadata: failed to retrieve IPs and CIDR for ENI: %s", eniMAC)
 	}
-<<<<<<< HEAD
-	privateIPv4s, tags, _, err := cache.DescribeENI(eni)
-	if err != nil {
-		return ENIMetadata{}, errors.Wrapf(err, "get ENI metadata: failed to describe ENI: %s, %v", eniMAC, err)
-	}
-	// getIPsAndCIDR() queries IMDS for IPv4 addresses attached to the ENI.
-	// DescribeENI() calls the DescribeNetworkInterfaces AWS API call, which
-	// technically should be the source of truth and contain the freshest
-	// information. Let's just do a quick scan here and output some diagnostic
-	// messages if we find stale info in the IMDS result.
-	imdsIPv4Set := sets.NewString(imdsIPv4s...)
-	privateIPv4Set := sets.String{}
-	for _, privateIPv4 := range privateIPv4s {
-		privateIPv4Set.Insert(aws.StringValue(privateIPv4.PrivateIpAddress))
-	}
-	missingIMDS := privateIPv4Set.Difference(imdsIPv4Set).List()
-	missingDNI := imdsIPv4Set.Difference(privateIPv4Set).List()
-	if len(missingIMDS) > 0 {
-		strMissing := strings.Join(missingIMDS, ",")
-		log.Debugf("getENIMetadata: DescribeNetworkInterfaces(%s) yielded private IPv4 addresses %s that were not yet found in IMDS.", eni, strMissing)
-	}
-	if len(missingDNI) > 0 {
-		strMissing := strings.Join(missingDNI, ",")
-		log.Debugf("getENIMetadata: IMDS query yielded stale IPv4 addresses %s that were not found in DescribeNetworkInterfaces(%s).", strMissing, eni)
-	}
 
 	subnetId, err := cache.getSubnetId(eniMAC)
 	if err != nil {
@@ -503,21 +472,14 @@
 		return ENIMetadata{}, errors.Wrapf(err, "get ENI metadata: failed to retrieve securityGroups: %s, %v", eniMAC, err)
 	}
 
-=======
->>>>>>> bc571be8
 	return ENIMetadata{
 		ENIID:          eni,
 		MAC:            eniMAC,
 		DeviceNumber:   deviceNum,
 		SubnetIPv4CIDR: cidr,
-<<<<<<< HEAD
 		SubnetId:       subnetId,
-		IPv4Addresses:  privateIPv4s,
 		SecurityGroups: securityGroups,
-		Tags:           tags,
-=======
 		IPv4Addresses:  imdsIPv4s,
->>>>>>> bc571be8
 	}, nil
 }
 
