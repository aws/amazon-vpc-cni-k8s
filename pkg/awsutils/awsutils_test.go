// Copyright Amazon.com Inc. or its affiliates. All Rights Reserved.
//
// Licensed under the Apache License, Version 2.0 (the "License"). You may
// not use this file except in compliance with the License. A copy of the
// License is located at
//
//     http://aws.amazon.com/apache2.0/
//
// or in the "license" file accompanying this file. This file is distributed
// on an "AS IS" BASIS, WITHOUT WARRANTIES OR CONDITIONS OF ANY KIND, either
// express or implied. See the License for the specific language governing
// permissions and limitations under the License.

package awsutils

import (
	"context"
	"errors"
	"fmt"
	"os"
	"reflect"
	"strconv"
	"testing"
	"time"

	"github.com/aws/aws-sdk-go/service/ec2"
	"github.com/golang/mock/gomock"
	"github.com/stretchr/testify/assert"

	"github.com/aws/aws-sdk-go/aws"
	"github.com/aws/aws-sdk-go/aws/awserr"

	mock_ec2wrapper "github.com/aws/amazon-vpc-cni-k8s/pkg/ec2wrapper/mocks"
)

const (
	metadataMACPath      = "network/interfaces/macs/"
	metadataMAC          = "mac"
	metadataAZ           = "placement/availability-zone"
	metadataLocalIP      = "local-ipv4"
	metadataInstanceID   = "instance-id"
	metadataInstanceType = "instance-type"
	metadataSGs          = "/security-group-ids"
	metadataSubnetID     = "/subnet-id"
	metadataVPCcidrs     = "/vpc-ipv4-cidr-blocks"
	metadataDeviceNum    = "/device-number"
	metadataInterface    = "/interface-id"
	metadataSubnetCIDR   = "/subnet-ipv4-cidr-block"
	metadataIPv4s        = "/local-ipv4s"
	metadataIPv4Prefixes = "/ipv4-prefix"

	az                   = "us-east-1a"
	localIP              = "10.0.0.10"
	instanceID           = "i-0e1f3b9eb950e4980"
	instanceType         = "c1.medium"
	primaryMAC           = "12:ef:2a:98:e5:5a"
	eni2MAC              = "12:ef:2a:98:e5:5b"
	sg1                  = "sg-2e080f50"
	sg2                  = "sg-2e080f51"
	sgs                  = sg1 + " " + sg2
	subnetID             = "subnet-6b245523"
	subnetCIDR           = "10.0.1.0/24"
	primaryeniID         = "eni-00000000"
	eniID                = primaryeniID
	eniAttachID          = "eni-attach-beb21856"
	eni1Device           = "0"
	eni1PrivateIP        = "10.0.0.1"
	eni1Prefix           = "10.0.1.0/28"
	eni2Device           = "1"
	eni2PrivateIP        = "10.0.0.2"
	eni2Prefix           = "10.0.2.0/28"
	eni2ID               = "eni-12341234"
	metadataVPCIPv4CIDRs = "192.168.0.0/16	100.66.0.0/1"
)

func testMetadata(overrides map[string]interface{}) FakeIMDS {
	data := map[string]interface{}{
		metadataAZ:           az,
		metadataLocalIP:      localIP,
		metadataInstanceID:   instanceID,
		metadataInstanceType: instanceType,
		metadataMAC:          primaryMAC,
		metadataMACPath:      primaryMAC,
		metadataMACPath + primaryMAC + metadataDeviceNum:  eni1Device,
		metadataMACPath + primaryMAC + metadataInterface:  primaryeniID,
		metadataMACPath + primaryMAC + metadataSGs:        sgs,
		metadataMACPath + primaryMAC + metadataIPv4s:      eni1PrivateIP,
		metadataMACPath + primaryMAC + metadataSubnetID:   subnetID,
		metadataMACPath + primaryMAC + metadataSubnetCIDR: subnetCIDR,
		metadataMACPath + primaryMAC + metadataVPCcidrs:   metadataVPCIPv4CIDRs,
	}

	for k, v := range overrides {
		data[k] = v
	}

	return FakeIMDS(data)
}

func testMetadataWithPrefixes(overrides map[string]interface{}) FakeIMDS {
	data := map[string]interface{}{
		metadataAZ:           az,
		metadataLocalIP:      localIP,
		metadataInstanceID:   instanceID,
		metadataInstanceType: instanceType,
		metadataMAC:          primaryMAC,
		metadataMACPath:      primaryMAC,
		metadataMACPath + primaryMAC + metadataDeviceNum:    eni1Device,
		metadataMACPath + primaryMAC + metadataInterface:    primaryeniID,
		metadataMACPath + primaryMAC + metadataSGs:          sgs,
		metadataMACPath + primaryMAC + metadataIPv4s:        eni1PrivateIP,
		metadataMACPath + primaryMAC + metadataIPv4Prefixes: eni1Prefix,
		metadataMACPath + primaryMAC + metadataSubnetID:     subnetID,
		metadataMACPath + primaryMAC + metadataSubnetCIDR:   subnetCIDR,
		metadataMACPath + primaryMAC + metadataVPCcidrs:     metadataVPCIPv4CIDRs,
	}

	for k, v := range overrides {
		data[k] = v
	}

	return FakeIMDS(data)
}

func setup(t *testing.T) (*gomock.Controller,
	*mock_ec2wrapper.MockEC2) {
	ctrl := gomock.NewController(t)
	return ctrl,
		mock_ec2wrapper.NewMockEC2(ctrl)
}

func TestInitWithEC2metadata(t *testing.T) {
	ctx, cancel := context.WithTimeout(context.Background(), 5*time.Millisecond)
	defer cancel()

	ctrl, mockEC2 := setup(t)
	defer ctrl.Finish()
	mockMetadata := testMetadata(nil)

	ins := &EC2InstanceMetadataCache{imds: TypedIMDS{mockMetadata}, ec2SVC: mockEC2}
	err := ins.initWithEC2Metadata(ctx)
	if assert.NoError(t, err) {
		assert.Equal(t, az, ins.availabilityZone)
		assert.Equal(t, localIP, ins.localIPv4.String())
		assert.Equal(t, ins.instanceID, instanceID)
		assert.Equal(t, ins.primaryENImac, primaryMAC)
		assert.Equal(t, ins.primaryENI, primaryeniID)
		assert.Equal(t, subnetID, ins.subnetID)
	}
}

func TestInitWithEC2metadataErr(t *testing.T) {
	ctx, cancel := context.WithTimeout(context.Background(), 1*time.Millisecond)
	defer cancel()

	ctrl, mockEC2 := setup(t)
	defer ctrl.Finish()

	var keys []string
	for k := range testMetadata(nil) {
		keys = append(keys, k)
	}

	for _, key := range keys {
		mockMetadata := testMetadata(map[string]interface{}{
			key: fmt.Errorf("An error with %s", key),
		})

		ins := &EC2InstanceMetadataCache{imds: TypedIMDS{mockMetadata}, ec2SVC: mockEC2}

		// This test is a bit silly.  We expect broken metadata to result in an err return here.  But if the code is resilient and _succeeds_, then of course that's ok too.  Mostly we just want it not to panic.
		assert.NotPanics(t, func() {
			_ = ins.initWithEC2Metadata(ctx)
		}, "Broken metadata %s resulted in panic", key)
	}
}

func TestGetAttachedENIs(t *testing.T) {
	mockMetadata := testMetadata(map[string]interface{}{
		metadataMACPath: primaryMAC + " " + eni2MAC,
		metadataMACPath + eni2MAC + metadataDeviceNum:  eni2Device,
		metadataMACPath + eni2MAC + metadataInterface:  eni2ID,
		metadataMACPath + eni2MAC + metadataSubnetCIDR: subnetCIDR,
		metadataMACPath + eni2MAC + metadataIPv4s:      eni2PrivateIP,
	})

	ins := &EC2InstanceMetadataCache{imds: TypedIMDS{mockMetadata}}
	ens, err := ins.GetAttachedENIs()
	if assert.NoError(t, err) {
		assert.Equal(t, len(ens), 2)
	}
}

func TestGetAttachedENIsWithPrefixes(t *testing.T) {
	mockMetadata := testMetadata(map[string]interface{}{
		metadataMACPath: primaryMAC + " " + eni2MAC,
		metadataMACPath + eni2MAC + metadataDeviceNum:    eni2Device,
		metadataMACPath + eni2MAC + metadataInterface:    eni2ID,
		metadataMACPath + eni2MAC + metadataSubnetCIDR:   subnetCIDR,
		metadataMACPath + eni2MAC + metadataIPv4s:        eni2PrivateIP,
		metadataMACPath + eni2MAC + metadataIPv4Prefixes: eni2Prefix,
	})

	ins := &EC2InstanceMetadataCache{imds: TypedIMDS{mockMetadata}}
	ens, err := ins.GetAttachedENIs()
	if assert.NoError(t, err) {
		assert.Equal(t, len(ens), 2)
	}
}

func TestAWSGetFreeDeviceNumberOnErr(t *testing.T) {
	ctrl, mockEC2 := setup(t)
	defer ctrl.Finish()

	// test error handling
	mockEC2.EXPECT().DescribeInstancesWithContext(gomock.Any(), gomock.Any(), gomock.Any()).Return(nil, errors.New("error on DescribeInstancesWithContext"))

	ins := &EC2InstanceMetadataCache{ec2SVC: mockEC2}
	_, err := ins.awsGetFreeDeviceNumber()
	assert.Error(t, err)
}

func TestAWSGetFreeDeviceNumberNoDevice(t *testing.T) {
	ctrl, mockEC2 := setup(t)
	defer ctrl.Finish()

	// test no free index
	ec2ENIs := make([]*ec2.InstanceNetworkInterface, 0)

	for i := 0; i < maxENIs; i++ {
		var deviceNums [maxENIs]int64
		deviceNums[i] = int64(i)
		ec2ENI := &ec2.InstanceNetworkInterface{Attachment: &ec2.InstanceNetworkInterfaceAttachment{DeviceIndex: &deviceNums[i]}}
		ec2ENIs = append(ec2ENIs, ec2ENI)
	}
	result := &ec2.DescribeInstancesOutput{
		Reservations: []*ec2.Reservation{{Instances: []*ec2.Instance{{NetworkInterfaces: ec2ENIs}}}}}

	mockEC2.EXPECT().DescribeInstancesWithContext(gomock.Any(), gomock.Any(), gomock.Any()).Return(result, nil)

	ins := &EC2InstanceMetadataCache{ec2SVC: mockEC2}
	_, err := ins.awsGetFreeDeviceNumber()
	assert.Error(t, err)
}

func TestGetENIAttachmentID(t *testing.T) {
	ctrl, mockEC2 := setup(t)
	defer ctrl.Finish()

	attachmentID := aws.String("foo-attach")
	testCases := []struct {
		name   string
		output *ec2.DescribeNetworkInterfacesOutput
		awsErr error
		expID  *string
		expErr error
	}{
		{
			"success with attachment",
			&ec2.DescribeNetworkInterfacesOutput{
				NetworkInterfaces: []*ec2.NetworkInterface{{
					Attachment: &ec2.NetworkInterfaceAttachment{
						AttachmentId: attachmentID,
					},
				}},
			},
			nil,
			attachmentID,
			nil,
		},
		{
			"success no Attachment",
			&ec2.DescribeNetworkInterfacesOutput{
				NetworkInterfaces: []*ec2.NetworkInterface{{}},
			},
			nil,
			nil,
			nil,
		},
		{
			"error empty net ifaces",
			&ec2.DescribeNetworkInterfacesOutput{
				NetworkInterfaces: []*ec2.NetworkInterface{},
			},
			nil,
			nil,
			ErrNoNetworkInterfaces,
		},
		{
			"not found error",
			nil,
			awserr.New("InvalidNetworkInterfaceID.NotFound", "", nil),
			nil,
			ErrENINotFound,
		},
	}

	for _, tc := range testCases {
		mockEC2.EXPECT().DescribeNetworkInterfacesWithContext(gomock.Any(), gomock.Any(), gomock.Any()).Return(tc.output, tc.awsErr)

		ins := &EC2InstanceMetadataCache{ec2SVC: mockEC2}
		id, err := ins.getENIAttachmentID("test-eni")
		assert.Equal(t, tc.expErr, err)
		assert.Equal(t, tc.expID, id)
	}
}

func TestDescribeAllENIs(t *testing.T) {
	ctrl, mockEC2 := setup(t)
	defer ctrl.Finish()

	result := &ec2.DescribeNetworkInterfacesOutput{
		NetworkInterfaces: []*ec2.NetworkInterface{{
			TagSet: []*ec2.Tag{
				{Key: aws.String("foo"), Value: aws.String("foo-value")},
			},
			Attachment: &ec2.NetworkInterfaceAttachment{
				NetworkCardIndex: aws.Int64(0),
			},
		}},
	}

	expectedError := awserr.New("InvalidNetworkInterfaceID.NotFound", "no 'eni-xxx'", nil)
	noMessageError := awserr.New("InvalidNetworkInterfaceID.NotFound", "no message", nil)
	err := errors.New("other Error")

	testCases := []struct {
		name    string
		exptags map[string]TagMap
		n       int
		awsErr  error
		expErr  error
	}{
		{"Success DescribeENI", map[string]TagMap{"": {"foo": "foo-value"}}, 1, nil, nil},
		{"Not found error", nil, maxENIEC2APIRetries, awserr.New("InvalidNetworkInterfaceID.NotFound", "no 'eni-xxx'", nil), expectedError},
		{"Not found, no message", nil, maxENIEC2APIRetries, awserr.New("InvalidNetworkInterfaceID.NotFound", "no message", nil), noMessageError},
		{"Other error", nil, maxENIEC2APIRetries, err, err},
	}

	mockMetadata := testMetadata(nil)

	for _, tc := range testCases {
		mockEC2.EXPECT().DescribeNetworkInterfacesWithContext(gomock.Any(), gomock.Any(), gomock.Any()).Times(tc.n).Return(result, tc.awsErr)
		ins := &EC2InstanceMetadataCache{imds: TypedIMDS{mockMetadata}, ec2SVC: mockEC2}
		metaData, err := ins.DescribeAllENIs()
		assert.Equal(t, tc.expErr, err, tc.name)
		assert.Equal(t, tc.exptags, metaData.TagMap, tc.name)
	}
}

func TestAllocENI(t *testing.T) {
	ctrl, mockEC2 := setup(t)
	defer ctrl.Finish()

	mockMetadata := testMetadata(nil)

	cureniID := eniID
	eni := ec2.CreateNetworkInterfaceOutput{NetworkInterface: &ec2.NetworkInterface{NetworkInterfaceId: &cureniID}}
	mockEC2.EXPECT().CreateNetworkInterfaceWithContext(gomock.Any(), gomock.Any(), gomock.Any()).Return(&eni, nil)

	// 2 ENIs, uses device number 0 3, expect to find free at 1
	ec2ENIs := make([]*ec2.InstanceNetworkInterface, 0)
	deviceNum1 := int64(0)
	ec2ENI := &ec2.InstanceNetworkInterface{Attachment: &ec2.InstanceNetworkInterfaceAttachment{DeviceIndex: &deviceNum1}}
	ec2ENIs = append(ec2ENIs, ec2ENI)

	deviceNum2 := int64(3)
	ec2ENI = &ec2.InstanceNetworkInterface{Attachment: &ec2.InstanceNetworkInterfaceAttachment{DeviceIndex: &deviceNum2}}
	ec2ENIs = append(ec2ENIs, ec2ENI)

	result := &ec2.DescribeInstancesOutput{
		Reservations: []*ec2.Reservation{{Instances: []*ec2.Instance{{NetworkInterfaces: ec2ENIs}}}}}

	mockEC2.EXPECT().DescribeInstancesWithContext(gomock.Any(), gomock.Any(), gomock.Any()).Return(result, nil)
	attachmentID := "eni-attach-58ddda9d"
	attachResult := &ec2.AttachNetworkInterfaceOutput{
		AttachmentId: &attachmentID}
	mockEC2.EXPECT().AttachNetworkInterfaceWithContext(gomock.Any(), gomock.Any(), gomock.Any()).Return(attachResult, nil)
	mockEC2.EXPECT().ModifyNetworkInterfaceAttributeWithContext(gomock.Any(), gomock.Any(), gomock.Any()).Return(nil, nil)

	ins := &EC2InstanceMetadataCache{
		ec2SVC: mockEC2,
		imds:   TypedIMDS{mockMetadata},
	}
	_, err := ins.AllocENI(false, nil, "")
	assert.NoError(t, err)
}

func TestAllocENINoFreeDevice(t *testing.T) {
	ctrl, mockEC2 := setup(t)
	defer ctrl.Finish()

	mockMetadata := testMetadata(nil)

	cureniID := eniID
	eni := ec2.CreateNetworkInterfaceOutput{NetworkInterface: &ec2.NetworkInterface{NetworkInterfaceId: &cureniID}}
	mockEC2.EXPECT().CreateNetworkInterfaceWithContext(gomock.Any(), gomock.Any(), gomock.Any()).Return(&eni, nil)

	// test no free index
	ec2ENIs := make([]*ec2.InstanceNetworkInterface, 0)

	for i := 0; i < maxENIs; i++ {
		var deviceNums [maxENIs]int64
		deviceNums[i] = int64(i)
		ec2ENI := &ec2.InstanceNetworkInterface{Attachment: &ec2.InstanceNetworkInterfaceAttachment{DeviceIndex: &deviceNums[i]}}
		ec2ENIs = append(ec2ENIs, ec2ENI)
	}
	result := &ec2.DescribeInstancesOutput{
		Reservations: []*ec2.Reservation{{Instances: []*ec2.Instance{{NetworkInterfaces: ec2ENIs}}}}}

	mockEC2.EXPECT().DescribeInstancesWithContext(gomock.Any(), gomock.Any(), gomock.Any()).Return(result, nil)
	mockEC2.EXPECT().DeleteNetworkInterfaceWithContext(gomock.Any(), gomock.Any(), gomock.Any()).Return(nil, nil)

	ins := &EC2InstanceMetadataCache{
		ec2SVC: mockEC2,
		imds:   TypedIMDS{mockMetadata},
	}
	_, err := ins.AllocENI(false, nil, "")
	assert.Error(t, err)
}

func TestAllocENIMaxReached(t *testing.T) {
	ctrl, mockEC2 := setup(t)
	defer ctrl.Finish()

	mockMetadata := testMetadata(nil)

	cureniID := eniID
	eni := ec2.CreateNetworkInterfaceOutput{NetworkInterface: &ec2.NetworkInterface{NetworkInterfaceId: &cureniID}}
	mockEC2.EXPECT().CreateNetworkInterfaceWithContext(gomock.Any(), gomock.Any(), gomock.Any()).Return(&eni, nil)

	// 2 ENIs, uses device number 0 3, expect to find free at 1
	ec2ENIs := make([]*ec2.InstanceNetworkInterface, 0)
	deviceNum1 := int64(0)
	ec2ENI := &ec2.InstanceNetworkInterface{Attachment: &ec2.InstanceNetworkInterfaceAttachment{DeviceIndex: &deviceNum1}}
	ec2ENIs = append(ec2ENIs, ec2ENI)

	deviceNum2 := int64(3)
	ec2ENI = &ec2.InstanceNetworkInterface{Attachment: &ec2.InstanceNetworkInterfaceAttachment{DeviceIndex: &deviceNum2}}
	ec2ENIs = append(ec2ENIs, ec2ENI)

	result := &ec2.DescribeInstancesOutput{
		Reservations: []*ec2.Reservation{{Instances: []*ec2.Instance{{NetworkInterfaces: ec2ENIs}}}}}

	mockEC2.EXPECT().DescribeInstancesWithContext(gomock.Any(), gomock.Any(), gomock.Any()).Return(result, nil)
	mockEC2.EXPECT().AttachNetworkInterfaceWithContext(gomock.Any(), gomock.Any(), gomock.Any()).Return(nil, errors.New("AttachmentLimitExceeded"))
	mockEC2.EXPECT().DeleteNetworkInterfaceWithContext(gomock.Any(), gomock.Any(), gomock.Any()).Return(nil, nil)

	ins := &EC2InstanceMetadataCache{
		ec2SVC: mockEC2,
		imds:   TypedIMDS{mockMetadata},
	}
	_, err := ins.AllocENI(false, nil, "")
	assert.Error(t, err)
}

func TestFreeENI(t *testing.T) {
	ctrl, mockEC2 := setup(t)
	defer ctrl.Finish()

	attachmentID := eniAttachID
	attachment := &ec2.NetworkInterfaceAttachment{AttachmentId: &attachmentID}
	result := &ec2.DescribeNetworkInterfacesOutput{
		NetworkInterfaces: []*ec2.NetworkInterface{{Attachment: attachment}}}
	mockEC2.EXPECT().DescribeNetworkInterfacesWithContext(gomock.Any(), gomock.Any(), gomock.Any()).Return(result, nil)
	mockEC2.EXPECT().DetachNetworkInterfaceWithContext(gomock.Any(), gomock.Any(), gomock.Any()).Return(nil, nil)
	mockEC2.EXPECT().DeleteNetworkInterfaceWithContext(gomock.Any(), gomock.Any(), gomock.Any()).Return(nil, nil)

	ins := &EC2InstanceMetadataCache{ec2SVC: mockEC2}
	err := ins.freeENI("test-eni", time.Millisecond, time.Millisecond)
	assert.NoError(t, err)
}

func TestFreeENIRetry(t *testing.T) {
	ctrl, mockEC2 := setup(t)
	defer ctrl.Finish()

	attachmentID := eniAttachID
	attachment := &ec2.NetworkInterfaceAttachment{AttachmentId: &attachmentID}
	result := &ec2.DescribeNetworkInterfacesOutput{
		NetworkInterfaces: []*ec2.NetworkInterface{{Attachment: attachment}}}
	mockEC2.EXPECT().DescribeNetworkInterfacesWithContext(gomock.Any(), gomock.Any(), gomock.Any()).Return(result, nil)

	// retry 2 times
	mockEC2.EXPECT().DetachNetworkInterfaceWithContext(gomock.Any(), gomock.Any(), gomock.Any()).Return(nil, nil)
	mockEC2.EXPECT().DeleteNetworkInterfaceWithContext(gomock.Any(), gomock.Any(), gomock.Any()).Return(nil, errors.New("testing retrying delete"))
	mockEC2.EXPECT().DeleteNetworkInterfaceWithContext(gomock.Any(), gomock.Any(), gomock.Any()).Return(nil, nil)

	ins := &EC2InstanceMetadataCache{ec2SVC: mockEC2}
	err := ins.freeENI("test-eni", time.Millisecond, time.Millisecond)
	assert.NoError(t, err)
}

func TestFreeENIRetryMax(t *testing.T) {
	ctrl, mockEC2 := setup(t)
	defer ctrl.Finish()

	attachmentID := eniAttachID
	attachment := &ec2.NetworkInterfaceAttachment{AttachmentId: &attachmentID}
	result := &ec2.DescribeNetworkInterfacesOutput{
		NetworkInterfaces: []*ec2.NetworkInterface{{Attachment: attachment}}}
	mockEC2.EXPECT().DescribeNetworkInterfacesWithContext(gomock.Any(), gomock.Any(), gomock.Any()).Return(result, nil)
	mockEC2.EXPECT().DetachNetworkInterfaceWithContext(gomock.Any(), gomock.Any(), gomock.Any()).Return(nil, nil)

	for i := 0; i < maxENIEC2APIRetries; i++ {
		mockEC2.EXPECT().DeleteNetworkInterfaceWithContext(gomock.Any(), gomock.Any(), gomock.Any()).Return(nil, errors.New("testing retrying delete"))
	}

	ins := &EC2InstanceMetadataCache{ec2SVC: mockEC2}
	err := ins.freeENI("test-eni", time.Millisecond, time.Millisecond)
	assert.Error(t, err)
}

func TestFreeENIDescribeErr(t *testing.T) {
	ctrl, mockEC2 := setup(t)
	defer ctrl.Finish()

	mockEC2.EXPECT().DescribeNetworkInterfacesWithContext(gomock.Any(), gomock.Any(), gomock.Any()).Return(nil, errors.New("Error on DescribeNetworkInterfacesWithContext"))

	ins := &EC2InstanceMetadataCache{ec2SVC: mockEC2}
	err := ins.FreeENI("test-eni")
	assert.Error(t, err)
}

func TestDescribeInstanceTypes(t *testing.T) {
	ctrl, mockEC2 := setup(t)
	defer ctrl.Finish()
	mockEC2.EXPECT().DescribeInstanceTypesWithContext(gomock.Any(), gomock.Any(), gomock.Any()).Return(&ec2.DescribeInstanceTypesOutput{
		InstanceTypes: []*ec2.InstanceTypeInfo{
			{InstanceType: aws.String("not-there"), NetworkInfo: &ec2.NetworkInfo{
				MaximumNetworkInterfaces:  aws.Int64(9),
				Ipv4AddressesPerInterface: aws.Int64(99)},
			},
		},
		NextToken: nil,
	}, nil)

	ins := &EC2InstanceMetadataCache{ec2SVC: mockEC2}
	ins.instanceType = "not-there"
	value, err := ins.GetENILimit()
	assert.NoError(t, err)
	assert.Equal(t, 9, value)
	pv4Limit, err := ins.GetENIIPv4Limit()
	assert.NoError(t, err)
	assert.Equal(t, 98, pv4Limit)
}

func TestAllocIPAddress(t *testing.T) {
	ctrl, mockEC2 := setup(t)
	defer ctrl.Finish()

	mockEC2.EXPECT().AssignPrivateIpAddressesWithContext(gomock.Any(), gomock.Any(), gomock.Any()).Return(&ec2.AssignPrivateIpAddressesOutput{}, nil)

	ins := &EC2InstanceMetadataCache{ec2SVC: mockEC2}
	err := ins.AllocIPAddress("eni-id")
	assert.NoError(t, err)
}

func TestAllocIPAddressOnErr(t *testing.T) {
	ctrl, mockEC2 := setup(t)
	defer ctrl.Finish()

	mockEC2.EXPECT().AssignPrivateIpAddressesWithContext(gomock.Any(), gomock.Any(), gomock.Any()).Return(nil, errors.New("Error on AssignPrivateIpAddressesWithContext"))

	ins := &EC2InstanceMetadataCache{ec2SVC: mockEC2}
	err := ins.AllocIPAddress("eni-id")
	assert.Error(t, err)
}

func TestAllocIPAddresses(t *testing.T) {
	ctrl, mockEC2 := setup(t)
	defer ctrl.Finish()

	// when required IP numbers(5) is below ENI's limit(30)
	input := &ec2.AssignPrivateIpAddressesInput{
		NetworkInterfaceId:             aws.String(eniID),
		SecondaryPrivateIpAddressCount: aws.Int64(5),
	}
	mockEC2.EXPECT().AssignPrivateIpAddressesWithContext(gomock.Any(), input, gomock.Any()).Return(nil, nil)

	ins := &EC2InstanceMetadataCache{ec2SVC: mockEC2, instanceType: "c5n.18xlarge"}
	err := ins.AllocIPAddresses(eniID, 5)
	assert.NoError(t, err)

	// when required IP numbers(50) is higher than ENI's limit(49)
	input = &ec2.AssignPrivateIpAddressesInput{
		NetworkInterfaceId:             aws.String(eniID),
		SecondaryPrivateIpAddressCount: aws.Int64(49),
	}
	addresses := make([]*ec2.AssignedPrivateIpAddress, 49)
	output := ec2.AssignPrivateIpAddressesOutput{
		AssignedPrivateIpAddresses: addresses,
		NetworkInterfaceId:         aws.String(eniID),
	}
	mockEC2.EXPECT().AssignPrivateIpAddressesWithContext(gomock.Any(), input, gomock.Any()).Return(&output, nil)

	ins = &EC2InstanceMetadataCache{ec2SVC: mockEC2, instanceType: "c5n.18xlarge"}
	err = ins.AllocIPAddresses(eniID, 50)
	assert.NoError(t, err)

	// Adding 0 should do nothing
	err = ins.AllocIPAddresses(eniID, 0)
	assert.NoError(t, err)
}

func TestAllocIPAddressesAlreadyFull(t *testing.T) {
	ctrl, mockEC2 := setup(t)
	defer ctrl.Finish()
	// The required IP numbers(14) is the ENI's limit(14)
	input := &ec2.AssignPrivateIpAddressesInput{
		NetworkInterfaceId:             aws.String(eniID),
		SecondaryPrivateIpAddressCount: aws.Int64(14),
	}
	ins := &EC2InstanceMetadataCache{ec2SVC: mockEC2, instanceType: "t3.xlarge"}

	retErr := awserr.New("PrivateIpAddressLimitExceeded", "Too many IPs already allocated", nil)
	mockEC2.EXPECT().AssignPrivateIpAddressesWithContext(gomock.Any(), input, gomock.Any()).Return(nil, retErr)
	// If EC2 says that all IPs are already attached, we do nothing
	err := ins.AllocIPAddresses(eniID, 14)
	assert.NoError(t, err)
}

<<<<<<< HEAD
=======
func TestAllocPrefixAddresses(t *testing.T) {
	ctrl, mockEC2 := setup(t)
	defer ctrl.Finish()

	//Allocate 1 prefix for the ENI
	input := &ec2.AssignPrivateIpAddressesInput{
		NetworkInterfaceId: aws.String(eniID),
		Ipv4PrefixCount:    aws.Int64(1),
	}
	mockEC2.EXPECT().AssignPrivateIpAddressesWithContext(gomock.Any(), input, gomock.Any()).Return(nil, nil)

	ins := &EC2InstanceMetadataCache{ec2SVC: mockEC2, instanceType: "c5n.18xlarge", useIPv4PrefixDelegation: true}
	err := ins.AllocIPAddresses(eniID, 1)
	assert.NoError(t, err)

	// Adding 0 should do nothing
	err = ins.AllocIPAddresses(eniID, 0)
	assert.NoError(t, err)
}

func TestAllocPrefixesAlreadyFull(t *testing.T) {
	ctrl, mockEC2 := setup(t)
	defer ctrl.Finish()
	// The required Prefixes (1) is the ENI's limit(1)
	input := &ec2.AssignPrivateIpAddressesInput{
		NetworkInterfaceId: aws.String(eniID),
		Ipv4PrefixCount:    aws.Int64(1),
	}
	ins := &EC2InstanceMetadataCache{ec2SVC: mockEC2, instanceType: "t3.xlarge", useIPv4PrefixDelegation: true}

	retErr := awserr.New("PrivateIpAddressLimitExceeded", "Too many IPs already allocated", nil)
	mockEC2.EXPECT().AssignPrivateIpAddressesWithContext(gomock.Any(), input, gomock.Any()).Return(nil, retErr)
	// If EC2 says that all IPs are already attached, we do nothing
	err := ins.AllocIPAddresses(eniID, 1)
	assert.NoError(t, err)
}

func TestEC2InstanceMetadataCache_getFilteredListOfNetworkInterfaces_OneResult(t *testing.T) {
	ctrl, mockEC2 := setup(t)
	defer ctrl.Finish()

	attachmentID := eniAttachID
	description := eniDescriptionPrefix + "test"
	status := "available"

	tag := []*ec2.Tag{
		{
			Key:   aws.String(eniNodeTagKey),
			Value: aws.String("test"),
		},
	}

	timein := time.Now().Local().Add(time.Minute * time.Duration(-10))

	tag = append(tag, &ec2.Tag{
		Key:   aws.String(eniCreatedAtTagKey),
		Value: aws.String(timein.Format(time.RFC3339)),
	})
	attachment := &ec2.NetworkInterfaceAttachment{AttachmentId: &attachmentID}
	cureniID := eniID

	interfaces := []*ec2.NetworkInterface{{Attachment: attachment, Status: &status, TagSet: tag, Description: &description, NetworkInterfaceId: &cureniID}}
	setupDescribeNetworkInterfacesPagesWithContextMock(t, mockEC2, interfaces, nil, 1)
	ins := &EC2InstanceMetadataCache{ec2SVC: mockEC2}
	got, err := ins.getFilteredListOfNetworkInterfaces()
	assert.NotNil(t, got)
	assert.NoError(t, err)
}

func TestEC2InstanceMetadataCache_getFilteredListOfNetworkInterfaces_NoResult(t *testing.T) {
	ctrl, mockEC2 := setup(t)
	defer ctrl.Finish()

	setupDescribeNetworkInterfacesPagesWithContextMock(t, mockEC2, []*ec2.NetworkInterface{}, nil, 1)
	ins := &EC2InstanceMetadataCache{ec2SVC: mockEC2}
	got, err := ins.getFilteredListOfNetworkInterfaces()
	assert.Nil(t, got)
	assert.NoError(t, err)
}

func TestEC2InstanceMetadataCache_getFilteredListOfNetworkInterfaces_Error(t *testing.T) {
	ctrl, mockEC2 := setup(t)
	defer ctrl.Finish()

	interfaces := []*ec2.NetworkInterface{{
		TagSet: []*ec2.Tag{
			{Key: aws.String("foo"), Value: aws.String("foo-value")},
		},
	}}
	setupDescribeNetworkInterfacesPagesWithContextMock(t, mockEC2, interfaces, errors.New("dummy error"), 1)

	ins := &EC2InstanceMetadataCache{ec2SVC: mockEC2}
	got, err := ins.getFilteredListOfNetworkInterfaces()
	assert.Nil(t, got)
	assert.Error(t, err)
}

>>>>>>> 347e1dbe
func Test_badENIID(t *testing.T) {
	tests := []struct {
		name   string
		errMsg string
		want   string
	}{
		{"Just a regular string", "Just a string", ""},
		{"Actual error message", "The networkInterface ID 'eni-00000088' does not exist", "eni-00000088"},
	}
	for _, tt := range tests {
		t.Run(tt.name, func(t *testing.T) {
			if got := badENIID(tt.errMsg); got != tt.want {
				t.Errorf("badENIID() = %v, want %v", got, tt.want)
			}
		})
	}
}

func TestEC2InstanceMetadataCache_waitForENIAndIPsAttached(t *testing.T) {
	type args struct {
		eni                        string
		foundSecondaryIPs          int
		wantedSecondaryIPs         int
		maxBackoffDelay            time.Duration
		times                      int
		enableIpv4PrefixDelegation bool
	}
	eni1Metadata := ENIMetadata{
		ENIID:         eniID,
		IPv4Addresses: nil,
		IPv4Prefixes:  nil,
	}
	isPrimary := true
	notPrimary := false
	primaryIP := eni2PrivateIP
	secondaryIP1 := primaryIP + "0"
	secondaryIP2 := primaryIP + "1"
	eni2Metadata := ENIMetadata{
		ENIID:          eni2ID,
		MAC:            eni2MAC,
		DeviceNumber:   1,
		SubnetIPv4CIDR: subnetCIDR,
		IPv4Addresses: []*ec2.NetworkInterfacePrivateIpAddress{
			{
				Primary:          &isPrimary,
				PrivateIpAddress: &primaryIP,
			}, {
				Primary:          &notPrimary,
				PrivateIpAddress: &secondaryIP1,
			}, {
				Primary:          &notPrimary,
				PrivateIpAddress: &secondaryIP2,
			},
		},
		//IPv4Prefixes: make([]*ec2.Ipv4PrefixSpecification, 0),
		IPv4Prefixes: nil,
	}
	eniList := []ENIMetadata{eni1Metadata, eni2Metadata}
	tests := []struct {
		name            string
		args            args
		wantEniMetadata ENIMetadata
		wantErr         bool
	}{
		{"Test wait success", args{eni: eni2ID, foundSecondaryIPs: 2, wantedSecondaryIPs: 2, maxBackoffDelay: 5 * time.Millisecond, times: 1}, eniList[1], false},
		{"Test partial success", args{eni: eni2ID, foundSecondaryIPs: 2, wantedSecondaryIPs: 12, maxBackoffDelay: 5 * time.Millisecond, times: maxENIEC2APIRetries}, eniList[1], false},
		{"Test wait fail", args{eni: eni2ID, foundSecondaryIPs: 0, wantedSecondaryIPs: 12, maxBackoffDelay: 5 * time.Millisecond, times: maxENIEC2APIRetries}, ENIMetadata{}, true},
	}
	for _, tt := range tests {
		t.Run(tt.name, func(t *testing.T) {
			ctrl, mockEC2 := setup(t)
			defer ctrl.Finish()
			eniIPs := eni2PrivateIP
			for i := 0; i < tt.args.foundSecondaryIPs; i++ {
				eniIPs += " " + eni2PrivateIP + strconv.Itoa(i)
			}
			fmt.Println("eniips", eniIPs)
			mockMetadata := testMetadata(map[string]interface{}{
				metadataMACPath: primaryMAC + " " + eni2MAC,
				metadataMACPath + eni2MAC + metadataDeviceNum:  eni2Device,
				metadataMACPath + eni2MAC + metadataInterface:  eni2ID,
				metadataMACPath + eni2MAC + metadataSubnetCIDR: subnetCIDR,
				metadataMACPath + eni2MAC + metadataIPv4s:      eniIPs,
			})
			cache := &EC2InstanceMetadataCache{imds: TypedIMDS{mockMetadata}, ec2SVC: mockEC2}
			gotEniMetadata, err := cache.waitForENIAndIPsAttached(tt.args.eni, tt.args.wantedSecondaryIPs, tt.args.maxBackoffDelay)
			if (err != nil) != tt.wantErr {
				t.Errorf("waitForENIAndIPsAttached() error = %v, wantErr %v", err, tt.wantErr)
				return
			}
			if !reflect.DeepEqual(gotEniMetadata, tt.wantEniMetadata) {
				t.Errorf("waitForENIAndIPsAttached() gotEniMetadata = %v, want %v", gotEniMetadata, tt.wantEniMetadata)
			}
		})
	}
}

func TestEC2InstanceMetadataCache_waitForENIAndPrefixesAttached(t *testing.T) {
	type args struct {
		eni                string
		foundPrefixes      int
		wantedSecondaryIPs int
		maxBackoffDelay    time.Duration
		times              int
	}
	eni1Metadata := ENIMetadata{
		ENIID:         eniID,
		IPv4Addresses: nil,
		IPv4Prefixes:  nil,
	}
	isPrimary := true
	primaryIP := eni2PrivateIP
	prefixIP := eni2Prefix
	eni2Metadata := ENIMetadata{
		ENIID:          eni2ID,
		MAC:            eni2MAC,
		DeviceNumber:   1,
		SubnetIPv4CIDR: subnetCIDR,
		IPv4Addresses: []*ec2.NetworkInterfacePrivateIpAddress{
			{
				Primary:          &isPrimary,
				PrivateIpAddress: &primaryIP,
			},
		},
		IPv4Prefixes: []*ec2.Ipv4PrefixSpecification{
			{
				Ipv4Prefix: &prefixIP,
			},
		},
	}
	eniList := []ENIMetadata{eni1Metadata, eni2Metadata}
	tests := []struct {
		name            string
		args            args
		wantEniMetadata ENIMetadata
		wantErr         bool
	}{
		{"Test wait success", args{eni: eni2ID, foundPrefixes: 1, wantedSecondaryIPs: 1, maxBackoffDelay: 5 * time.Millisecond, times: 1}, eniList[1], false},
		{"Test partial success", args{eni: eni2ID, foundPrefixes: 1, wantedSecondaryIPs: 1, maxBackoffDelay: 5 * time.Millisecond, times: maxENIEC2APIRetries}, eniList[1], false},
		{"Test wait fail", args{eni: eni2ID, foundPrefixes: 0, wantedSecondaryIPs: 1, maxBackoffDelay: 5 * time.Millisecond, times: maxENIEC2APIRetries}, ENIMetadata{}, true},
	}
	for _, tt := range tests {
		t.Run(tt.name, func(t *testing.T) {
			ctrl, mockEC2 := setup(t)
			defer ctrl.Finish()
			eniIPs := eni2PrivateIP
			eniPrefixes := eni2Prefix
			if tt.args.foundPrefixes == 0 {
				eniPrefixes = ""
			}
			fmt.Println("eniips", eniIPs)
			mockMetadata := testMetadata(map[string]interface{}{
				metadataMACPath: primaryMAC + " " + eni2MAC,
				metadataMACPath + eni2MAC + metadataDeviceNum:    eni2Device,
				metadataMACPath + eni2MAC + metadataInterface:    eni2ID,
				metadataMACPath + eni2MAC + metadataSubnetCIDR:   subnetCIDR,
				metadataMACPath + eni2MAC + metadataIPv4s:        eniIPs,
				metadataMACPath + eni2MAC + metadataIPv4Prefixes: eniPrefixes,
			})
			cache := &EC2InstanceMetadataCache{imds: TypedIMDS{mockMetadata}, ec2SVC: mockEC2, useIPv4PrefixDelegation: true}
			gotEniMetadata, err := cache.waitForENIAndIPsAttached(tt.args.eni, tt.args.wantedSecondaryIPs, tt.args.maxBackoffDelay)
			if (err != nil) != tt.wantErr {
				t.Errorf("waitForENIAndIPsAttached() error = %v, wantErr %v", err, tt.wantErr)
				return
			}
			if !reflect.DeepEqual(gotEniMetadata, tt.wantEniMetadata) {
				t.Errorf("waitForENIAndIPsAttached() gotEniMetadata = %v, want %v", gotEniMetadata, tt.wantEniMetadata)
			}
		})
	}
}
func TestEC2InstanceMetadataCache_SetUnmanagedENIs(t *testing.T) {
	mockMetadata := testMetadata(nil)
	ins := &EC2InstanceMetadataCache{imds: TypedIMDS{mockMetadata}}
	ins.SetUnmanagedENIs(nil)
	assert.False(t, ins.IsUnmanagedENI("eni-1"))
	ins.SetUnmanagedENIs([]string{"eni-1", "eni-2"})
	assert.True(t, ins.IsUnmanagedENI("eni-1"))
	assert.False(t, ins.IsUnmanagedENI("eni-99"))
	ins.SetUnmanagedENIs(nil)
	assert.False(t, ins.IsUnmanagedENI("eni-1"))
}

func TestEC2InstanceMetadataCache_cleanUpLeakedENIsInternal(t *testing.T) {
	ctrl, mockEC2 := setup(t)
	defer ctrl.Finish()

	description := eniDescriptionPrefix + "test"
	interfaces := []*ec2.NetworkInterface{{
		Description: &description,
		TagSet: []*ec2.Tag{
			{Key: aws.String(eniNodeTagKey), Value: aws.String("test-value")},
		},
	}}

	setupDescribeNetworkInterfacesPagesWithContextMock(t, mockEC2, interfaces, nil, 1)
	mockEC2.EXPECT().CreateTagsWithContext(gomock.Any(), gomock.Any(), gomock.Any()).Return(nil, nil)

	ins := &EC2InstanceMetadataCache{ec2SVC: mockEC2}
	// Test checks that both mocks gets called.
	ins.cleanUpLeakedENIsInternal(time.Millisecond)
}

func setupDescribeNetworkInterfacesPagesWithContextMock(
	t *testing.T, mockEC2 *mock_ec2wrapper.MockEC2, interfaces []*ec2.NetworkInterface, err error, times int) {
	mockEC2.EXPECT().
		DescribeNetworkInterfacesPagesWithContext(gomock.Any(), gomock.Any(), gomock.Any(), gomock.Any()).Times(times).
		DoAndReturn(func(_ context.Context, _ *ec2.DescribeNetworkInterfacesInput,
			fn func(*ec2.DescribeNetworkInterfacesOutput, bool) bool) error {
			assert.Equal(t, true, fn(&ec2.DescribeNetworkInterfacesOutput{
				NetworkInterfaces: interfaces,
			}, true))
			return err
		})
}

func TestEC2InstanceMetadataCache_buildENITags(t *testing.T) {
	type fields struct {
		instanceID        string
		clusterName       string
		additionalENITags map[string]string
	}
	tests := []struct {
		name   string
		fields fields
		want   map[string]string
	}{
		{
			name: "without clusterName or additionalENITags",
			fields: fields{
				instanceID: "i-xxxxx",
			},
			want: map[string]string{
				"node.k8s.amazonaws.com/instance_id": "i-xxxxx",
			},
		},
		{
			name: "with clusterName",
			fields: fields{
				instanceID:  "i-xxxxx",
				clusterName: "awesome-cluster",
			},
			want: map[string]string{
				"node.k8s.amazonaws.com/instance_id": "i-xxxxx",
				"cluster.k8s.amazonaws.com/name":     "awesome-cluster",
			},
		},
		{
			name: "with additional ENI tags",
			fields: fields{
				instanceID: "i-xxxxx",
				additionalENITags: map[string]string{
					"tagKey-1": "tagVal-1",
					"tagKey-2": "tagVal-2",
				},
			},
			want: map[string]string{
				"node.k8s.amazonaws.com/instance_id": "i-xxxxx",
				"tagKey-1":                           "tagVal-1",
				"tagKey-2":                           "tagVal-2",
			},
		},
	}
	for _, tt := range tests {
		t.Run(tt.name, func(t *testing.T) {
			cache := &EC2InstanceMetadataCache{
				instanceID:        tt.fields.instanceID,
				clusterName:       tt.fields.clusterName,
				additionalENITags: tt.fields.additionalENITags,
			}
			got := cache.buildENITags()
			assert.Equal(t, tt.want, got)
		})
	}
}

func TestEC2InstanceMetadataCache_getLeakedENIs(t *testing.T) {
	tenMinuteAgo := time.Now().Local().Add(time.Minute * time.Duration(-10))
	now := time.Now().Local()
	type describeNetworkInterfacePagesCall struct {
		input       *ec2.DescribeNetworkInterfacesInput
		outputPages []*ec2.DescribeNetworkInterfacesOutput
		err         error
	}
	type fields struct {
		clusterName                        string
		describeNetworkInterfacePagesCalls []describeNetworkInterfacePagesCall
	}
	tests := []struct {
		name    string
		fields  fields
		want    []*ec2.NetworkInterface
		wantErr error
	}{
		{
			name: "without clusterName - no leaked ENIs",
			fields: fields{
				clusterName: "",
				describeNetworkInterfacePagesCalls: []describeNetworkInterfacePagesCall{
					{
						input: &ec2.DescribeNetworkInterfacesInput{
							Filters: []*ec2.Filter{
								{
									Name:   aws.String("tag-key"),
									Values: []*string{aws.String("node.k8s.amazonaws.com/instance_id")},
								},
								{
									Name:   aws.String("status"),
									Values: []*string{aws.String("available")},
								},
							},
							MaxResults: aws.Int64(1000),
						},
						outputPages: []*ec2.DescribeNetworkInterfacesOutput{
							{
								NetworkInterfaces: nil,
							},
						},
					},
				},
			},
			want: nil,
		},
		{
			name: "without clusterName - one ENI leaked",
			fields: fields{
				clusterName: "",
				describeNetworkInterfacePagesCalls: []describeNetworkInterfacePagesCall{
					{
						input: &ec2.DescribeNetworkInterfacesInput{
							Filters: []*ec2.Filter{
								{
									Name:   aws.String("tag-key"),
									Values: []*string{aws.String("node.k8s.amazonaws.com/instance_id")},
								},
								{
									Name:   aws.String("status"),
									Values: []*string{aws.String("available")},
								},
							},
							MaxResults: aws.Int64(1000),
						},
						outputPages: []*ec2.DescribeNetworkInterfacesOutput{
							{
								NetworkInterfaces: []*ec2.NetworkInterface{
									{
										NetworkInterfaceId: aws.String("eni-1"),
										Description:        aws.String("aws-K8S-i-xxxxx"),
										Status:             aws.String("available"),
										TagSet: []*ec2.Tag{
											{
												Key:   aws.String("node.k8s.amazonaws.com/instance_id"),
												Value: aws.String("i-xxxxx"),
											},
											{
												Key:   aws.String("node.k8s.amazonaws.com/createdAt"),
												Value: aws.String(tenMinuteAgo.Format(time.RFC3339)),
											},
										},
									},
								},
							},
						},
					},
				},
			},
			want: []*ec2.NetworkInterface{
				{
					NetworkInterfaceId: aws.String("eni-1"),
					Description:        aws.String("aws-K8S-i-xxxxx"),
					Status:             aws.String("available"),
					TagSet: []*ec2.Tag{
						{
							Key:   aws.String("node.k8s.amazonaws.com/instance_id"),
							Value: aws.String("i-xxxxx"),
						},
						{
							Key:   aws.String("node.k8s.amazonaws.com/createdAt"),
							Value: aws.String(tenMinuteAgo.Format(time.RFC3339)),
						},
					},
				},
			},
		},
		{
			name: "without clusterName - one ENI - description didn't match",
			fields: fields{
				clusterName: "",
				describeNetworkInterfacePagesCalls: []describeNetworkInterfacePagesCall{
					{
						input: &ec2.DescribeNetworkInterfacesInput{
							Filters: []*ec2.Filter{
								{
									Name:   aws.String("tag-key"),
									Values: []*string{aws.String("node.k8s.amazonaws.com/instance_id")},
								},
								{
									Name:   aws.String("status"),
									Values: []*string{aws.String("available")},
								},
							},
							MaxResults: aws.Int64(1000),
						},
						outputPages: []*ec2.DescribeNetworkInterfacesOutput{
							{
								NetworkInterfaces: []*ec2.NetworkInterface{
									{
										NetworkInterfaceId: aws.String("eni-1"),
										Description:        aws.String("non-k8s-i-xxxxx"),
										Status:             aws.String("available"),
										TagSet: []*ec2.Tag{
											{
												Key:   aws.String("node.k8s.amazonaws.com/instance_id"),
												Value: aws.String("i-xxxxx"),
											},
											{
												Key:   aws.String("node.k8s.amazonaws.com/createdAt"),
												Value: aws.String(tenMinuteAgo.Format(time.RFC3339)),
											},
										},
									},
								},
							},
						},
					},
				},
			},
			want: nil,
		},
		{
			name: "without clusterName - one ENI - creationTime within deletion coolDown",
			fields: fields{
				clusterName: "",
				describeNetworkInterfacePagesCalls: []describeNetworkInterfacePagesCall{
					{
						input: &ec2.DescribeNetworkInterfacesInput{
							Filters: []*ec2.Filter{
								{
									Name:   aws.String("tag-key"),
									Values: []*string{aws.String("node.k8s.amazonaws.com/instance_id")},
								},
								{
									Name:   aws.String("status"),
									Values: []*string{aws.String("available")},
								},
							},
							MaxResults: aws.Int64(1000),
						},
						outputPages: []*ec2.DescribeNetworkInterfacesOutput{
							{
								NetworkInterfaces: []*ec2.NetworkInterface{
									{
										NetworkInterfaceId: aws.String("eni-1"),
										Description:        aws.String("aws-K8S-i-xxxxx"),
										Status:             aws.String("available"),
										TagSet: []*ec2.Tag{
											{
												Key:   aws.String("node.k8s.amazonaws.com/instance_id"),
												Value: aws.String("i-xxxxx"),
											},
											{
												Key:   aws.String("node.k8s.amazonaws.com/createdAt"),
												Value: aws.String(now.Format(time.RFC3339)),
											},
										},
									},
								},
							},
						},
					},
				},
			},
			want: nil,
		},
		{
			name: "without clusterName - no leaked ENIs",
			fields: fields{
				clusterName: "",
				describeNetworkInterfacePagesCalls: []describeNetworkInterfacePagesCall{
					{
						input: &ec2.DescribeNetworkInterfacesInput{
							Filters: []*ec2.Filter{
								{
									Name:   aws.String("tag-key"),
									Values: []*string{aws.String("node.k8s.amazonaws.com/instance_id")},
								},
								{
									Name:   aws.String("status"),
									Values: []*string{aws.String("available")},
								},
							},
							MaxResults: aws.Int64(1000),
						},
						outputPages: []*ec2.DescribeNetworkInterfacesOutput{
							{
								NetworkInterfaces: nil,
							},
						},
					},
				},
			},
			want: nil,
		},
		{
			name: "with clusterName - one ENI leaked",
			fields: fields{
				clusterName: "awesome-cluster",
				describeNetworkInterfacePagesCalls: []describeNetworkInterfacePagesCall{
					{
						input: &ec2.DescribeNetworkInterfacesInput{
							Filters: []*ec2.Filter{
								{
									Name:   aws.String("tag-key"),
									Values: []*string{aws.String("node.k8s.amazonaws.com/instance_id")},
								},
								{
									Name:   aws.String("status"),
									Values: []*string{aws.String("available")},
								},
								{
									Name:   aws.String("tag:cluster.k8s.amazonaws.com/name"),
									Values: []*string{aws.String("awesome-cluster")},
								},
							},
							MaxResults: aws.Int64(1000),
						},
						outputPages: []*ec2.DescribeNetworkInterfacesOutput{
							{
								NetworkInterfaces: []*ec2.NetworkInterface{
									{
										NetworkInterfaceId: aws.String("eni-1"),
										Description:        aws.String("aws-K8S-i-xxxxx"),
										Status:             aws.String("available"),
										TagSet: []*ec2.Tag{
											{
												Key:   aws.String("node.k8s.amazonaws.com/instance_id"),
												Value: aws.String("i-xxxxx"),
											},
											{
												Key:   aws.String("node.k8s.amazonaws.com/createdAt"),
												Value: aws.String(tenMinuteAgo.Format(time.RFC3339)),
											},
											{
												Key:   aws.String("cluster.k8s.amazonaws.com/name"),
												Value: aws.String("awesome-cluster"),
											},
										},
									},
								},
							},
						},
					},
				},
			},
			want: []*ec2.NetworkInterface{
				{
					NetworkInterfaceId: aws.String("eni-1"),
					Description:        aws.String("aws-K8S-i-xxxxx"),
					Status:             aws.String("available"),
					TagSet: []*ec2.Tag{
						{
							Key:   aws.String("node.k8s.amazonaws.com/instance_id"),
							Value: aws.String("i-xxxxx"),
						},
						{
							Key:   aws.String("node.k8s.amazonaws.com/createdAt"),
							Value: aws.String(tenMinuteAgo.Format(time.RFC3339)),
						},
						{
							Key:   aws.String("cluster.k8s.amazonaws.com/name"),
							Value: aws.String("awesome-cluster"),
						},
					},
				},
			},
		},
		{
			name: "with clusterName - one ENI - description didn't match",
			fields: fields{
				clusterName: "awesome-cluster",
				describeNetworkInterfacePagesCalls: []describeNetworkInterfacePagesCall{
					{
						input: &ec2.DescribeNetworkInterfacesInput{
							Filters: []*ec2.Filter{
								{
									Name:   aws.String("tag-key"),
									Values: []*string{aws.String("node.k8s.amazonaws.com/instance_id")},
								},
								{
									Name:   aws.String("status"),
									Values: []*string{aws.String("available")},
								},
								{
									Name:   aws.String("tag:cluster.k8s.amazonaws.com/name"),
									Values: []*string{aws.String("awesome-cluster")},
								},
							},
							MaxResults: aws.Int64(1000),
						},
						outputPages: []*ec2.DescribeNetworkInterfacesOutput{
							{
								NetworkInterfaces: []*ec2.NetworkInterface{
									{
										NetworkInterfaceId: aws.String("eni-1"),
										Description:        aws.String("non-k8s-i-xxxxx"),
										Status:             aws.String("available"),
										TagSet: []*ec2.Tag{
											{
												Key:   aws.String("node.k8s.amazonaws.com/instance_id"),
												Value: aws.String("i-xxxxx"),
											},
											{
												Key:   aws.String("node.k8s.amazonaws.com/createdAt"),
												Value: aws.String(tenMinuteAgo.Format(time.RFC3339)),
											},
											{
												Key:   aws.String("cluster.k8s.amazonaws.com/name"),
												Value: aws.String("awesome-cluster"),
											},
										},
									},
								},
							},
						},
					},
				},
			},
			want: nil,
		},
		{
			name: "with clusterName - one ENI - creationTime within deletion coolDown",
			fields: fields{
				clusterName: "awesome-cluster",
				describeNetworkInterfacePagesCalls: []describeNetworkInterfacePagesCall{
					{
						input: &ec2.DescribeNetworkInterfacesInput{
							Filters: []*ec2.Filter{
								{
									Name:   aws.String("tag-key"),
									Values: []*string{aws.String("node.k8s.amazonaws.com/instance_id")},
								},
								{
									Name:   aws.String("status"),
									Values: []*string{aws.String("available")},
								},
								{
									Name:   aws.String("tag:cluster.k8s.amazonaws.com/name"),
									Values: []*string{aws.String("awesome-cluster")},
								},
							},
							MaxResults: aws.Int64(1000),
						},
						outputPages: []*ec2.DescribeNetworkInterfacesOutput{
							{
								NetworkInterfaces: []*ec2.NetworkInterface{
									{
										NetworkInterfaceId: aws.String("eni-1"),
										Description:        aws.String("aws-K8S-i-xxxxx"),
										Status:             aws.String("available"),
										TagSet: []*ec2.Tag{
											{
												Key:   aws.String("node.k8s.amazonaws.com/instance_id"),
												Value: aws.String("i-xxxxx"),
											},
											{
												Key:   aws.String("node.k8s.amazonaws.com/createdAt"),
												Value: aws.String(now.Format(time.RFC3339)),
											},
											{
												Key:   aws.String("cluster.k8s.amazonaws.com/name"),
												Value: aws.String("awesome-cluster"),
											},
										},
									},
								},
							},
						},
					},
				},
			},
			want: nil,
		},
	}
	for _, tt := range tests {
		t.Run(tt.name, func(t *testing.T) {
			ctrl, mockEC2 := setup(t)
			defer ctrl.Finish()

			for _, call := range tt.fields.describeNetworkInterfacePagesCalls {
				mockEC2.EXPECT().
					DescribeNetworkInterfacesPagesWithContext(gomock.Any(), call.input, gomock.Any(), gomock.Any()).
					DoAndReturn(func(_ context.Context, _ *ec2.DescribeNetworkInterfacesInput,
						fn func(*ec2.DescribeNetworkInterfacesOutput, bool) bool) error {
						if call.err != nil {
							return call.err
						}
						for _, output := range call.outputPages {
							fn(output, true)
						}
						return nil
					})
			}
			ins := &EC2InstanceMetadataCache{ec2SVC: mockEC2, clusterName: tt.fields.clusterName}
			got, err := ins.getLeakedENIs()
			if tt.wantErr != nil {
				assert.EqualError(t, err, tt.wantErr.Error())
			} else {
				assert.NoError(t, err)
				assert.Equal(t, tt.want, got)
			}
		})
	}
}

func TestEC2InstanceMetadataCache_TagENI(t *testing.T) {
	type createTagsCall struct {
		input *ec2.CreateTagsInput
		err   error
	}
	type fields struct {
		instanceID        string
		clusterName       string
		additionalENITags map[string]string

		createTagsCalls []createTagsCall
	}
	type args struct {
		eniID       string
		currentTags map[string]string
	}
	tests := []struct {
		name    string
		fields  fields
		args    args
		wantErr error
	}{
		{
			name: "eni currently have no tags",
			fields: fields{
				instanceID:  "i-xxxx",
				clusterName: "awesome-cluster",
				createTagsCalls: []createTagsCall{
					{
						input: &ec2.CreateTagsInput{
							Resources: []*string{aws.String("eni-xxxx")},
							Tags: []*ec2.Tag{
								{
									Key:   aws.String("cluster.k8s.amazonaws.com/name"),
									Value: aws.String("awesome-cluster"),
								},
								{
									Key:   aws.String("node.k8s.amazonaws.com/instance_id"),
									Value: aws.String("i-xxxx"),
								},
							},
						},
					},
				},
			},
			args: args{
				eniID:       "eni-xxxx",
				currentTags: nil,
			},
			wantErr: nil,
		},
		{
			name: "eni currently have all desired tags",
			fields: fields{
				instanceID:      "i-xxxx",
				clusterName:     "awesome-cluster",
				createTagsCalls: nil,
			},
			args: args{
				eniID: "eni-xxxx",
				currentTags: map[string]string{
					"node.k8s.amazonaws.com/instance_id": "i-xxxx",
					"cluster.k8s.amazonaws.com/name":     "awesome-cluster",
				},
			},
			wantErr: nil,
		},
		{
			name: "eni currently have partial tags",
			fields: fields{
				instanceID:  "i-xxxx",
				clusterName: "awesome-cluster",
				createTagsCalls: []createTagsCall{
					{
						input: &ec2.CreateTagsInput{
							Resources: []*string{aws.String("eni-xxxx")},
							Tags: []*ec2.Tag{
								{
									Key:   aws.String("cluster.k8s.amazonaws.com/name"),
									Value: aws.String("awesome-cluster"),
								},
							},
						},
					},
				},
			},
			args: args{
				eniID: "eni-xxxx",
				currentTags: map[string]string{
					"node.k8s.amazonaws.com/instance_id": "i-xxxx",
					"anotherKey":                         "anotherDay",
				},
			},
			wantErr: nil,
		},
		{
			name: "create tags fails",
			fields: fields{
				instanceID:  "i-xxxx",
				clusterName: "awesome-cluster",
				createTagsCalls: []createTagsCall{
					{
						input: &ec2.CreateTagsInput{
							Resources: []*string{aws.String("eni-xxxx")},
							Tags: []*ec2.Tag{
								{
									Key:   aws.String("cluster.k8s.amazonaws.com/name"),
									Value: aws.String("awesome-cluster"),
								},
								{
									Key:   aws.String("node.k8s.amazonaws.com/instance_id"),
									Value: aws.String("i-xxxx"),
								},
							},
						},
						err: errors.New("permission denied"),
					},
				},
			},
			args: args{
				eniID:       "eni-xxxx",
				currentTags: nil,
			},
			wantErr: errors.New("permission denied"),
		},
	}
	for _, tt := range tests {
		t.Run(tt.name, func(t *testing.T) {
			ctrl, mockEC2 := setup(t)
			defer ctrl.Finish()

			for _, call := range tt.fields.createTagsCalls {
				mockEC2.EXPECT().CreateTagsWithContext(gomock.Any(), call.input).Return(&ec2.CreateTagsOutput{}, call.err).AnyTimes()
			}

			cache := &EC2InstanceMetadataCache{
				ec2SVC:            mockEC2,
				instanceID:        tt.fields.instanceID,
				clusterName:       tt.fields.clusterName,
				additionalENITags: tt.fields.additionalENITags,
			}
			err := cache.TagENI(tt.args.eniID, tt.args.currentTags)
			if tt.wantErr != nil {
				assert.EqualError(t, err, tt.wantErr.Error())
			} else {
				assert.NoError(t, err)
			}
		})
	}
}

func Test_convertTagsToSDKTags(t *testing.T) {
	type args struct {
		tags map[string]string
	}
	tests := []struct {
		name string
		args args
		want []*ec2.Tag
	}{
		{
			name: "non-empty tags",
			args: args{
				tags: map[string]string{
					"keyA": "valueA",
					"keyB": "valueB",
				},
			},
			want: []*ec2.Tag{
				{
					Key:   aws.String("keyA"),
					Value: aws.String("valueA"),
				},
				{
					Key:   aws.String("keyB"),
					Value: aws.String("valueB"),
				},
			},
		},
		{
			name: "nil tags",
			args: args{tags: nil},
			want: nil,
		},
		{
			name: "empty tags",
			args: args{tags: map[string]string{}},
			want: nil,
		},
	}
	for _, tt := range tests {
		t.Run(tt.name, func(t *testing.T) {
			got := convertTagsToSDKTags(tt.args.tags)
			assert.Equal(t, tt.want, got)
		})
	}
}

func Test_convertSDKTagsToTags(t *testing.T) {
	type args struct {
		sdkTags []*ec2.Tag
	}
	tests := []struct {
		name string
		args args
		want map[string]string
	}{
		{
			name: "non-empty sdk tags",
			args: args{
				sdkTags: []*ec2.Tag{
					{
						Key:   aws.String("keyA"),
						Value: aws.String("valueA"),
					},
					{
						Key:   aws.String("keyB"),
						Value: aws.String("valueB"),
					},
				},
			},
			want: map[string]string{
				"keyA": "valueA",
				"keyB": "valueB",
			},
		},
		{
			name: "nil sdk tags",
			args: args{
				sdkTags: nil,
			},
			want: nil,
		},
		{
			name: "empty sdk tags",
			args: args{
				sdkTags: []*ec2.Tag{},
			},
			want: nil,
		},
		{
			name: "nil sdk tag value",
			args: args{
				sdkTags: []*ec2.Tag{
					{
						Key:   aws.String("keyA"),
						Value: nil,
					},
				},
			},
			want: map[string]string{
				"keyA": "",
			},
		},
	}
	for _, tt := range tests {
		t.Run(tt.name, func(t *testing.T) {
			got := convertSDKTagsToTags(tt.args.sdkTags)
			assert.Equal(t, tt.want, got)
		})
	}
}

func Test_loadAdditionalENITags(t *testing.T) {
	tests := []struct {
		name    string
		envVars map[string]string
		want    map[string]string
	}{
		{
			name: "no ADDITIONAL_ENI_TAGS env",
			envVars: map[string]string{
				"ADDITIONAL_ENI_TAGS": "",
			},
			want: nil,
		},
		{
			name: "ADDITIONAL_ENI_TAGS is valid format",
			envVars: map[string]string{
				"ADDITIONAL_ENI_TAGS": "{\"tagKey1\": \"tagVal1\"}",
			},
			want: map[string]string{
				"tagKey1": "tagVal1",
			},
		},
		{
			name: "ADDITIONAL_ENI_TAGS is invalid format",
			envVars: map[string]string{
				"ADDITIONAL_ENI_TAGS": "xxxx",
			},
			want: nil,
		},
		{
			name: "ADDITIONAL_ENI_TAGS is valid format but contains tags with restricted prefix",
			envVars: map[string]string{
				"ADDITIONAL_ENI_TAGS": "{\"bla.k8s.amazonaws.com\": \"bla\"}",
			},
			want: map[string]string{},
		},
		{
			name: "ADDITIONAL_ENI_TAGS is valid format but contains valid tags and tags with restricted prefix",
			envVars: map[string]string{
				"ADDITIONAL_ENI_TAGS": "{\"bla.k8s.amazonaws.com\": \"bla\", \"tagKey1\": \"tagVal1\"}",
			},
			want: map[string]string{
				"tagKey1": "tagVal1",
			},
		},
	}
	for _, tt := range tests {
		t.Run(tt.name, func(t *testing.T) {
			for key, value := range tt.envVars {
				if value != "" {
					os.Setenv(key, value)
				} else {
					os.Unsetenv(key)
				}
			}
			got := loadAdditionalENITags()
			assert.Equal(t, tt.want, got)
		})
	}
}<|MERGE_RESOLUTION|>--- conflicted
+++ resolved
@@ -620,8 +620,6 @@
 	assert.NoError(t, err)
 }
 
-<<<<<<< HEAD
-=======
 func TestAllocPrefixAddresses(t *testing.T) {
 	ctrl, mockEC2 := setup(t)
 	defer ctrl.Finish()
@@ -719,7 +717,6 @@
 	assert.Error(t, err)
 }
 
->>>>>>> 347e1dbe
 func Test_badENIID(t *testing.T) {
 	tests := []struct {
 		name   string
