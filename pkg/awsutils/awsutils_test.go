// Copyright Amazon.com Inc. or its affiliates. All Rights Reserved.
//
// Licensed under the Apache License, Version 2.0 (the "License"). You may
// not use this file except in compliance with the License. A copy of the
// License is located at
//
//     http://aws.amazon.com/apache2.0/
//
// or in the "license" file accompanying this file. This file is distributed
// on an "AS IS" BASIS, WITHOUT WARRANTIES OR CONDITIONS OF ANY KIND, either
// express or implied. See the License for the specific language governing
// permissions and limitations under the License.

package awsutils

import (
	"context"
	"errors"
	"fmt"
	"os"
	"reflect"
	"strconv"
	"testing"
	"time"

	ec2types "github.com/aws/aws-sdk-go-v2/service/ec2/types"

	"github.com/aws/smithy-go"

	"github.com/aws/aws-sdk-go-v2/service/ec2"
	"github.com/golang/mock/gomock"
	"github.com/prometheus/client_golang/prometheus"
	"github.com/prometheus/client_golang/prometheus/testutil"
	"github.com/stretchr/testify/assert"

	mock_ec2wrapper "github.com/aws/amazon-vpc-cni-k8s/pkg/ec2wrapper/mocks"
	"github.com/aws/amazon-vpc-cni-k8s/pkg/utils/eventrecorder"
	"github.com/aws/amazon-vpc-cni-k8s/utils/prometheusmetrics"
	"github.com/aws/aws-sdk-go-v2/aws"
	v1 "k8s.io/api/core/v1"
	metav1 "k8s.io/apimachinery/pkg/apis/meta/v1"
)

const (
	metadataMACPath      = "network/interfaces/macs/"
	metadataMAC          = "mac"
	metadataAZ           = "placement/availability-zone"
	metadataLocalIP      = "local-ipv4"
	metadataInstanceID   = "instance-id"
	metadataInstanceType = "instance-type"
	metadataSGs          = "/security-group-ids"
	metadataSubnetID     = "/subnet-id"
	metadataVpcID        = "/vpc-id"
	metadataVPCcidrs     = "/vpc-ipv4-cidr-blocks"
	metadataDeviceNum    = "/device-number"
	metadataInterface    = "/interface-id"
	metadataSubnetCIDR   = "/subnet-ipv4-cidr-block"
	metadataIPv4s        = "/local-ipv4s"
	metadataIPv4Prefixes = "/ipv4-prefix"
	metadataIPv6s        = "/ipv6s"
	metadataIPv6Prefixes = "/ipv6-prefix"

	az                   = "us-east-1a"
	localIP              = "10.0.0.10"
	instanceID           = "i-0e1f3b9eb950e4980"
	instanceType         = "c1.medium"
	primaryMAC           = "12:ef:2a:98:e5:5a"
	eni2MAC              = "12:ef:2a:98:e5:5b"
	sg1                  = "sg-2e080f50"
	sg2                  = "sg-2e080f51"
	sgs                  = sg1 + " " + sg2
	subnetID             = "subnet-6b245523"
	subnetCIDR           = "10.0.1.0/24"
	vpcID                = "vpc-3c133421"
	primaryeniID         = "eni-00000000"
	eniID                = primaryeniID
	eniAttachID          = "eni-attach-beb21856"
	eni1Device           = "0"
	eni1PrivateIP        = "10.0.0.1"
	eni1Prefix           = "10.0.1.0/28"
	eni2Device           = "1"
	eni1v6IP             = "2001:db8:8:1::2"
	eni2PrivateIP        = "10.0.0.2"
	eni2Prefix           = "10.0.2.0/28"
	eni2v6IP             = "2001:db8:8:4::2"
	eni2v6Prefix         = "2001:db8::/64"
	eni2ID               = "eni-12341234"
	metadataVPCIPv4CIDRs = "192.168.0.0/16	100.66.0.0/1"
	myNodeName           = "testNodeName"
	imdsMACFields        = "security-group-ids subnet-id vpc-id vpc-ipv4-cidr-blocks device-number interface-id subnet-ipv4-cidr-block local-ipv4s ipv4-prefix ipv6-prefix"
	imdsMACFieldsEfaOnly = "security-group-ids subnet-id vpc-id vpc-ipv4-cidr-blocks device-number interface-id subnet-ipv4-cidr-block ipv4-prefix ipv6-prefix"
	imdsMACFieldsV6Only  = "security-group-ids subnet-id vpc-id vpc-ipv4-cidr-blocks device-number interface-id subnet-ipv6-cidr-blocks ipv6s ipv6-prefix"
<<<<<<< HEAD
=======
	imdsMACFieldsV4AndV6 = "security-group-ids subnet-id vpc-id vpc-ipv4-cidr-blocks device-number interface-id subnet-ipv4-cidr-block ipv6s local-ipv4s"
>>>>>>> 7e3950f8
)

func testMetadata(overrides map[string]interface{}) FakeIMDS {
	data := map[string]interface{}{
		metadataAZ:                   az,
		metadataLocalIP:              localIP,
		metadataInstanceID:           instanceID,
		metadataInstanceType:         instanceType,
		metadataMAC:                  primaryMAC,
		metadataMACPath:              primaryMAC,
		metadataMACPath + primaryMAC: imdsMACFields,
		metadataMACPath + primaryMAC + metadataDeviceNum:  eni1Device,
		metadataMACPath + primaryMAC + metadataInterface:  primaryeniID,
		metadataMACPath + primaryMAC + metadataSGs:        sgs,
		metadataMACPath + primaryMAC + metadataIPv4s:      eni1PrivateIP,
		metadataMACPath + primaryMAC + metadataSubnetID:   subnetID,
		metadataMACPath + primaryMAC + metadataVpcID:      vpcID,
		metadataMACPath + primaryMAC + metadataSubnetCIDR: subnetCIDR,
		metadataMACPath + primaryMAC + metadataVPCcidrs:   metadataVPCIPv4CIDRs,
	}

	for k, v := range overrides {
		data[k] = v
	}

	return FakeIMDS(data)
}

func testMetadataWithPrefixes(overrides map[string]interface{}) FakeIMDS {
	data := map[string]interface{}{
		metadataAZ:                   az,
		metadataLocalIP:              localIP,
		metadataInstanceID:           instanceID,
		metadataInstanceType:         instanceType,
		metadataMAC:                  primaryMAC,
		metadataMACPath:              primaryMAC,
		metadataMACPath + primaryMAC: imdsMACFields,
		metadataMACPath + primaryMAC + metadataDeviceNum:    eni1Device,
		metadataMACPath + primaryMAC + metadataInterface:    primaryeniID,
		metadataMACPath + primaryMAC + metadataSGs:          sgs,
		metadataMACPath + primaryMAC + metadataIPv4s:        eni1PrivateIP,
		metadataMACPath + primaryMAC + metadataIPv4Prefixes: eni1Prefix,
		metadataMACPath + primaryMAC + metadataSubnetID:     subnetID,
		metadataMACPath + primaryMAC + metadataVpcID:        vpcID,
		metadataMACPath + primaryMAC + metadataSubnetCIDR:   subnetCIDR,
		metadataMACPath + primaryMAC + metadataVPCcidrs:     metadataVPCIPv4CIDRs,
	}

	for k, v := range overrides {
		data[k] = v
	}

	return FakeIMDS(data)
}

func setup(t *testing.T) (*gomock.Controller, *mock_ec2wrapper.MockEC2) {
	ctrl := gomock.NewController(t)
	setupEventRecorder(t)
	return ctrl,
		mock_ec2wrapper.NewMockEC2(ctrl)
}

func setupEventRecorder(t *testing.T) {
	eventrecorder.InitMockEventRecorder()
	mockEventRecorder := eventrecorder.Get()

	fakeNode := v1.Node{
		TypeMeta:   metav1.TypeMeta{Kind: "Node"},
		ObjectMeta: metav1.ObjectMeta{Name: myNodeName},
		Spec:       v1.NodeSpec{},
		Status:     v1.NodeStatus{},
	}
	ctx := context.Background()
	mockEventRecorder.K8sClient.Create(ctx, &fakeNode)
}

func TestInitWithEC2metadata(t *testing.T) {
	ctx, cancel := context.WithTimeout(context.Background(), 5*time.Millisecond)
	defer cancel()

	ctrl, mockEC2 := setup(t)
	defer ctrl.Finish()
	mockMetadata := testMetadata(nil)

	cache := &EC2InstanceMetadataCache{imds: TypedIMDS{mockMetadata}, ec2SVC: mockEC2}
	err := cache.initWithEC2Metadata(ctx)
	if assert.NoError(t, err) {
		assert.Equal(t, az, cache.availabilityZone)
		assert.Equal(t, localIP, cache.localIPv4.String())
		assert.Equal(t, cache.instanceID, instanceID)
		assert.Equal(t, cache.primaryENImac, primaryMAC)
		assert.Equal(t, cache.primaryENI, primaryeniID)
		assert.Equal(t, cache.vpcID, vpcID)
	}
}

func TestInitWithEC2metadataErr(t *testing.T) {
	ctx, cancel := context.WithTimeout(context.Background(), 1*time.Millisecond)
	defer cancel()

	ctrl, mockEC2 := setup(t)
	defer ctrl.Finish()

	var keys []string
	for k := range testMetadata(nil) {
		keys = append(keys, k)
	}

	for _, key := range keys {
		mockMetadata := testMetadata(map[string]interface{}{
			key: fmt.Errorf("An error with %s", key),
		})

		cache := &EC2InstanceMetadataCache{imds: TypedIMDS{mockMetadata}, ec2SVC: mockEC2}

		// This test is a bit silly.  We expect broken metadata to result in an err return here.  But if the code is resilient and _succeeds_, then of course that's ok too.  Mostly we just want it not to panic.
		assert.NotPanics(t, func() {
			_ = cache.initWithEC2Metadata(ctx)
		}, "Broken metadata %s resulted in panic", key)
	}
}

func TestGetAttachedENIs(t *testing.T) {
	mockMetadata := testMetadata(map[string]interface{}{
		metadataMACPath:                                primaryMAC + " " + eni2MAC,
		metadataMACPath + eni2MAC:                      imdsMACFields,
		metadataMACPath + eni2MAC + metadataDeviceNum:  eni2Device,
		metadataMACPath + eni2MAC + metadataInterface:  eni2ID,
		metadataMACPath + eni2MAC + metadataSubnetCIDR: subnetCIDR,
		metadataMACPath + eni2MAC + metadataIPv4s:      eni2PrivateIP,
	})

	cache := &EC2InstanceMetadataCache{imds: TypedIMDS{mockMetadata}}
	ens, err := cache.GetAttachedENIs()
	if assert.NoError(t, err) {
		assert.Equal(t, len(ens), 2)
	}
}

func TestGetAttachedENIsWithEfaOnly(t *testing.T) {
	mockMetadata := testMetadata(map[string]interface{}{
		metadataMACPath:                                primaryMAC + " " + eni2MAC,
		metadataMACPath + eni2MAC:                      imdsMACFieldsEfaOnly,
		metadataMACPath + eni2MAC + metadataDeviceNum:  eni2Device,
		metadataMACPath + eni2MAC + metadataInterface:  eni2ID,
		metadataMACPath + eni2MAC + metadataSubnetCIDR: subnetCIDR,
	})

	cache := &EC2InstanceMetadataCache{imds: TypedIMDS{mockMetadata}}
	ens, err := cache.GetAttachedENIs()
	if assert.NoError(t, err) {
		assert.Equal(t, len(ens), 2)
	}
}

func TestGetAttachedENIsWithIPv6Only(t *testing.T) {
	mockMetadata := testMetadata(map[string]interface{}{
		metadataMACPath:                                  primaryMAC + " " + eni2MAC,
		metadataMACPath + eni2MAC:                        imdsMACFieldsV6Only,
		metadataMACPath + eni2MAC + metadataDeviceNum:    eni2Device,
		metadataMACPath + eni2MAC + metadataInterface:    eni2ID,
		metadataMACPath + eni2MAC + metadataIPv6s:        eni2v6IP,
		metadataMACPath + eni2MAC + metadataIPv6Prefixes: eni2v6Prefix,
	})

	cache := &EC2InstanceMetadataCache{imds: TypedIMDS{mockMetadata}}
	ens, err := cache.GetAttachedENIs()
	if assert.NoError(t, err) {
		assert.Equal(t, len(ens), 2)
	}
}

<<<<<<< HEAD
=======
func TestGetAttachedENIsIPv4AndIPv6AttachedToPrimaryENI(t *testing.T) {
	mockMetadata := testMetadata(map[string]interface{}{
		metadataMACPath:                              primaryMAC,
		metadataMACPath + primaryMAC:                 imdsMACFieldsV4AndV6,
		metadataMACPath + primaryMAC + metadataIPv6s: eni1v6IP,
	})

	cache := &EC2InstanceMetadataCache{imds: TypedIMDS{mockMetadata}, v4Enabled: true, v6Enabled: true}
	ens, err := cache.GetAttachedENIs()
	if assert.NoError(t, err) {
		assert.Equal(t, len(ens), 1)
	}

	primaryENI := ens[0]

	if assert.Len(t, primaryENI.IPv4Addresses, 1, "Primary ENI has IPv4 address") {
		assert.Equal(t, eni1PrivateIP, aws.ToString(primaryENI.IPv4Addresses[0].PrivateIpAddress))
	}

	if assert.Len(t, primaryENI.IPv6Addresses, 1, "Primary ENI has IPv6 address in this test.") {
		assert.Equal(t, eni1v6IP, aws.ToString(primaryENI.IPv6Addresses[0].Ipv6Address))
	}
}

>>>>>>> 7e3950f8
func TestGetAttachedENIsWithPrefixes(t *testing.T) {
	mockMetadata := testMetadata(map[string]interface{}{
		metadataMACPath:                                  primaryMAC + " " + eni2MAC,
		metadataMACPath + eni2MAC:                        imdsMACFields,
		metadataMACPath + eni2MAC + metadataDeviceNum:    eni2Device,
		metadataMACPath + eni2MAC + metadataInterface:    eni2ID,
		metadataMACPath + eni2MAC + metadataSubnetCIDR:   subnetCIDR,
		metadataMACPath + eni2MAC + metadataIPv4s:        eni2PrivateIP,
		metadataMACPath + eni2MAC + metadataIPv4Prefixes: eni2Prefix,
	})

	cache := &EC2InstanceMetadataCache{imds: TypedIMDS{mockMetadata}}
	ens, err := cache.GetAttachedENIs()
	if assert.NoError(t, err) {
		assert.Equal(t, len(ens), 2)
	}
}

func TestAWSGetFreeDeviceNumberOnErr(t *testing.T) {
	ctrl, mockEC2 := setup(t)
	defer ctrl.Finish()

	// test error handling
	mockEC2.EXPECT().DescribeInstances(gomock.Any(), gomock.Any()).Return(nil, errors.New("error on DescribeInstances"))

	cache := &EC2InstanceMetadataCache{ec2SVC: mockEC2}
	_, err := cache.awsGetFreeDeviceNumber()
	assert.Error(t, err)
}

func TestAWSGetFreeDeviceNumberNoDevice(t *testing.T) {
	ctrl, mockEC2 := setup(t)
	defer ctrl.Finish()

	// test no free index
	ec2ENIs := make([]ec2types.InstanceNetworkInterface, 0)

	for i := 0; i < maxENIs; i++ {
		deviceNum := int32(i)
		ec2ENI := ec2types.InstanceNetworkInterface{Attachment: &ec2types.InstanceNetworkInterfaceAttachment{DeviceIndex: &deviceNum, NetworkCardIndex: aws.Int32(0)}}
		ec2ENIs = append(ec2ENIs, ec2ENI)
	}

	result := &ec2.DescribeInstancesOutput{Reservations: []ec2types.Reservation{{
		Instances: []ec2types.Instance{{
			NetworkInterfaces: ec2ENIs,
		}}}}}

	mockEC2.EXPECT().DescribeInstances(gomock.Any(), gomock.Any(), gomock.Any()).Return(result, nil)

	cache := &EC2InstanceMetadataCache{ec2SVC: mockEC2}
	_, err := cache.awsGetFreeDeviceNumber()
	assert.Error(t, err)
}

func TestGetENIAttachmentID(t *testing.T) {
	ctrl, mockEC2 := setup(t)
	defer ctrl.Finish()

	attachmentID := aws.String("foo-attach")
	testCases := []struct {
		name   string
		output *ec2.DescribeNetworkInterfacesOutput
		err    error
		expID  *string
		expErr error
	}{
		{
			"success with attachment",
			&ec2.DescribeNetworkInterfacesOutput{
				NetworkInterfaces: []ec2types.NetworkInterface{{
					Attachment: &ec2types.NetworkInterfaceAttachment{
						AttachmentId: attachmentID,
					},
				}},
			},
			nil,
			attachmentID,
			nil,
		},
		{
			"success no Attachment",
			&ec2.DescribeNetworkInterfacesOutput{
				NetworkInterfaces: []ec2types.NetworkInterface{{}},
			},
			nil,
			nil,
			nil,
		},
		{
			"error empty net ifaces",
			&ec2.DescribeNetworkInterfacesOutput{
				NetworkInterfaces: []ec2types.NetworkInterface{},
			},
			nil,
			nil,
			ErrNoNetworkInterfaces,
		},
		{
			"not found error",
			nil,
			&smithy.GenericAPIError{Code: "InvalidNetworkInterfaceID.NotFound", Message: "not found", Fault: 0},
			nil,
			ErrENINotFound,
		},
		{
			"not found error",
			nil,
			&smithy.GenericAPIError{Code: "InvalidNetworkInterfaceID.NotFound", Message: "", Fault: 0},
			nil,
			ErrENINotFound,
		},
	}

	for _, tc := range testCases {
		mockEC2.EXPECT().DescribeNetworkInterfaces(gomock.Any(), gomock.Any(), gomock.Any()).Return(tc.output, tc.err)

		cache := &EC2InstanceMetadataCache{ec2SVC: mockEC2}
		id, err := cache.getENIAttachmentID("test-eni")
		assert.Equal(t, tc.expErr, err)
		assert.Equal(t, tc.expID, id)
	}
}

func TestDescribeAllENIs(t *testing.T) {
	ctrl, mockEC2 := setup(t)
	defer ctrl.Finish()

	result := &ec2.DescribeNetworkInterfacesOutput{
		NetworkInterfaces: []ec2types.NetworkInterface{{
			TagSet: []ec2types.Tag{
				{Key: aws.String("foo"), Value: aws.String("foo-value")},
			},
			Attachment: &ec2types.NetworkInterfaceAttachment{
				NetworkCardIndex: aws.Int32(0),
			},
			NetworkInterfaceId: aws.String(primaryeniID),
		}},
	}

	expectedError := &smithy.GenericAPIError{
		Code:    "InvalidNetworkInterfaceID.NotFound",
		Message: "no 'eni-xxx'",
	}

	noMessageError := &smithy.GenericAPIError{
		Code:    "InvalidNetworkInterfaceID.NotFound",
		Message: "no message",
	}

	err := errors.New("other Error")

	testCases := []struct {
		name    string
		exptags map[string]TagMap
		n       int
		err     error
		expErr  error
	}{
		{"Success DescribeENI", map[string]TagMap{"eni-00000000": {"foo": "foo-value"}}, 1, nil, nil},
		{"Not found error", nil, maxENIEC2APIRetries, &smithy.GenericAPIError{Code: "InvalidNetworkInterfaceID.NotFound", Message: "no 'eni-xxx'"}, expectedError},
		{"Not found, no message", nil, maxENIEC2APIRetries, &smithy.GenericAPIError{Code: "InvalidNetworkInterfaceID.NotFound", Message: "no message"}, noMessageError},
		{"Other error", nil, maxENIEC2APIRetries, err, err},
	}

	mockMetadata := testMetadata(nil)

	for _, tc := range testCases {
		mockEC2.EXPECT().DescribeNetworkInterfaces(gomock.Any(), gomock.Any(), gomock.Any()).Times(tc.n).Return(result, tc.err)
		cache := &EC2InstanceMetadataCache{imds: TypedIMDS{mockMetadata}, ec2SVC: mockEC2}
		metaData, err := cache.DescribeAllENIs()
		assert.Equal(t, tc.expErr, err, tc.name)
		assert.Equal(t, tc.exptags, metaData.TagMap, tc.name)
	}
}

func TestAllocENI(t *testing.T) {
	ctrl, mockEC2 := setup(t)
	defer ctrl.Finish()

	mockMetadata := testMetadata(nil)

	ipAddressCount := int32(100)
	subnetResult := &ec2.DescribeSubnetsOutput{
		Subnets: []ec2types.Subnet{{
			AvailableIpAddressCount: &ipAddressCount,
			SubnetId:                aws.String(subnetID),
			Tags: []ec2types.Tag{
				{
					Key:   aws.String("kubernetes.io/role/cni"),
					Value: aws.String("1"),
				},
			},
		}},
	}
	mockEC2.EXPECT().DescribeSubnets(gomock.Any(), gomock.Any(), gomock.Any()).Return(subnetResult, nil)

	cureniID := eniID
	eni := ec2.CreateNetworkInterfaceOutput{NetworkInterface: &ec2types.NetworkInterface{NetworkInterfaceId: &cureniID}}
	mockEC2.EXPECT().CreateNetworkInterface(gomock.Any(), gomock.Any(), gomock.Any()).Return(&eni, nil)

	// 2 ENIs, uses device number 0 3, expect to find free at 1
	ec2ENIs := make([]ec2types.InstanceNetworkInterface, 0)
	deviceNum1 := int32(0)
	ec2ENI := ec2types.InstanceNetworkInterface{Attachment: &ec2types.InstanceNetworkInterfaceAttachment{DeviceIndex: &deviceNum1}}
	ec2ENIs = append(ec2ENIs, ec2ENI)

	deviceNum2 := int32(3)
	ec2ENI = ec2types.InstanceNetworkInterface{Attachment: &ec2types.InstanceNetworkInterfaceAttachment{DeviceIndex: &deviceNum2}}
	ec2ENIs = append(ec2ENIs, ec2ENI)

	result := &ec2.DescribeInstancesOutput{
		Reservations: []ec2types.Reservation{{Instances: []ec2types.Instance{{NetworkInterfaces: ec2ENIs}}}}}

	mockEC2.EXPECT().DescribeInstances(gomock.Any(), gomock.Any(), gomock.Any()).Return(result, nil)
	attachmentID := "eni-attach-58ddda9d"
	attachResult := &ec2.AttachNetworkInterfaceOutput{
		AttachmentId: &attachmentID}
	mockEC2.EXPECT().AttachNetworkInterface(gomock.Any(), gomock.Any(), gomock.Any()).Return(attachResult, nil)
	mockEC2.EXPECT().ModifyNetworkInterfaceAttribute(gomock.Any(), gomock.Any(), gomock.Any()).Return(nil, nil)

	cache := &EC2InstanceMetadataCache{
		ec2SVC:             mockEC2,
		imds:               TypedIMDS{mockMetadata},
		instanceType:       "c5n.18xlarge",
		useSubnetDiscovery: true,
	}

	_, err := cache.AllocENI(false, nil, "", 5)
	assert.NoError(t, err)
}

func TestAllocENINoFreeDevice(t *testing.T) {
	ctrl, mockEC2 := setup(t)
	defer ctrl.Finish()

	mockMetadata := testMetadata(nil)

	ipAddressCount := int32(100)
	subnetResult := &ec2.DescribeSubnetsOutput{
		Subnets: []ec2types.Subnet{{
			AvailableIpAddressCount: &ipAddressCount,
			SubnetId:                aws.String(subnetID),
			Tags: []ec2types.Tag{
				{
					Key:   aws.String("kubernetes.io/role/cni"),
					Value: aws.String("1"),
				},
			},
		}},
	}
	mockEC2.EXPECT().DescribeSubnets(gomock.Any(), gomock.Any(), gomock.Any()).Return(subnetResult, nil)

	cureniID := eniID
	eni := ec2.CreateNetworkInterfaceOutput{NetworkInterface: &ec2types.NetworkInterface{NetworkInterfaceId: &cureniID}}
	mockEC2.EXPECT().CreateNetworkInterface(gomock.Any(), gomock.Any(), gomock.Any()).Return(&eni, nil)

	// test no free index
	ec2ENIs := make([]ec2types.InstanceNetworkInterface, 0)

	for i := 0; i < maxENIs; i++ {
		deviceNum := int32(i)
		ec2ENI := ec2types.InstanceNetworkInterface{Attachment: &ec2types.InstanceNetworkInterfaceAttachment{DeviceIndex: &deviceNum, NetworkCardIndex: aws.Int32(0)}}
		ec2ENIs = append(ec2ENIs, ec2ENI)
	}
	result := &ec2.DescribeInstancesOutput{
		Reservations: []ec2types.Reservation{{Instances: []ec2types.Instance{{NetworkInterfaces: ec2ENIs}}}}}

	mockEC2.EXPECT().DescribeInstances(gomock.Any(), gomock.Any(), gomock.Any()).Return(result, nil)
	mockEC2.EXPECT().DeleteNetworkInterface(gomock.Any(), gomock.Any(), gomock.Any()).Return(nil, nil)

	cache := &EC2InstanceMetadataCache{
		ec2SVC:             mockEC2,
		imds:               TypedIMDS{mockMetadata},
		instanceType:       "c5n.18xlarge",
		useSubnetDiscovery: true,
	}

	_, err := cache.AllocENI(false, nil, "", 5)
	assert.Error(t, err)
}

func TestAllocENIMaxReached(t *testing.T) {
	ctrl, mockEC2 := setup(t)
	defer ctrl.Finish()

	mockMetadata := testMetadata(nil)

	ipAddressCount := int32(100)
	subnetResult := &ec2.DescribeSubnetsOutput{
		Subnets: []ec2types.Subnet{{
			AvailableIpAddressCount: &ipAddressCount,
			SubnetId:                aws.String(subnetID),
			Tags: []ec2types.Tag{
				{
					Key:   aws.String("kubernetes.io/role/cni"),
					Value: aws.String("1"),
				},
			},
		}},
	}
	mockEC2.EXPECT().DescribeSubnets(gomock.Any(), gomock.Any(), gomock.Any()).Return(subnetResult, nil)

	cureniID := eniID
	eni := ec2.CreateNetworkInterfaceOutput{NetworkInterface: &ec2types.NetworkInterface{NetworkInterfaceId: &cureniID}}
	mockEC2.EXPECT().CreateNetworkInterface(gomock.Any(), gomock.Any(), gomock.Any()).Return(&eni, nil)

	// 2 ENIs, uses device number 0 3, expect to find free at 1
	ec2ENIs := make([]ec2types.InstanceNetworkInterface, 0)
	deviceNum1 := int32(0)
	ec2ENI := ec2types.InstanceNetworkInterface{Attachment: &ec2types.InstanceNetworkInterfaceAttachment{DeviceIndex: &deviceNum1}}
	ec2ENIs = append(ec2ENIs, ec2ENI)

	deviceNum2 := int32(3)
	ec2ENI = ec2types.InstanceNetworkInterface{Attachment: &ec2types.InstanceNetworkInterfaceAttachment{DeviceIndex: &deviceNum2}}
	ec2ENIs = append(ec2ENIs, ec2ENI)

	result := &ec2.DescribeInstancesOutput{
		Reservations: []ec2types.Reservation{{Instances: []ec2types.Instance{{NetworkInterfaces: ec2ENIs}}}}}

	mockEC2.EXPECT().DescribeInstances(gomock.Any(), gomock.Any(), gomock.Any()).Return(result, nil)
	mockEC2.EXPECT().AttachNetworkInterface(gomock.Any(), gomock.Any(), gomock.Any()).Return(nil, errors.New("AttachmentLimitExceeded"))
	mockEC2.EXPECT().DeleteNetworkInterface(gomock.Any(), gomock.Any(), gomock.Any()).Return(nil, nil)

	cache := &EC2InstanceMetadataCache{
		ec2SVC:             mockEC2,
		imds:               TypedIMDS{mockMetadata},
		instanceType:       "c5n.18xlarge",
		useSubnetDiscovery: true,
	}

	_, err := cache.AllocENI(false, nil, "", 5)
	assert.Error(t, err)
}

func TestAllocENIWithIPAddresses(t *testing.T) {
	ctrl, mockEC2 := setup(t)
	defer ctrl.Finish()

	ipAddressCount := int32(100)
	subnetResult := &ec2.DescribeSubnetsOutput{
		Subnets: []ec2types.Subnet{{
			AvailableIpAddressCount: &ipAddressCount,
			SubnetId:                aws.String(subnetID),
			Tags: []ec2types.Tag{
				{
					Key:   aws.String("kubernetes.io/role/cni"),
					Value: aws.String("1"),
				},
			},
		}},
	}
	mockEC2.EXPECT().DescribeSubnets(gomock.Any(), gomock.Any(), gomock.Any()).Return(subnetResult, nil)

	// when required IP numbers(5) is below ENI's limit(30)
	currentEniID := eniID
	eni := ec2.CreateNetworkInterfaceOutput{NetworkInterface: &ec2types.NetworkInterface{NetworkInterfaceId: &currentEniID}}
	mockEC2.EXPECT().CreateNetworkInterface(gomock.Any(), gomock.Any(), gomock.Any()).Return(&eni, nil)

	ec2ENIs := make([]ec2types.InstanceNetworkInterface, 0)
	deviceNum1 := int32(0)
	ec2ENI := ec2types.InstanceNetworkInterface{Attachment: &ec2types.InstanceNetworkInterfaceAttachment{DeviceIndex: &deviceNum1}}
	ec2ENIs = append(ec2ENIs, ec2ENI)

	deviceNum2 := int32(3)
	ec2ENI = ec2types.InstanceNetworkInterface{Attachment: &ec2types.InstanceNetworkInterfaceAttachment{DeviceIndex: &deviceNum2}}
	ec2ENIs = append(ec2ENIs, ec2ENI)

	result := &ec2.DescribeInstancesOutput{
		Reservations: []ec2types.Reservation{{Instances: []ec2types.Instance{{NetworkInterfaces: ec2ENIs}}}}}
	mockEC2.EXPECT().DescribeInstances(gomock.Any(), gomock.Any(), gomock.Any()).Return(result, nil)
	attachmentID := "eni-attach-58ddda9d"
	attachResult := &ec2.AttachNetworkInterfaceOutput{
		AttachmentId: &attachmentID}
	mockEC2.EXPECT().AttachNetworkInterface(gomock.Any(), gomock.Any(), gomock.Any()).Return(attachResult, nil)
	mockEC2.EXPECT().ModifyNetworkInterfaceAttribute(gomock.Any(), gomock.Any(), gomock.Any()).Return(nil, nil)

	cache := &EC2InstanceMetadataCache{ec2SVC: mockEC2, instanceType: "c5n.18xlarge", useSubnetDiscovery: true}
	_, err := cache.AllocENI(false, nil, subnetID, 5)
	assert.NoError(t, err)

	// when required IP numbers(50) is higher than ENI's limit(49)
	mockEC2.EXPECT().DescribeSubnets(gomock.Any(), gomock.Any(), gomock.Any()).Return(subnetResult, nil)
	mockEC2.EXPECT().CreateNetworkInterface(gomock.Any(), gomock.Any(), gomock.Any()).Return(&eni, nil)
	mockEC2.EXPECT().DescribeInstances(gomock.Any(), gomock.Any(), gomock.Any()).Return(result, nil)
	mockEC2.EXPECT().AttachNetworkInterface(gomock.Any(), gomock.Any(), gomock.Any()).Return(attachResult, nil)
	mockEC2.EXPECT().ModifyNetworkInterfaceAttribute(gomock.Any(), gomock.Any(), gomock.Any()).Return(nil, nil)
	cache = &EC2InstanceMetadataCache{ec2SVC: mockEC2, instanceType: "c5n.18xlarge", useSubnetDiscovery: true}
	_, err = cache.AllocENI(false, nil, subnetID, 49)
	assert.NoError(t, err)
}

func TestAllocENIWithIPAddressesAlreadyFull(t *testing.T) {
	ctrl, mockEC2 := setup(t)
	defer ctrl.Finish()

	mockMetadata := testMetadata(nil)

	ipAddressCount := int32(100)
	subnetResult := &ec2.DescribeSubnetsOutput{
		Subnets: []ec2types.Subnet{{
			AvailableIpAddressCount: &ipAddressCount,
			SubnetId:                aws.String(subnetID),
			Tags: []ec2types.Tag{
				{
					Key:   aws.String("kubernetes.io/role/cni"),
					Value: aws.String("1"),
				},
			},
		}},
	}
	mockEC2.EXPECT().DescribeSubnets(gomock.Any(), gomock.Any(), gomock.Any()).Return(subnetResult, nil)

	retErr := &smithy.GenericAPIError{Code: "PrivateIpAddressLimitExceeded", Message: "Too many IPs already allocated"}
	mockEC2.EXPECT().CreateNetworkInterface(gomock.Any(), gomock.Any(), gomock.Any()).Return(nil, retErr)

	cache := &EC2InstanceMetadataCache{
		ec2SVC:             mockEC2,
		imds:               TypedIMDS{mockMetadata},
		instanceType:       "t3.xlarge",
		useSubnetDiscovery: true,
	}
	_, err := cache.AllocENI(true, nil, "", 14)
	assert.Error(t, err)
}

func TestAllocENIWithPrefixAddresses(t *testing.T) {
	ctrl, mockEC2 := setup(t)
	defer ctrl.Finish()

	mockMetadata := testMetadata(nil)

	ipAddressCount := int32(100)
	subnetResult := &ec2.DescribeSubnetsOutput{
		Subnets: []ec2types.Subnet{{
			AvailableIpAddressCount: &ipAddressCount,
			SubnetId:                aws.String(subnetID),
			Tags: []ec2types.Tag{
				{
					Key:   aws.String("kubernetes.io/role/cni"),
					Value: aws.String("1"),
				},
			},
		}},
	}
	mockEC2.EXPECT().DescribeSubnets(gomock.Any(), gomock.Any(), gomock.Any()).Return(subnetResult, nil)

	currentEniID := eniID
	eni := ec2.CreateNetworkInterfaceOutput{NetworkInterface: &ec2types.NetworkInterface{NetworkInterfaceId: &currentEniID}}
	mockEC2.EXPECT().CreateNetworkInterface(gomock.Any(), gomock.Any(), gomock.Any()).Return(&eni, nil)

	ec2ENIs := make([]ec2types.InstanceNetworkInterface, 0)
	deviceNum1 := int32(0)
	ec2ENI := ec2types.InstanceNetworkInterface{Attachment: &ec2types.InstanceNetworkInterfaceAttachment{DeviceIndex: &deviceNum1}}
	ec2ENIs = append(ec2ENIs, ec2ENI)

	deviceNum2 := int32(3)
	ec2ENI = ec2types.InstanceNetworkInterface{Attachment: &ec2types.InstanceNetworkInterfaceAttachment{DeviceIndex: &deviceNum2}}
	ec2ENIs = append(ec2ENIs, ec2ENI)

	result := &ec2.DescribeInstancesOutput{
		Reservations: []ec2types.Reservation{{Instances: []ec2types.Instance{{NetworkInterfaces: ec2ENIs}}}}}
	mockEC2.EXPECT().DescribeInstances(gomock.Any(), gomock.Any(), gomock.Any()).Return(result, nil)
	attachmentID := "eni-attach-58ddda9d"
	attachResult := &ec2.AttachNetworkInterfaceOutput{
		AttachmentId: &attachmentID}
	mockEC2.EXPECT().AttachNetworkInterface(gomock.Any(), gomock.Any(), gomock.Any()).Return(attachResult, nil)
	mockEC2.EXPECT().ModifyNetworkInterfaceAttribute(gomock.Any(), gomock.Any(), gomock.Any()).Return(nil, nil)

	cache := &EC2InstanceMetadataCache{
		ec2SVC:                 mockEC2,
		imds:                   TypedIMDS{mockMetadata},
		instanceType:           "c5n.18xlarge",
		enablePrefixDelegation: true,
		useSubnetDiscovery:     true,
	}
	_, err := cache.AllocENI(false, nil, subnetID, 1)
	assert.NoError(t, err)
}

func TestAllocENIWithPrefixesAlreadyFull(t *testing.T) {
	ctrl, mockEC2 := setup(t)
	defer ctrl.Finish()

	mockMetadata := testMetadata(nil)

	ipAddressCount := int32(100)
	subnetResult := &ec2.DescribeSubnetsOutput{
		Subnets: []ec2types.Subnet{{
			AvailableIpAddressCount: &ipAddressCount,
			SubnetId:                aws.String(subnetID),
			Tags: []ec2types.Tag{
				{
					Key:   aws.String("kubernetes.io/role/cni"),
					Value: aws.String("1"),
				},
			},
		}},
	}
	mockEC2.EXPECT().DescribeSubnets(gomock.Any(), gomock.Any(), gomock.Any()).Return(subnetResult, nil)

	retErr := &smithy.GenericAPIError{Code: "PrivateIpAddressLimitExceeded", Message: "Too many IPs already allocated"}
	mockEC2.EXPECT().CreateNetworkInterface(gomock.Any(), gomock.Any(), gomock.Any()).Return(nil, retErr)

	cache := &EC2InstanceMetadataCache{
		ec2SVC:                 mockEC2,
		imds:                   TypedIMDS{mockMetadata},
		instanceType:           "c5n.18xlarge",
		enablePrefixDelegation: true,
		useSubnetDiscovery:     true,
	}
	_, err := cache.AllocENI(true, nil, "", 1)
	assert.Error(t, err)
}

func TestFreeENI(t *testing.T) {
	ctrl, mockEC2 := setup(t)
	defer ctrl.Finish()

	attachmentID := eniAttachID
	attachment := &ec2types.NetworkInterfaceAttachment{AttachmentId: &attachmentID}
	result := &ec2.DescribeNetworkInterfacesOutput{
		NetworkInterfaces: []ec2types.NetworkInterface{{Attachment: attachment}}}
	mockEC2.EXPECT().DescribeNetworkInterfaces(gomock.Any(), gomock.Any(), gomock.Any()).Return(result, nil)
	mockEC2.EXPECT().DetachNetworkInterface(gomock.Any(), gomock.Any(), gomock.Any()).Return(nil, nil)
	mockEC2.EXPECT().DeleteNetworkInterface(gomock.Any(), gomock.Any(), gomock.Any()).Return(nil, nil)

	cache := &EC2InstanceMetadataCache{
		ec2SVC: mockEC2,
	}

	err := cache.freeENI("test-eni", time.Millisecond, time.Millisecond)
	assert.NoError(t, err)
}

func TestFreeENIRetry(t *testing.T) {
	ctrl, mockEC2 := setup(t)
	defer ctrl.Finish()

	attachmentID := eniAttachID
	attachment := &ec2types.NetworkInterfaceAttachment{AttachmentId: &attachmentID}
	result := &ec2.DescribeNetworkInterfacesOutput{
		NetworkInterfaces: []ec2types.NetworkInterface{{Attachment: attachment}}}
	mockEC2.EXPECT().DescribeNetworkInterfaces(gomock.Any(), gomock.Any(), gomock.Any()).Return(result, nil)

	// retry 2 times
	mockEC2.EXPECT().DetachNetworkInterface(gomock.Any(), gomock.Any(), gomock.Any()).Return(nil, nil)
	mockEC2.EXPECT().DeleteNetworkInterface(gomock.Any(), gomock.Any(), gomock.Any()).Return(nil, errors.New("testing retrying delete"))
	mockEC2.EXPECT().DeleteNetworkInterface(gomock.Any(), gomock.Any(), gomock.Any()).Return(nil, nil)

	cache := &EC2InstanceMetadataCache{
		ec2SVC: mockEC2,
	}

	err := cache.freeENI("test-eni", time.Millisecond, time.Millisecond)
	assert.NoError(t, err)
}

func TestAwsAPIErrInc(t *testing.T) {
	// Reset metrics before test
	prometheusmetrics.AwsAPIErr.Reset()

	// Test case 1: AWS error
	awsErr := &smithy.GenericAPIError{
		Code:    "InvalidParameterException",
		Message: "The parameter is invalid",
		Fault:   smithy.FaultUnknown,
	}
	awsAPIErrInc("CreateNetworkInterface", awsErr)

	// Verify metric was incremented with correct labels
	count := testutil.ToFloat64(prometheusmetrics.AwsAPIErr.With(prometheus.Labels{
		"api":   "CreateNetworkInterface",
		"error": "InvalidParameterException",
	}))
	assert.Equal(t, float64(1), count)

	// Test case 2: Non-AWS error
	regularErr := errors.New("some other error")
	awsAPIErrInc("CreateNetworkInterface", regularErr)

	// Verify metric was not incremented for non-AWS error
	count = testutil.ToFloat64(prometheusmetrics.AwsAPIErr.With(prometheus.Labels{
		"api":   "CreateNetworkInterface",
		"error": "InvalidParameterException",
	}))
	assert.Equal(t, float64(1), count)
}

func TestFreeENIRetryMax(t *testing.T) {
	ctrl, mockEC2 := setup(t)
	defer ctrl.Finish()

	attachmentID := eniAttachID
	attachment := &ec2types.NetworkInterfaceAttachment{AttachmentId: &attachmentID}
	result := &ec2.DescribeNetworkInterfacesOutput{
		NetworkInterfaces: []ec2types.NetworkInterface{{Attachment: attachment}}}
	mockEC2.EXPECT().DescribeNetworkInterfaces(gomock.Any(), gomock.Any(), gomock.Any()).Return(result, nil)
	mockEC2.EXPECT().DetachNetworkInterface(gomock.Any(), gomock.Any(), gomock.Any()).Return(nil, nil)

	for i := 0; i < maxENIEC2APIRetries; i++ {
		mockEC2.EXPECT().DeleteNetworkInterface(gomock.Any(), gomock.Any(), gomock.Any()).Return(nil, errors.New("testing retrying delete"))
	}

	cache := &EC2InstanceMetadataCache{
		ec2SVC: mockEC2,
	}

	err := cache.freeENI("test-eni", time.Millisecond, time.Millisecond)
	assert.Error(t, err)
}

func TestFreeENIDescribeErr(t *testing.T) {
	ctrl, mockEC2 := setup(t)
	defer ctrl.Finish()

	mockEC2.EXPECT().DescribeNetworkInterfaces(gomock.Any(), gomock.Any(), gomock.Any()).Return(nil, errors.New("Error on DescribeNetworkInterfacesWithContext"))

	cache := &EC2InstanceMetadataCache{
		ec2SVC: mockEC2,
	}

	err := cache.FreeENI("test-eni")
	assert.Error(t, err)
}

func TestDescribeInstanceTypes(t *testing.T) {
	ctrl, mockEC2 := setup(t)
	defer ctrl.Finish()
	mockEC2.EXPECT().DescribeInstanceTypes(gomock.Any(), gomock.Any(), gomock.Any()).Return(&ec2.DescribeInstanceTypesOutput{
		InstanceTypes: []ec2types.InstanceTypeInfo{
			{InstanceType: "not-there", NetworkInfo: &ec2types.NetworkInfo{
				MaximumNetworkInterfaces:  aws.Int32(9),
				Ipv4AddressesPerInterface: aws.Int32(99)},
			},
		},
		NextToken: nil,
	}, nil)

	cache := &EC2InstanceMetadataCache{ec2SVC: mockEC2}
	cache.instanceType = "not-there"
	err := cache.FetchInstanceTypeLimits()
	assert.NoError(t, err)
	value := cache.GetENILimit()
	assert.Equal(t, 9, value)
	pv4Limit := cache.GetENIIPv4Limit()
	assert.Equal(t, 98, pv4Limit)
}

func TestAllocIPAddress(t *testing.T) {
	ctrl, mockEC2 := setup(t)
	defer ctrl.Finish()

	mockEC2.EXPECT().AssignPrivateIpAddresses(gomock.Any(), gomock.Any(), gomock.Any()).Return(&ec2.AssignPrivateIpAddressesOutput{}, nil)

	cache := &EC2InstanceMetadataCache{ec2SVC: mockEC2}
	err := cache.AllocIPAddress("eni-id")
	assert.NoError(t, err)
}

func TestAllocIPAddressOnErr(t *testing.T) {
	ctrl, mockEC2 := setup(t)
	defer ctrl.Finish()

	mockEC2.EXPECT().AssignPrivateIpAddresses(gomock.Any(), gomock.Any(), gomock.Any()).Return(nil, errors.New("Error on AssignPrivateIpAddressesWithContext"))

	cache := &EC2InstanceMetadataCache{ec2SVC: mockEC2}
	err := cache.AllocIPAddress("eni-id")
	assert.Error(t, err)
}

func TestAllocIPAddresses(t *testing.T) {
	ctrl, mockEC2 := setup(t)
	defer ctrl.Finish()

	// when required IP numbers(5) is below ENI's limit(30)
	input := &ec2.AssignPrivateIpAddressesInput{
		NetworkInterfaceId:             aws.String(eniID),
		SecondaryPrivateIpAddressCount: aws.Int32(5),
	}
	mockEC2.EXPECT().AssignPrivateIpAddresses(gomock.Any(), input, gomock.Any()).Return(nil, nil)

	cache := &EC2InstanceMetadataCache{ec2SVC: mockEC2, instanceType: "c5n.18xlarge"}
	_, err := cache.AllocIPAddresses(eniID, 5)
	assert.NoError(t, err)

	// when required IP numbers(50) is higher than ENI's limit(49)
	input = &ec2.AssignPrivateIpAddressesInput{
		NetworkInterfaceId:             aws.String(eniID),
		SecondaryPrivateIpAddressCount: aws.Int32(49),
	}
	addresses := make([]ec2types.AssignedPrivateIpAddress, 49)
	output := ec2.AssignPrivateIpAddressesOutput{
		AssignedPrivateIpAddresses: addresses,
		NetworkInterfaceId:         aws.String(eniID),
	}
	mockEC2.EXPECT().AssignPrivateIpAddresses(gomock.Any(), input, gomock.Any()).Return(&output, nil)

	cache = &EC2InstanceMetadataCache{ec2SVC: mockEC2, instanceType: "c5n.18xlarge"}
	_, err = cache.AllocIPAddresses(eniID, 50)
	assert.NoError(t, err)

	// Adding 0 should do nothing
	_, err = cache.AllocIPAddresses(eniID, 0)
	assert.NoError(t, err)
}

func TestAllocIPAddressesAlreadyFull(t *testing.T) {
	ctrl, mockEC2 := setup(t)
	defer ctrl.Finish()
	// The required IP numbers(14) is the ENI's limit(14)
	input := &ec2.AssignPrivateIpAddressesInput{
		NetworkInterfaceId:             aws.String(eniID),
		SecondaryPrivateIpAddressCount: aws.Int32(14),
	}
	cache := &EC2InstanceMetadataCache{ec2SVC: mockEC2, instanceType: "t3.xlarge"}

	retErr := &smithy.GenericAPIError{Code: "PrivateIpAddressLimitExceeded", Message: "Too many IPs already allocated"}
	mockEC2.EXPECT().AssignPrivateIpAddresses(gomock.Any(), input, gomock.Any()).Return(nil, retErr)
	// If EC2 says that all IPs are already attached, then DS is out of sync so alloc will fail
	_, err := cache.AllocIPAddresses(eniID, 14)
	assert.Error(t, err)
}

func TestAllocPrefixAddresses(t *testing.T) {
	ctrl, mockEC2 := setup(t)
	defer ctrl.Finish()

	//Allocate 1 prefix for the ENI
	input := &ec2.AssignPrivateIpAddressesInput{
		NetworkInterfaceId: aws.String(eniID),
		Ipv4PrefixCount:    aws.Int32(1),
	}
	mockEC2.EXPECT().AssignPrivateIpAddresses(gomock.Any(), input, gomock.Any()).Return(nil, nil)

	cache := &EC2InstanceMetadataCache{ec2SVC: mockEC2, instanceType: "c5n.18xlarge", enablePrefixDelegation: true}
	_, err := cache.AllocIPAddresses(eniID, 1)
	assert.NoError(t, err)

	// Adding 0 should do nothing
	_, err = cache.AllocIPAddresses(eniID, 0)
	assert.NoError(t, err)
}

func TestAllocPrefixesAlreadyFull(t *testing.T) {
	ctrl, mockEC2 := setup(t)
	defer ctrl.Finish()
	// The required Prefixes (1) is the ENI's limit(1)
	input := &ec2.AssignPrivateIpAddressesInput{
		NetworkInterfaceId: aws.String(eniID),
		Ipv4PrefixCount:    aws.Int32(1),
	}
	cache := &EC2InstanceMetadataCache{ec2SVC: mockEC2, instanceType: "t3.xlarge", enablePrefixDelegation: true}

	retErr := &smithy.GenericAPIError{Code: "PrivateIpAddressLimitExceeded", Message: "Too many IPs already allocated"}
	mockEC2.EXPECT().AssignPrivateIpAddresses(gomock.Any(), input, gomock.Any()).Return(nil, retErr)
	// If EC2 says that all IPs are already attached, then DS is out of sync so alloc will fail
	_, err := cache.AllocIPAddresses(eniID, 1)
	assert.Error(t, err)
}

func Test_badENIID(t *testing.T) {
	tests := []struct {
		name   string
		errMsg string
		want   string
	}{
		{"Just a regular string", "Just a string", ""},
		{"Actual error message", "The networkInterface ID 'eni-00000088' does not exist", "eni-00000088"},
	}
	for _, tt := range tests {
		t.Run(tt.name, func(t *testing.T) {
			if got := badENIID(tt.errMsg); got != tt.want {
				t.Errorf("badENIID() = %v, want %v", got, tt.want)
			}
		})
	}
}

func TestEC2InstanceMetadataCache_waitForENIAndIPsAttached(t *testing.T) {
	type args struct {
		eni                        string
		foundSecondaryIPs          int
		wantedSecondaryIPs         int
		maxBackoffDelay            time.Duration
		times                      int
		enableIpv4PrefixDelegation bool
	}
	eni1Metadata := ENIMetadata{
		ENIID:         eniID,
		IPv4Addresses: nil,
		IPv4Prefixes:  nil,
	}
	isPrimary := true
	notPrimary := false
	primaryIP := eni2PrivateIP
	secondaryIP1 := primaryIP + "0"
	secondaryIP2 := primaryIP + "1"
	eni2Metadata := ENIMetadata{
		ENIID:          eni2ID,
		MAC:            eni2MAC,
		DeviceNumber:   1,
		SubnetIPv4CIDR: subnetCIDR,
		IPv4Addresses: []ec2types.NetworkInterfacePrivateIpAddress{
			{
				Primary:          &isPrimary,
				PrivateIpAddress: &primaryIP,
			}, {
				Primary:          &notPrimary,
				PrivateIpAddress: &secondaryIP1,
			}, {
				Primary:          &notPrimary,
				PrivateIpAddress: &secondaryIP2,
			},
		},
		IPv4Prefixes: nil,
	}
	eniList := []ENIMetadata{eni1Metadata, eni2Metadata}
	tests := []struct {
		name            string
		args            args
		wantEniMetadata ENIMetadata
		wantErr         bool
	}{
		{"Test wait success", args{eni: eni2ID, foundSecondaryIPs: 2, wantedSecondaryIPs: 2, maxBackoffDelay: 5 * time.Millisecond, times: 1}, eniList[1], false},
		{"Test partial success", args{eni: eni2ID, foundSecondaryIPs: 2, wantedSecondaryIPs: 12, maxBackoffDelay: 5 * time.Millisecond, times: maxENIEC2APIRetries}, eniList[1], false},
		{"Test wait fail", args{eni: eni2ID, foundSecondaryIPs: 0, wantedSecondaryIPs: 12, maxBackoffDelay: 5 * time.Millisecond, times: maxENIEC2APIRetries}, ENIMetadata{}, true},
	}
	for _, tt := range tests {
		t.Run(tt.name, func(t *testing.T) {
			ctrl, mockEC2 := setup(t)
			defer ctrl.Finish()
			eniIPs := eni2PrivateIP
			for i := 0; i < tt.args.foundSecondaryIPs; i++ {
				eniIPs += " " + eni2PrivateIP + strconv.Itoa(i)
			}
			fmt.Println("eniips", eniIPs)
			mockMetadata := testMetadata(map[string]interface{}{
				metadataMACPath:                                primaryMAC + " " + eni2MAC,
				metadataMACPath + eni2MAC:                      imdsMACFields,
				metadataMACPath + eni2MAC + metadataDeviceNum:  eni2Device,
				metadataMACPath + eni2MAC + metadataInterface:  eni2ID,
				metadataMACPath + eni2MAC + metadataSubnetCIDR: subnetCIDR,
				metadataMACPath + eni2MAC + metadataIPv4s:      eniIPs,
			})
			cache := &EC2InstanceMetadataCache{imds: TypedIMDS{mockMetadata}, ec2SVC: mockEC2}
			gotEniMetadata, err := cache.waitForENIAndIPsAttached(tt.args.eni, tt.args.wantedSecondaryIPs, tt.args.maxBackoffDelay)
			if (err != nil) != tt.wantErr {
				t.Errorf("waitForENIAndIPsAttached() error = %v, wantErr %v", err, tt.wantErr)
				return
			}
			if !reflect.DeepEqual(gotEniMetadata, tt.wantEniMetadata) {
				t.Errorf("waitForENIAndIPsAttached() gotEniMetadata = %v, want %v", gotEniMetadata, tt.wantEniMetadata)
			}
		})
	}
}

func TestEC2InstanceMetadataCache_waitForENIAndPrefixesAttached(t *testing.T) {
	type args struct {
		eni                string
		foundPrefixes      int
		wantedSecondaryIPs int
		maxBackoffDelay    time.Duration
		v4Enabled          bool
		v6Enabled          bool
		times              int
	}

	isPrimary := true
	primaryIP := eni2PrivateIP
	prefixIP := eni2Prefix
	eni1Metadata := ENIMetadata{
		ENIID:          eni2ID,
		MAC:            eni2MAC,
		DeviceNumber:   1,
		SubnetIPv4CIDR: subnetCIDR,
		IPv4Addresses: []ec2types.NetworkInterfacePrivateIpAddress{
			{
				Primary:          &isPrimary,
				PrivateIpAddress: &primaryIP,
			},
		},
		IPv4Prefixes: []ec2types.Ipv4PrefixSpecification{
			{
				Ipv4Prefix: &prefixIP,
			},
		},
	}
	v6PrefixIP := eni2v6Prefix
	eni2Metadata := ENIMetadata{
		ENIID:          eni2ID,
		MAC:            eni2MAC,
		DeviceNumber:   1,
		SubnetIPv4CIDR: subnetCIDR,
		IPv4Addresses: []ec2types.NetworkInterfacePrivateIpAddress{
			{
				Primary:          &isPrimary,
				PrivateIpAddress: &primaryIP,
			},
		},
		IPv6Prefixes: []ec2types.Ipv6PrefixSpecification{
			{
				Ipv6Prefix: &v6PrefixIP,
			},
		},
		IPv6Addresses: []ec2types.NetworkInterfaceIpv6Address{},
	}
	tests := []struct {
		name            string
		args            args
		wantEniMetadata ENIMetadata
		wantErr         bool
	}{
		{"Test wait v4 success", args{eni: eni2ID, foundPrefixes: 1, wantedSecondaryIPs: 1, maxBackoffDelay: 5 * time.Millisecond, times: 1, v4Enabled: true, v6Enabled: false}, eni1Metadata, false},
		{"Test partial v4 success", args{eni: eni2ID, foundPrefixes: 1, wantedSecondaryIPs: 1, maxBackoffDelay: 5 * time.Millisecond, times: maxENIEC2APIRetries, v4Enabled: true, v6Enabled: false}, eni1Metadata, false},
		{"Test wait v6 success", args{eni: eni2ID, foundPrefixes: 1, wantedSecondaryIPs: 1, maxBackoffDelay: 5 * time.Millisecond, times: maxENIEC2APIRetries, v4Enabled: false, v6Enabled: true}, eni2Metadata, false},
		{"Test wait fail", args{eni: eni2ID, foundPrefixes: 0, wantedSecondaryIPs: 1, maxBackoffDelay: 5 * time.Millisecond, times: maxENIEC2APIRetries}, ENIMetadata{}, true},
	}
	for _, tt := range tests {
		t.Run(tt.name, func(t *testing.T) {
			ctrl, mockEC2 := setup(t)
			defer ctrl.Finish()
			eniIPs := eni2PrivateIP
			eniPrefixes := eni2Prefix
			metaDataPrefixPath := metadataIPv4Prefixes
			if tt.args.v6Enabled {
				eniPrefixes = eni2v6Prefix
				metaDataPrefixPath = metadataIPv6Prefixes
			}
			if tt.args.foundPrefixes == 0 {
				eniPrefixes = ""
			}
			mockMetadata := testMetadata(map[string]interface{}{
				metadataMACPath:                                primaryMAC + " " + eni2MAC,
				metadataMACPath + eni2MAC:                      imdsMACFields,
				metadataMACPath + eni2MAC + metadataDeviceNum:  eni2Device,
				metadataMACPath + eni2MAC + metadataInterface:  eni2ID,
				metadataMACPath + eni2MAC + metadataSubnetCIDR: subnetCIDR,
				metadataMACPath + eni2MAC + metadataIPv4s:      eniIPs,
				metadataMACPath + eni2MAC + metaDataPrefixPath: eniPrefixes,
			})
			cache := &EC2InstanceMetadataCache{imds: TypedIMDS{mockMetadata}, ec2SVC: mockEC2,
				enablePrefixDelegation: true, v4Enabled: tt.args.v4Enabled, v6Enabled: tt.args.v6Enabled}
			gotEniMetadata, err := cache.waitForENIAndIPsAttached(tt.args.eni, tt.args.wantedSecondaryIPs, tt.args.maxBackoffDelay)
			if (err != nil) != tt.wantErr {
				t.Errorf("waitForENIAndIPsAttached() error = %v, wantErr %v", err, tt.wantErr)
				return
			}
			if !reflect.DeepEqual(gotEniMetadata, tt.wantEniMetadata) {
				t.Errorf("waitForENIAndIPsAttached() gotEniMetadata = %v, want %v", gotEniMetadata, tt.wantEniMetadata)
			}
		})
	}
}

func TestEC2InstanceMetadataCache_SetUnmanagedENIs(t *testing.T) {
	mockMetadata := testMetadata(nil)
	cache := &EC2InstanceMetadataCache{imds: TypedIMDS{mockMetadata}}
	cache.SetUnmanagedENIs(nil)
	assert.False(t, cache.IsUnmanagedENI("eni-1"))
	cache.SetUnmanagedENIs([]string{"eni-1", "eni-2"})
	assert.True(t, cache.IsUnmanagedENI("eni-1"))
	assert.False(t, cache.IsUnmanagedENI("eni-99"))
	cache.SetUnmanagedENIs(nil)
	assert.False(t, cache.IsUnmanagedENI("eni-1"))
}

func TestEC2InstanceMetadataCache_cleanUpLeakedENIsInternal(t *testing.T) {
	ctrl, mockEC2 := setup(t)
	defer ctrl.Finish()

	description := eniDescriptionPrefix + "test"
	interfaces := []ec2types.NetworkInterface{{
		Description: &description,
		TagSet: []ec2types.Tag{
			{Key: aws.String(eniNodeTagKey), Value: aws.String("test-value")},
		},
	}}

	setupDescribeNetworkInterfacesPagesWithContextMock(t, mockEC2, interfaces, nil, 1)
	mockEC2.EXPECT().CreateTags(gomock.Any(), gomock.Any(), gomock.Any()).Return(nil, nil)

	cache := &EC2InstanceMetadataCache{ec2SVC: mockEC2}
	// Test checks that both mocks gets called.
	cache.cleanUpLeakedENIsInternal(time.Millisecond)
}

func setupDescribeNetworkInterfacesPagesWithContextMock(
	t *testing.T, mockEC2 *mock_ec2wrapper.MockEC2, interfaces []ec2types.NetworkInterface, err error, times int) {
	mockEC2.EXPECT().
		DescribeNetworkInterfaces(gomock.Any(), gomock.Any(), gomock.Any()).
		Times(times).
		DoAndReturn(func(_ context.Context, _ *ec2.DescribeNetworkInterfacesInput, opts ...func(*ec2.Options)) (*ec2.DescribeNetworkInterfacesOutput, error) {
			return &ec2.DescribeNetworkInterfacesOutput{
				NetworkInterfaces: interfaces,
			}, err
		})
}

func TestEC2InstanceMetadataCache_buildENITags(t *testing.T) {
	type fields struct {
		instanceID        string
		clusterName       string
		additionalENITags map[string]string
	}
	tests := []struct {
		name   string
		fields fields
		want   map[string]string
	}{
		{
			name: "without clusterName or additionalENITags",
			fields: fields{
				instanceID: "i-xxxxx",
			},
			want: map[string]string{
				"node.k8s.amazonaws.com/instance_id": "i-xxxxx",
			},
		},
		{
			name: "with clusterName",
			fields: fields{
				instanceID:  "i-xxxxx",
				clusterName: "awesome-cluster",
			},
			want: map[string]string{
				"node.k8s.amazonaws.com/instance_id": "i-xxxxx",
				"cluster.k8s.amazonaws.com/name":     "awesome-cluster",
			},
		},
		{
			name: "with additional ENI tags",
			fields: fields{
				instanceID: "i-xxxxx",
				additionalENITags: map[string]string{
					"tagKey-1": "tagVal-1",
					"tagKey-2": "tagVal-2",
				},
			},
			want: map[string]string{
				"node.k8s.amazonaws.com/instance_id": "i-xxxxx",
				"tagKey-1":                           "tagVal-1",
				"tagKey-2":                           "tagVal-2",
			},
		},
	}
	for _, tt := range tests {
		t.Run(tt.name, func(t *testing.T) {
			cache := &EC2InstanceMetadataCache{
				instanceID:        tt.fields.instanceID,
				clusterName:       tt.fields.clusterName,
				additionalENITags: tt.fields.additionalENITags,
			}
			got := cache.buildENITags()
			assert.Equal(t, tt.want, got)
		})
	}
}

func TestEC2InstanceMetadataCache_getLeakedENIs(t *testing.T) {
	tenMinuteAgo := time.Now().Local().Add(time.Minute * time.Duration(-10))
	now := time.Now().Local()
	type describeNetworkInterfacePagesCall struct {
		input       *ec2.DescribeNetworkInterfacesInput
		outputPages []*ec2.DescribeNetworkInterfacesOutput
		err         error
	}
	type fields struct {
		clusterName                        string
		describeNetworkInterfacePagesCalls []describeNetworkInterfacePagesCall
	}
	tests := []struct {
		name    string
		fields  fields
		want    []ec2types.NetworkInterface
		wantErr error
	}{
		{
			name: "without clusterName - no leaked ENIs",
			fields: fields{
				clusterName: "",
				describeNetworkInterfacePagesCalls: []describeNetworkInterfacePagesCall{
					{
						input: &ec2.DescribeNetworkInterfacesInput{
							Filters: []ec2types.Filter{
								{
									Name:   aws.String("tag-key"),
									Values: []string{"node.k8s.amazonaws.com/instance_id"},
								},
								{
									Name:   aws.String("status"),
									Values: []string{"available"},
								},
								{
									Name:   aws.String("vpc-id"),
									Values: []string{vpcID},
								},
							},
							MaxResults: aws.Int32(1000),
						},
						outputPages: []*ec2.DescribeNetworkInterfacesOutput{
							{
								NetworkInterfaces: nil,
							},
						},
					},
				},
			},
			want: nil,
		},
		{
			name: "without clusterName - one ENI leaked",
			fields: fields{
				clusterName: "",
				describeNetworkInterfacePagesCalls: []describeNetworkInterfacePagesCall{
					{
						input: &ec2.DescribeNetworkInterfacesInput{
							Filters: []ec2types.Filter{
								{
									Name:   aws.String("tag-key"),
									Values: []string{"node.k8s.amazonaws.com/instance_id"},
								},
								{
									Name:   aws.String("status"),
									Values: []string{"available"},
								},
								{
									Name:   aws.String("vpc-id"),
									Values: []string{vpcID},
								},
							},
							MaxResults: aws.Int32(1000),
						},
						outputPages: []*ec2.DescribeNetworkInterfacesOutput{
							{
								NetworkInterfaces: []ec2types.NetworkInterface{
									{
										NetworkInterfaceId: aws.String("eni-1"),
										Description:        aws.String("aws-K8S-i-xxxxx"),
										Status:             "available",
										TagSet: []ec2types.Tag{
											{
												Key:   aws.String("node.k8s.amazonaws.com/instance_id"),
												Value: aws.String("i-xxxxx"),
											},
											{
												Key:   aws.String("node.k8s.amazonaws.com/createdAt"),
												Value: aws.String(tenMinuteAgo.Format(time.RFC3339)),
											},
										},
									},
								},
							},
						},
					},
				},
			},
			want: []ec2types.NetworkInterface{
				{
					NetworkInterfaceId: aws.String("eni-1"),
					Description:        aws.String("aws-K8S-i-xxxxx"),
					Status:             "available",
					TagSet: []ec2types.Tag{
						{
							Key:   aws.String("node.k8s.amazonaws.com/instance_id"),
							Value: aws.String("i-xxxxx"),
						},
						{
							Key:   aws.String("node.k8s.amazonaws.com/createdAt"),
							Value: aws.String(tenMinuteAgo.Format(time.RFC3339)),
						},
					},
				},
			},
		},
		{
			name: "without clusterName - one ENI - description didn't match",
			fields: fields{
				clusterName: "",
				describeNetworkInterfacePagesCalls: []describeNetworkInterfacePagesCall{
					{
						input: &ec2.DescribeNetworkInterfacesInput{
							Filters: []ec2types.Filter{
								{
									Name:   aws.String("tag-key"),
									Values: []string{"node.k8s.amazonaws.com/instance_id"},
								},
								{
									Name:   aws.String("status"),
									Values: []string{"available"},
								},
								{
									Name:   aws.String("vpc-id"),
									Values: []string{vpcID},
								},
							},
							MaxResults: aws.Int32(1000),
						},
						outputPages: []*ec2.DescribeNetworkInterfacesOutput{
							{
								NetworkInterfaces: []ec2types.NetworkInterface{
									{
										NetworkInterfaceId: aws.String("eni-1"),
										Description:        aws.String("non-k8s-i-xxxxx"),
										Status:             "available",
										TagSet: []ec2types.Tag{
											{
												Key:   aws.String("node.k8s.amazonaws.com/instance_id"),
												Value: aws.String("i-xxxxx"),
											},
											{
												Key:   aws.String("node.k8s.amazonaws.com/createdAt"),
												Value: aws.String(tenMinuteAgo.Format(time.RFC3339)),
											},
										},
									},
								},
							},
						},
					},
				},
			},
			want: nil,
		},
		{
			name: "without clusterName - one ENI - creationTime within deletion coolDown",
			fields: fields{
				clusterName: "",
				describeNetworkInterfacePagesCalls: []describeNetworkInterfacePagesCall{
					{
						input: &ec2.DescribeNetworkInterfacesInput{
							Filters: []ec2types.Filter{
								{
									Name:   aws.String("tag-key"),
									Values: []string{"node.k8s.amazonaws.com/instance_id"},
								},
								{
									Name:   aws.String("status"),
									Values: []string{"available"},
								},
								{
									Name:   aws.String("vpc-id"),
									Values: []string{vpcID},
								},
							},
							MaxResults: aws.Int32(1000),
						},
						outputPages: []*ec2.DescribeNetworkInterfacesOutput{
							{
								NetworkInterfaces: []ec2types.NetworkInterface{
									{
										NetworkInterfaceId: aws.String("eni-1"),
										Description:        aws.String("aws-K8S-i-xxxxx"),
										Status:             "available",
										TagSet: []ec2types.Tag{
											{
												Key:   aws.String("node.k8s.amazonaws.com/instance_id"),
												Value: aws.String("i-xxxxx"),
											},
											{
												Key:   aws.String("node.k8s.amazonaws.com/createdAt"),
												Value: aws.String(now.Format(time.RFC3339)),
											},
										},
									},
								},
							},
						},
					},
				},
			},
			want: nil,
		},
		{
			name: "without clusterName - no leaked ENIs",
			fields: fields{
				clusterName: "",
				describeNetworkInterfacePagesCalls: []describeNetworkInterfacePagesCall{
					{
						input: &ec2.DescribeNetworkInterfacesInput{
							Filters: []ec2types.Filter{
								{
									Name:   aws.String("tag-key"),
									Values: []string{"node.k8s.amazonaws.com/instance_id"},
								},
								{
									Name:   aws.String("status"),
									Values: []string{"available"},
								},
								{
									Name:   aws.String("vpc-id"),
									Values: []string{vpcID},
								},
							},
							MaxResults: aws.Int32(1000),
						},
						outputPages: []*ec2.DescribeNetworkInterfacesOutput{
							{
								NetworkInterfaces: nil,
							},
						},
					},
				},
			},
			want: nil,
		},
		{
			name: "with clusterName - one ENI leaked",
			fields: fields{
				clusterName: "awesome-cluster",
				describeNetworkInterfacePagesCalls: []describeNetworkInterfacePagesCall{
					{
						input: &ec2.DescribeNetworkInterfacesInput{
							Filters: []ec2types.Filter{
								{
									Name:   aws.String("tag-key"),
									Values: []string{"node.k8s.amazonaws.com/instance_id"},
								},
								{
									Name:   aws.String("status"),
									Values: []string{"available"},
								},
								{
									Name:   aws.String("vpc-id"),
									Values: []string{vpcID},
								},
								{
									Name:   aws.String("tag:cluster.k8s.amazonaws.com/name"),
									Values: []string{"awesome-cluster"},
								},
							},
							MaxResults: aws.Int32(1000),
						},
						outputPages: []*ec2.DescribeNetworkInterfacesOutput{
							{
								NetworkInterfaces: []ec2types.NetworkInterface{
									{
										NetworkInterfaceId: aws.String("eni-1"),
										Description:        aws.String("aws-K8S-i-xxxxx"),
										Status:             "available",
										TagSet: []ec2types.Tag{
											{
												Key:   aws.String("node.k8s.amazonaws.com/instance_id"),
												Value: aws.String("i-xxxxx"),
											},
											{
												Key:   aws.String("node.k8s.amazonaws.com/createdAt"),
												Value: aws.String(tenMinuteAgo.Format(time.RFC3339)),
											},
											{
												Key:   aws.String("cluster.k8s.amazonaws.com/name"),
												Value: aws.String("awesome-cluster"),
											},
										},
									},
								},
							},
						},
					},
				},
			},
			want: []ec2types.NetworkInterface{
				{
					NetworkInterfaceId: aws.String("eni-1"),
					Description:        aws.String("aws-K8S-i-xxxxx"),
					Status:             "available",
					TagSet: []ec2types.Tag{
						{
							Key:   aws.String("node.k8s.amazonaws.com/instance_id"),
							Value: aws.String("i-xxxxx"),
						},
						{
							Key:   aws.String("node.k8s.amazonaws.com/createdAt"),
							Value: aws.String(tenMinuteAgo.Format(time.RFC3339)),
						},
						{
							Key:   aws.String("cluster.k8s.amazonaws.com/name"),
							Value: aws.String("awesome-cluster"),
						},
					},
				},
			},
		},
		{
			name: "with clusterName - one ENI - description didn't match",
			fields: fields{
				clusterName: "awesome-cluster",
				describeNetworkInterfacePagesCalls: []describeNetworkInterfacePagesCall{
					{
						input: &ec2.DescribeNetworkInterfacesInput{
							Filters: []ec2types.Filter{
								{
									Name:   aws.String("tag-key"),
									Values: []string{"node.k8s.amazonaws.com/instance_id"},
								},
								{
									Name:   aws.String("status"),
									Values: []string{"available"},
								},
								{
									Name:   aws.String("vpc-id"),
									Values: []string{vpcID},
								},
								{
									Name:   aws.String("tag:cluster.k8s.amazonaws.com/name"),
									Values: []string{"awesome-cluster"},
								},
							},
							MaxResults: aws.Int32(1000),
						},
						outputPages: []*ec2.DescribeNetworkInterfacesOutput{
							{
								NetworkInterfaces: []ec2types.NetworkInterface{
									{
										NetworkInterfaceId: aws.String("eni-1"),
										Description:        aws.String("non-k8s-i-xxxxx"),
										Status:             "available",
										TagSet: []ec2types.Tag{
											{
												Key:   aws.String("node.k8s.amazonaws.com/instance_id"),
												Value: aws.String("i-xxxxx"),
											},
											{
												Key:   aws.String("node.k8s.amazonaws.com/createdAt"),
												Value: aws.String(tenMinuteAgo.Format(time.RFC3339)),
											},
											{
												Key:   aws.String("cluster.k8s.amazonaws.com/name"),
												Value: aws.String("awesome-cluster"),
											},
										},
									},
								},
							},
						},
					},
				},
			},
			want: nil,
		},
		{
			name: "with clusterName - one ENI - creationTime within deletion coolDown",
			fields: fields{
				clusterName: "awesome-cluster",
				describeNetworkInterfacePagesCalls: []describeNetworkInterfacePagesCall{
					{
						input: &ec2.DescribeNetworkInterfacesInput{
							Filters: []ec2types.Filter{
								{
									Name:   aws.String("tag-key"),
									Values: []string{"node.k8s.amazonaws.com/instance_id"},
								},
								{
									Name:   aws.String("status"),
									Values: []string{"available"},
								},
								{
									Name:   aws.String("vpc-id"),
									Values: []string{vpcID},
								},
								{
									Name:   aws.String("tag:cluster.k8s.amazonaws.com/name"),
									Values: []string{"awesome-cluster"},
								},
							},
							MaxResults: aws.Int32(1000),
						},
						outputPages: []*ec2.DescribeNetworkInterfacesOutput{
							{
								NetworkInterfaces: []ec2types.NetworkInterface{
									{
										NetworkInterfaceId: aws.String("eni-1"),
										Description:        aws.String("aws-K8S-i-xxxxx"),
										Status:             "available",
										TagSet: []ec2types.Tag{
											{
												Key:   aws.String("node.k8s.amazonaws.com/instance_id"),
												Value: aws.String("i-xxxxx"),
											},
											{
												Key:   aws.String("node.k8s.amazonaws.com/createdAt"),
												Value: aws.String(now.Format(time.RFC3339)),
											},
											{
												Key:   aws.String("cluster.k8s.amazonaws.com/name"),
												Value: aws.String("awesome-cluster"),
											},
										},
									},
								},
							},
						},
					},
				},
			},
			want: nil,
		},
	}
	for _, tt := range tests {
		t.Run(tt.name, func(t *testing.T) {
			ctrl, mockEC2 := setup(t)
			defer ctrl.Finish()

			for _, call := range tt.fields.describeNetworkInterfacePagesCalls {
				mockEC2.EXPECT().
					DescribeNetworkInterfaces(gomock.Any(), call.input, gomock.Any()).
					DoAndReturn(func(_ context.Context, _ *ec2.DescribeNetworkInterfacesInput, opts ...func(*ec2.Options)) (*ec2.DescribeNetworkInterfacesOutput, error) {
						if call.err != nil {
							return nil, call.err
						}
						output := &ec2.DescribeNetworkInterfacesOutput{
							NetworkInterfaces: []ec2types.NetworkInterface{},
						}
						for _, page := range call.outputPages {
							output.NetworkInterfaces = append(output.NetworkInterfaces, page.NetworkInterfaces...)
						}
						return output, nil
					})
			}
			cache := &EC2InstanceMetadataCache{ec2SVC: mockEC2, clusterName: tt.fields.clusterName, vpcID: vpcID}
			got, err := cache.getLeakedENIs()
			if tt.wantErr != nil {
				assert.EqualError(t, err, tt.wantErr.Error())
			} else {
				assert.NoError(t, err)
				assert.Equal(t, tt.want, got)
			}
		})
	}
}

func TestEC2InstanceMetadataCache_TagENI(t *testing.T) {
	type createTagsCall struct {
		input *ec2.CreateTagsInput
		err   error
	}
	type fields struct {
		instanceID        string
		clusterName       string
		additionalENITags map[string]string

		createTagsCalls []createTagsCall
	}
	type args struct {
		eniID       string
		currentTags map[string]string
	}
	tests := []struct {
		name    string
		fields  fields
		args    args
		wantErr error
	}{
		{
			name: "eni currently have no tags",
			fields: fields{
				instanceID:  "i-xxxx",
				clusterName: "awesome-cluster",
				createTagsCalls: []createTagsCall{
					{
						input: &ec2.CreateTagsInput{
							Resources: []string{"eni-xxxx"},
							Tags: []ec2types.Tag{
								{
									Key:   aws.String("cluster.k8s.amazonaws.com/name"),
									Value: aws.String("awesome-cluster"),
								},
								{
									Key:   aws.String("node.k8s.amazonaws.com/instance_id"),
									Value: aws.String("i-xxxx"),
								},
							},
						},
					},
				},
			},
			args: args{
				eniID:       "eni-xxxx",
				currentTags: nil,
			},
			wantErr: nil,
		},
		{
			name: "eni currently have all desired tags",
			fields: fields{
				instanceID:      "i-xxxx",
				clusterName:     "awesome-cluster",
				createTagsCalls: nil,
			},
			args: args{
				eniID: "eni-xxxx",
				currentTags: map[string]string{
					"node.k8s.amazonaws.com/instance_id": "i-xxxx",
					"cluster.k8s.amazonaws.com/name":     "awesome-cluster",
				},
			},
			wantErr: nil,
		},
		{
			name: "eni currently have partial tags",
			fields: fields{
				instanceID:  "i-xxxx",
				clusterName: "awesome-cluster",
				createTagsCalls: []createTagsCall{
					{
						input: &ec2.CreateTagsInput{
							Resources: []string{"eni-xxxx"},
							Tags: []ec2types.Tag{
								{
									Key:   aws.String("cluster.k8s.amazonaws.com/name"),
									Value: aws.String("awesome-cluster"),
								},
							},
						},
					},
				},
			},
			args: args{
				eniID: "eni-xxxx",
				currentTags: map[string]string{
					"node.k8s.amazonaws.com/instance_id": "i-xxxx",
					"anotherKey":                         "anotherDay",
				},
			},
			wantErr: nil,
		},
		{
			name: "create tags fails",
			fields: fields{
				instanceID:  "i-xxxx",
				clusterName: "awesome-cluster",
				createTagsCalls: []createTagsCall{
					{
						input: &ec2.CreateTagsInput{
							Resources: []string{"eni-xxxx"},
							Tags: []ec2types.Tag{
								{
									Key:   aws.String("cluster.k8s.amazonaws.com/name"),
									Value: aws.String("awesome-cluster"),
								},
								{
									Key:   aws.String("node.k8s.amazonaws.com/instance_id"),
									Value: aws.String("i-xxxx"),
								},
							},
						},
						err: errors.New("permission denied"),
					},
				},
			},
			args: args{
				eniID:       "eni-xxxx",
				currentTags: nil,
			},
			wantErr: errors.New("permission denied"),
		},
	}
	for _, tt := range tests {
		t.Run(tt.name, func(t *testing.T) {
			ctrl, mockEC2 := setup(t)
			defer ctrl.Finish()

			for _, call := range tt.fields.createTagsCalls {
				mockEC2.EXPECT().CreateTags(gomock.Any(), call.input).Return(&ec2.CreateTagsOutput{}, call.err).AnyTimes()
			}

			cache := &EC2InstanceMetadataCache{
				ec2SVC:            mockEC2,
				instanceID:        tt.fields.instanceID,
				clusterName:       tt.fields.clusterName,
				additionalENITags: tt.fields.additionalENITags,
			}
			err := cache.TagENI(tt.args.eniID, tt.args.currentTags)
			if tt.wantErr != nil {
				assert.EqualError(t, err, tt.wantErr.Error())
			} else {
				assert.NoError(t, err)
			}
		})
	}
}

func Test_convertTagsToSDKTags(t *testing.T) {
	type args struct {
		tags map[string]string
	}
	tests := []struct {
		name string
		args args
		want []ec2types.Tag
	}{
		{
			name: "non-empty tags",
			args: args{
				tags: map[string]string{
					"keyA": "valueA",
					"keyB": "valueB",
				},
			},
			want: []ec2types.Tag{
				{
					Key:   aws.String("keyA"),
					Value: aws.String("valueA"),
				},
				{
					Key:   aws.String("keyB"),
					Value: aws.String("valueB"),
				},
			},
		},
		{
			name: "nil tags",
			args: args{tags: nil},
			want: nil,
		},
		{
			name: "empty tags",
			args: args{tags: map[string]string{}},
			want: nil,
		},
	}
	for _, tt := range tests {
		t.Run(tt.name, func(t *testing.T) {
			got := convertTagsToSDKTags(tt.args.tags)
			assert.Equal(t, tt.want, got)
		})
	}
}

func Test_convertSDKTagsToTags(t *testing.T) {
	type args struct {
		sdkTags []ec2types.Tag
	}
	tests := []struct {
		name string
		args args
		want map[string]string
	}{
		{
			name: "non-empty sdk tags",
			args: args{
				sdkTags: []ec2types.Tag{
					{
						Key:   aws.String("keyA"),
						Value: aws.String("valueA"),
					},
					{
						Key:   aws.String("keyB"),
						Value: aws.String("valueB"),
					},
				},
			},
			want: map[string]string{
				"keyA": "valueA",
				"keyB": "valueB",
			},
		},
		{
			name: "nil sdk tags",
			args: args{
				sdkTags: nil,
			},
			want: nil,
		},
		{
			name: "empty sdk tags",
			args: args{
				sdkTags: []ec2types.Tag{},
			},
			want: nil,
		},
		{
			name: "nil sdk tag value",
			args: args{
				sdkTags: []ec2types.Tag{
					{
						Key:   aws.String("keyA"),
						Value: nil,
					},
				},
			},
			want: map[string]string{
				"keyA": "",
			},
		},
	}
	for _, tt := range tests {
		t.Run(tt.name, func(t *testing.T) {
			got := convertSDKTagsToTags(tt.args.sdkTags)
			assert.Equal(t, tt.want, got)
		})
	}
}

func Test_loadAdditionalENITags(t *testing.T) {
	tests := []struct {
		name    string
		envVars map[string]string
		want    map[string]string
	}{
		{
			name: "no ADDITIONAL_ENI_TAGS env",
			envVars: map[string]string{
				"ADDITIONAL_ENI_TAGS": "",
			},
			want: nil,
		},
		{
			name: "ADDITIONAL_ENI_TAGS is valid format",
			envVars: map[string]string{
				"ADDITIONAL_ENI_TAGS": "{\"tagKey1\": \"tagVal1\"}",
			},
			want: map[string]string{
				"tagKey1": "tagVal1",
			},
		},
		{
			name: "ADDITIONAL_ENI_TAGS is invalid format",
			envVars: map[string]string{
				"ADDITIONAL_ENI_TAGS": "xxxx",
			},
			want: nil,
		},
		{
			name: "ADDITIONAL_ENI_TAGS is valid format but contains tags with restricted prefix",
			envVars: map[string]string{
				"ADDITIONAL_ENI_TAGS": "{\"bla.k8s.amazonaws.com\": \"bla\"}",
			},
			want: map[string]string{},
		},
		{
			name: "ADDITIONAL_ENI_TAGS is valid format but contains valid tags and tags with restricted prefix",
			envVars: map[string]string{
				"ADDITIONAL_ENI_TAGS": "{\"bla.k8s.amazonaws.com\": \"bla\", \"tagKey1\": \"tagVal1\"}",
			},
			want: map[string]string{
				"tagKey1": "tagVal1",
			},
		},
	}
	for _, tt := range tests {
		t.Run(tt.name, func(t *testing.T) {
			for key, value := range tt.envVars {
				if value != "" {
					os.Setenv(key, value)
				} else {
					os.Unsetenv(key)
				}
			}
			got := loadAdditionalENITags()
			assert.Equal(t, tt.want, got)
		})
	}
}<|MERGE_RESOLUTION|>--- conflicted
+++ resolved
@@ -90,10 +90,7 @@
 	imdsMACFields        = "security-group-ids subnet-id vpc-id vpc-ipv4-cidr-blocks device-number interface-id subnet-ipv4-cidr-block local-ipv4s ipv4-prefix ipv6-prefix"
 	imdsMACFieldsEfaOnly = "security-group-ids subnet-id vpc-id vpc-ipv4-cidr-blocks device-number interface-id subnet-ipv4-cidr-block ipv4-prefix ipv6-prefix"
 	imdsMACFieldsV6Only  = "security-group-ids subnet-id vpc-id vpc-ipv4-cidr-blocks device-number interface-id subnet-ipv6-cidr-blocks ipv6s ipv6-prefix"
-<<<<<<< HEAD
-=======
 	imdsMACFieldsV4AndV6 = "security-group-ids subnet-id vpc-id vpc-ipv4-cidr-blocks device-number interface-id subnet-ipv4-cidr-block ipv6s local-ipv4s"
->>>>>>> 7e3950f8
 )
 
 func testMetadata(overrides map[string]interface{}) FakeIMDS {
@@ -266,8 +263,6 @@
 	}
 }
 
-<<<<<<< HEAD
-=======
 func TestGetAttachedENIsIPv4AndIPv6AttachedToPrimaryENI(t *testing.T) {
 	mockMetadata := testMetadata(map[string]interface{}{
 		metadataMACPath:                              primaryMAC,
@@ -292,7 +287,6 @@
 	}
 }
 
->>>>>>> 7e3950f8
 func TestGetAttachedENIsWithPrefixes(t *testing.T) {
 	mockMetadata := testMetadata(map[string]interface{}{
 		metadataMACPath:                                  primaryMAC + " " + eni2MAC,
