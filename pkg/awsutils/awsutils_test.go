// Copyright Amazon.com Inc. or its affiliates. All Rights Reserved.
//
// Licensed under the Apache License, Version 2.0 (the "License"). You may
// not use this file except in compliance with the License. A copy of the
// License is located at
//
//     http://aws.amazon.com/apache2.0/
//
// or in the "license" file accompanying this file. This file is distributed
// on an "AS IS" BASIS, WITHOUT WARRANTIES OR CONDITIONS OF ANY KIND, either
// express or implied. See the License for the specific language governing
// permissions and limitations under the License.

package awsutils

import (
	"context"
	"errors"
	"fmt"
	"os"
	"reflect"
	"strconv"
	"testing"
	"time"

<<<<<<< HEAD
=======
	"github.com/aws/amazon-vpc-cni-k8s/utils"

>>>>>>> 2acfc66c
	ec2types "github.com/aws/aws-sdk-go-v2/service/ec2/types"

	"github.com/aws/smithy-go"

	"github.com/aws/aws-sdk-go-v2/service/ec2"
	"github.com/golang/mock/gomock"
	"github.com/prometheus/client_golang/prometheus"
	"github.com/prometheus/client_golang/prometheus/testutil"
	"github.com/stretchr/testify/assert"

	mock_ec2wrapper "github.com/aws/amazon-vpc-cni-k8s/pkg/ec2wrapper/mocks"
	"github.com/aws/amazon-vpc-cni-k8s/pkg/utils/eventrecorder"
	"github.com/aws/amazon-vpc-cni-k8s/utils/prometheusmetrics"
	"github.com/aws/aws-sdk-go-v2/aws"
	v1 "k8s.io/api/core/v1"
	metav1 "k8s.io/apimachinery/pkg/apis/meta/v1"
)

const (
	metadataMACPath      = "network/interfaces/macs/"
	metadataMAC          = "mac"
	metadataAZ           = "placement/availability-zone"
	metadataLocalIP      = "local-ipv4"
	metadataInstanceID   = "instance-id"
	metadataInstanceType = "instance-type"
	metadataSGs          = "/security-group-ids"
	metadataSubnetID     = "/subnet-id"
	metadataVpcID        = "/vpc-id"
	metadataVPCcidrs     = "/vpc-ipv4-cidr-blocks"
	metadataDeviceNum    = "/device-number"
	metadataInterface    = "/interface-id"
	metadataSubnetCIDR   = "/subnet-ipv4-cidr-block"
	metadataIPv4s        = "/local-ipv4s"
	metadataIPv4Prefixes = "/ipv4-prefix"
	metadataIPv6s        = "/ipv6s"
	metadataIPv6Prefixes = "/ipv6-prefix"

	az                   = "us-east-1a"
	localIP              = "10.0.0.10"
	instanceID           = "i-0e1f3b9eb950e4980"
	instanceType         = "c1.medium"
	primaryMAC           = "12:ef:2a:98:e5:5a"
	eni2MAC              = "12:ef:2a:98:e5:5b"
	sg1                  = "sg-2e080f50"
	sg2                  = "sg-2e080f51"
	sgs                  = sg1 + " " + sg2
	subnetID             = "subnet-6b245523"
	subnetCIDR           = "10.0.1.0/24"
	vpcID                = "vpc-3c133421"
	primaryeniID         = "eni-00000000"
	eniID                = primaryeniID
	eniAttachID          = "eni-attach-beb21856"
	eni1Device           = "0"
	eni1PrivateIP        = "10.0.0.1"
	eni1Prefix           = "10.0.1.0/28"
	eni2Device           = "1"
	eni1v6IP             = "2001:db8:8:1::2"
	eni2PrivateIP        = "10.0.0.2"
	eni2Prefix           = "10.0.2.0/28"
	eni2v6IP             = "2001:db8:8:4::2"
	eni2v6Prefix         = "2001:db8::/64"
	eni2ID               = "eni-12341234"
	metadataVPCIPv4CIDRs = "192.168.0.0/16	100.66.0.0/1"
	myNodeName           = "testNodeName"
	imdsMACFields        = "security-group-ids subnet-id vpc-id vpc-ipv4-cidr-blocks device-number interface-id subnet-ipv4-cidr-block local-ipv4s ipv4-prefix ipv6-prefix"
	imdsMACFieldsEfaOnly = "security-group-ids subnet-id vpc-id vpc-ipv4-cidr-blocks device-number interface-id subnet-ipv4-cidr-block ipv4-prefix ipv6-prefix"
	imdsMACFieldsV6Only  = "security-group-ids subnet-id vpc-id vpc-ipv4-cidr-blocks device-number interface-id subnet-ipv6-cidr-blocks ipv6s ipv6-prefix"
	imdsMACFieldsV4AndV6 = "security-group-ids subnet-id vpc-id vpc-ipv4-cidr-blocks device-number interface-id subnet-ipv4-cidr-block ipv6s local-ipv4s"
)

func testMetadata(overrides map[string]interface{}) FakeIMDS {
	data := map[string]interface{}{
		metadataAZ:                   az,
		metadataLocalIP:              localIP,
		metadataInstanceID:           instanceID,
		metadataInstanceType:         instanceType,
		metadataMAC:                  primaryMAC,
		metadataMACPath:              primaryMAC,
		metadataMACPath + primaryMAC: imdsMACFields,
		metadataMACPath + primaryMAC + metadataDeviceNum:  eni1Device,
		metadataMACPath + primaryMAC + metadataInterface:  primaryeniID,
		metadataMACPath + primaryMAC + metadataSGs:        sgs,
		metadataMACPath + primaryMAC + metadataIPv4s:      eni1PrivateIP,
		metadataMACPath + primaryMAC + metadataSubnetID:   subnetID,
		metadataMACPath + primaryMAC + metadataVpcID:      vpcID,
		metadataMACPath + primaryMAC + metadataSubnetCIDR: subnetCIDR,
		metadataMACPath + primaryMAC + metadataVPCcidrs:   metadataVPCIPv4CIDRs,
	}

	for k, v := range overrides {
		data[k] = v
	}

	return FakeIMDS(data)
}

func testMetadataWithPrefixes(overrides map[string]interface{}) FakeIMDS {
	data := map[string]interface{}{
		metadataAZ:                   az,
		metadataLocalIP:              localIP,
		metadataInstanceID:           instanceID,
		metadataInstanceType:         instanceType,
		metadataMAC:                  primaryMAC,
		metadataMACPath:              primaryMAC,
		metadataMACPath + primaryMAC: imdsMACFields,
		metadataMACPath + primaryMAC + metadataDeviceNum:    eni1Device,
		metadataMACPath + primaryMAC + metadataInterface:    primaryeniID,
		metadataMACPath + primaryMAC + metadataSGs:          sgs,
		metadataMACPath + primaryMAC + metadataIPv4s:        eni1PrivateIP,
		metadataMACPath + primaryMAC + metadataIPv4Prefixes: eni1Prefix,
		metadataMACPath + primaryMAC + metadataSubnetID:     subnetID,
		metadataMACPath + primaryMAC + metadataVpcID:        vpcID,
		metadataMACPath + primaryMAC + metadataSubnetCIDR:   subnetCIDR,
		metadataMACPath + primaryMAC + metadataVPCcidrs:     metadataVPCIPv4CIDRs,
	}

	for k, v := range overrides {
		data[k] = v
	}

	return FakeIMDS(data)
}

func setup(t *testing.T) (*gomock.Controller, *mock_ec2wrapper.MockEC2) {
	ctrl := gomock.NewController(t)
	setupEventRecorder(t)
	return ctrl,
		mock_ec2wrapper.NewMockEC2(ctrl)
}

func setupEventRecorder(t *testing.T) {
	eventrecorder.InitMockEventRecorder()
	mockEventRecorder := eventrecorder.Get()

	fakeNode := v1.Node{
		TypeMeta:   metav1.TypeMeta{Kind: "Node"},
		ObjectMeta: metav1.ObjectMeta{Name: myNodeName},
		Spec:       v1.NodeSpec{},
		Status:     v1.NodeStatus{},
	}
	ctx := context.Background()
	mockEventRecorder.K8sClient.Create(ctx, &fakeNode)
}

func TestInitWithEC2metadata(t *testing.T) {
	ctx, cancel := context.WithTimeout(context.Background(), 5*time.Millisecond)
	defer cancel()

	ctrl, mockEC2 := setup(t)
	defer ctrl.Finish()
	mockMetadata := testMetadata(nil)

	cache := &EC2InstanceMetadataCache{imds: TypedIMDS{mockMetadata}, ec2SVC: mockEC2}
	err := cache.initWithEC2Metadata(ctx)
	if assert.NoError(t, err) {
		assert.Equal(t, az, cache.availabilityZone)
		assert.Equal(t, localIP, cache.localIPv4.String())
		assert.Equal(t, cache.instanceID, instanceID)
		assert.Equal(t, cache.primaryENImac, primaryMAC)
		assert.Equal(t, cache.primaryENI, primaryeniID)
		assert.Equal(t, cache.vpcID, vpcID)
	}
}

func TestInitWithEC2metadataErr(t *testing.T) {
	ctx, cancel := context.WithTimeout(context.Background(), 1*time.Millisecond)
	defer cancel()

	ctrl, mockEC2 := setup(t)
	defer ctrl.Finish()

	var keys []string
	for k := range testMetadata(nil) {
		keys = append(keys, k)
	}

	for _, key := range keys {
		mockMetadata := testMetadata(map[string]interface{}{
			key: fmt.Errorf("An error with %s", key),
		})

		cache := &EC2InstanceMetadataCache{imds: TypedIMDS{mockMetadata}, ec2SVC: mockEC2}

		// This test is a bit silly.  We expect broken metadata to result in an err return here.  But if the code is resilient and _succeeds_, then of course that's ok too.  Mostly we just want it not to panic.
		assert.NotPanics(t, func() {
			_ = cache.initWithEC2Metadata(ctx)
		}, "Broken metadata %s resulted in panic", key)
	}
}

func TestGetAttachedENIs(t *testing.T) {
	mockMetadata := testMetadata(map[string]interface{}{
		metadataMACPath:                                primaryMAC + " " + eni2MAC,
		metadataMACPath + eni2MAC:                      imdsMACFields,
		metadataMACPath + eni2MAC + metadataDeviceNum:  eni2Device,
		metadataMACPath + eni2MAC + metadataInterface:  eni2ID,
		metadataMACPath + eni2MAC + metadataSubnetCIDR: subnetCIDR,
		metadataMACPath + eni2MAC + metadataIPv4s:      eni2PrivateIP,
	})

	cache := &EC2InstanceMetadataCache{imds: TypedIMDS{mockMetadata}}
	ens, err := cache.GetAttachedENIs()
	if assert.NoError(t, err) {
		assert.Equal(t, len(ens), 2)
	}
}

func TestGetAttachedENIsWithEfaOnly(t *testing.T) {
	mockMetadata := testMetadata(map[string]interface{}{
		metadataMACPath:                                primaryMAC + " " + eni2MAC,
		metadataMACPath + eni2MAC:                      imdsMACFieldsEfaOnly,
		metadataMACPath + eni2MAC + metadataDeviceNum:  eni2Device,
		metadataMACPath + eni2MAC + metadataInterface:  eni2ID,
		metadataMACPath + eni2MAC + metadataSubnetCIDR: subnetCIDR,
	})

	cache := &EC2InstanceMetadataCache{imds: TypedIMDS{mockMetadata}}
	ens, err := cache.GetAttachedENIs()
	if assert.NoError(t, err) {
		assert.Equal(t, len(ens), 2)
	}
}

func TestGetAttachedENIsWithIPv6Only(t *testing.T) {
	mockMetadata := testMetadata(map[string]interface{}{
		metadataMACPath:                                  primaryMAC + " " + eni2MAC,
		metadataMACPath + eni2MAC:                        imdsMACFieldsV6Only,
		metadataMACPath + eni2MAC + metadataDeviceNum:    eni2Device,
		metadataMACPath + eni2MAC + metadataInterface:    eni2ID,
		metadataMACPath + eni2MAC + metadataIPv6s:        eni2v6IP,
		metadataMACPath + eni2MAC + metadataIPv6Prefixes: eni2v6Prefix,
	})

	cache := &EC2InstanceMetadataCache{imds: TypedIMDS{mockMetadata}}
	ens, err := cache.GetAttachedENIs()
	if assert.NoError(t, err) {
		assert.Equal(t, len(ens), 2)
	}
}

func TestGetAttachedENIsIPv4AndIPv6AttachedToPrimaryENI(t *testing.T) {
	mockMetadata := testMetadata(map[string]interface{}{
		metadataMACPath:                              primaryMAC,
		metadataMACPath + primaryMAC:                 imdsMACFieldsV4AndV6,
		metadataMACPath + primaryMAC + metadataIPv6s: eni1v6IP,
	})

	cache := &EC2InstanceMetadataCache{imds: TypedIMDS{mockMetadata}, v4Enabled: true, v6Enabled: true}
	ens, err := cache.GetAttachedENIs()
	if assert.NoError(t, err) {
		assert.Equal(t, len(ens), 1)
	}

	primaryENI := ens[0]

	if assert.Len(t, primaryENI.IPv4Addresses, 1, "Primary ENI has IPv4 address") {
		assert.Equal(t, eni1PrivateIP, aws.ToString(primaryENI.IPv4Addresses[0].PrivateIpAddress))
	}

	if assert.Len(t, primaryENI.IPv6Addresses, 1, "Primary ENI has IPv6 address in this test.") {
		assert.Equal(t, eni1v6IP, aws.ToString(primaryENI.IPv6Addresses[0].Ipv6Address))
	}
}

func TestGetAttachedENIsWithPrefixes(t *testing.T) {
	mockMetadata := testMetadata(map[string]interface{}{
		metadataMACPath:                                  primaryMAC + " " + eni2MAC,
		metadataMACPath + eni2MAC:                        imdsMACFields,
		metadataMACPath + eni2MAC + metadataDeviceNum:    eni2Device,
		metadataMACPath + eni2MAC + metadataInterface:    eni2ID,
		metadataMACPath + eni2MAC + metadataSubnetCIDR:   subnetCIDR,
		metadataMACPath + eni2MAC + metadataIPv4s:        eni2PrivateIP,
		metadataMACPath + eni2MAC + metadataIPv4Prefixes: eni2Prefix,
	})

	cache := &EC2InstanceMetadataCache{imds: TypedIMDS{mockMetadata}}
	ens, err := cache.GetAttachedENIs()
	if assert.NoError(t, err) {
		assert.Equal(t, len(ens), 2)
	}
}

func TestAWSGetFreeDeviceNumberOnErr(t *testing.T) {
	ctrl, mockEC2 := setup(t)
	defer ctrl.Finish()

	// test error handling
	mockEC2.EXPECT().DescribeInstances(gomock.Any(), gomock.Any()).Return(nil, errors.New("error on DescribeInstances"))

	cache := &EC2InstanceMetadataCache{ec2SVC: mockEC2}
	_, err := cache.awsGetFreeDeviceNumber()
	assert.Error(t, err)
}

func TestAWSGetFreeDeviceNumberNoDevice(t *testing.T) {
	ctrl, mockEC2 := setup(t)
	defer ctrl.Finish()

	// test no free index
	ec2ENIs := make([]ec2types.InstanceNetworkInterface, 0)

	for i := 0; i < maxENIs; i++ {
		deviceNum := int32(i)
		ec2ENI := ec2types.InstanceNetworkInterface{Attachment: &ec2types.InstanceNetworkInterfaceAttachment{DeviceIndex: &deviceNum, NetworkCardIndex: aws.Int32(0)}}
		ec2ENIs = append(ec2ENIs, ec2ENI)
	}

	result := &ec2.DescribeInstancesOutput{Reservations: []ec2types.Reservation{{
		Instances: []ec2types.Instance{{
			NetworkInterfaces: ec2ENIs,
		}}}}}

	mockEC2.EXPECT().DescribeInstances(gomock.Any(), gomock.Any(), gomock.Any()).Return(result, nil)

	cache := &EC2InstanceMetadataCache{ec2SVC: mockEC2}
	_, err := cache.awsGetFreeDeviceNumber()
	assert.Error(t, err)
}

func TestGetENIAttachmentID(t *testing.T) {
	ctrl, mockEC2 := setup(t)
	defer ctrl.Finish()

	attachmentID := aws.String("foo-attach")
	testCases := []struct {
		name   string
		output *ec2.DescribeNetworkInterfacesOutput
		err    error
		expID  *string
		expErr error
	}{
		{
			"success with attachment",
			&ec2.DescribeNetworkInterfacesOutput{
				NetworkInterfaces: []ec2types.NetworkInterface{{
					Attachment: &ec2types.NetworkInterfaceAttachment{
						AttachmentId: attachmentID,
					},
				}},
			},
			nil,
			attachmentID,
			nil,
		},
		{
			"success no Attachment",
			&ec2.DescribeNetworkInterfacesOutput{
				NetworkInterfaces: []ec2types.NetworkInterface{{}},
			},
			nil,
			nil,
			nil,
		},
		{
			"error empty net ifaces",
			&ec2.DescribeNetworkInterfacesOutput{
				NetworkInterfaces: []ec2types.NetworkInterface{},
			},
			nil,
			nil,
			ErrNoNetworkInterfaces,
		},
		{
			"not found error",
			nil,
			&smithy.GenericAPIError{Code: "InvalidNetworkInterfaceID.NotFound", Message: "not found", Fault: 0},
			nil,
			ErrENINotFound,
		},
		{
			"not found error",
			nil,
			&smithy.GenericAPIError{Code: "InvalidNetworkInterfaceID.NotFound", Message: "", Fault: 0},
			nil,
			ErrENINotFound,
		},
	}

	for _, tc := range testCases {
		mockEC2.EXPECT().DescribeNetworkInterfaces(gomock.Any(), gomock.Any(), gomock.Any()).Return(tc.output, tc.err)

		cache := &EC2InstanceMetadataCache{ec2SVC: mockEC2}
		id, err := cache.getENIAttachmentID("test-eni")
		assert.Equal(t, tc.expErr, err)
		assert.Equal(t, tc.expID, id)
	}
}

func TestDescribeAllENIs(t *testing.T) {
	ctrl, mockEC2 := setup(t)
	defer ctrl.Finish()

	result := &ec2.DescribeNetworkInterfacesOutput{
		NetworkInterfaces: []ec2types.NetworkInterface{{
			TagSet: []ec2types.Tag{
				{Key: aws.String("foo"), Value: aws.String("foo-value")},
			},
			Attachment: &ec2types.NetworkInterfaceAttachment{
				NetworkCardIndex: aws.Int32(0),
			},
			NetworkInterfaceId: aws.String(primaryeniID),
		}},
	}

	expectedError := &smithy.GenericAPIError{
		Code:    "InvalidNetworkInterfaceID.NotFound",
		Message: "no 'eni-xxx'",
	}

	noMessageError := &smithy.GenericAPIError{
		Code:    "InvalidNetworkInterfaceID.NotFound",
		Message: "no message",
	}

	err := errors.New("other Error")

	testCases := []struct {
<<<<<<< HEAD
		name    string
		exptags map[string]TagMap
		n       int
		err     error
		expErr  error
	}{
		{"Success DescribeENI", map[string]TagMap{"eni-00000000": {"foo": "foo-value"}}, 1, nil, nil},
		{"Not found error", nil, maxENIEC2APIRetries, &smithy.GenericAPIError{Code: "InvalidNetworkInterfaceID.NotFound", Message: "no 'eni-xxx'"}, expectedError},
		{"Not found, no message", nil, maxENIEC2APIRetries, &smithy.GenericAPIError{Code: "InvalidNetworkInterfaceID.NotFound", Message: "no message"}, noMessageError},
		{"Other error", nil, maxENIEC2APIRetries, err, err},
=======
		name       string
		exptags    map[string]TagMap
		expEC2call bool
		n          int
		err        error
		expErr     error
	}{
		{"Success DescribeENI", map[string]TagMap{"eni-00000000": {"foo": "foo-value"}}, true, 1, nil, nil},
		{"Success DescribeENI, skip EC2 calls", map[string]TagMap{}, false, 1, nil, nil},
		{"Not found error", nil, true, maxENIEC2APIRetries, &smithy.GenericAPIError{Code: "InvalidNetworkInterfaceID.NotFound", Message: "no 'eni-xxx'"}, expectedError},
		{"Not found, no message", nil, true, maxENIEC2APIRetries, &smithy.GenericAPIError{Code: "InvalidNetworkInterfaceID.NotFound", Message: "no message"}, noMessageError},
		{"Other error", nil, true, maxENIEC2APIRetries, err, err},
>>>>>>> 2acfc66c
	}

	mockMetadata := testMetadata(nil)

	for _, tc := range testCases {
<<<<<<< HEAD
		mockEC2.EXPECT().DescribeNetworkInterfaces(gomock.Any(), gomock.Any(), gomock.Any()).Times(tc.n).Return(result, tc.err)
		cache := &EC2InstanceMetadataCache{imds: TypedIMDS{mockMetadata}, ec2SVC: mockEC2}
=======
		var cache *EC2InstanceMetadataCache
		if tc.expEC2call {
			mockEC2.EXPECT().DescribeNetworkInterfaces(gomock.Any(), gomock.Any(), gomock.Any()).Times(tc.n).Return(result, tc.err)
			cache = &EC2InstanceMetadataCache{imds: TypedIMDS{mockMetadata}, ec2SVC: mockEC2}
		} else {
			cache = &EC2InstanceMetadataCache{imds: TypedIMDS{mockMetadata}, ec2SVC: mockEC2}
			_ = os.Setenv(utils.EnvEnableImdsOnlyMode, "true")
		}
>>>>>>> 2acfc66c
		metaData, err := cache.DescribeAllENIs()
		if !tc.expEC2call {
			_ = os.Unsetenv(utils.EnvEnableImdsOnlyMode)
		}
		assert.Equal(t, tc.expErr, err, tc.name)
		assert.Equal(t, tc.exptags, metaData.TagMap, tc.name)
	}
}

func TestAllocENI(t *testing.T) {
	ctrl, mockEC2 := setup(t)
	defer ctrl.Finish()

	mockMetadata := testMetadata(nil)

	ipAddressCount := int32(100)
	subnetResult := &ec2.DescribeSubnetsOutput{
		Subnets: []ec2types.Subnet{{
			AvailableIpAddressCount: &ipAddressCount,
			SubnetId:                aws.String(subnetID),
			Tags: []ec2types.Tag{
				{
					Key:   aws.String("kubernetes.io/role/cni"),
					Value: aws.String("1"),
				},
			},
		}},
	}
	mockEC2.EXPECT().DescribeSubnets(gomock.Any(), gomock.Any(), gomock.Any()).Return(subnetResult, nil)

	cureniID := eniID
	eni := ec2.CreateNetworkInterfaceOutput{NetworkInterface: &ec2types.NetworkInterface{NetworkInterfaceId: &cureniID}}
	mockEC2.EXPECT().CreateNetworkInterface(gomock.Any(), gomock.Any(), gomock.Any()).Return(&eni, nil)

	// 2 ENIs, uses device number 0 3, expect to find free at 1
	ec2ENIs := make([]ec2types.InstanceNetworkInterface, 0)
	deviceNum1 := int32(0)
	ec2ENI := ec2types.InstanceNetworkInterface{Attachment: &ec2types.InstanceNetworkInterfaceAttachment{DeviceIndex: &deviceNum1}}
	ec2ENIs = append(ec2ENIs, ec2ENI)

	deviceNum2 := int32(3)
	ec2ENI = ec2types.InstanceNetworkInterface{Attachment: &ec2types.InstanceNetworkInterfaceAttachment{DeviceIndex: &deviceNum2}}
	ec2ENIs = append(ec2ENIs, ec2ENI)

	result := &ec2.DescribeInstancesOutput{
		Reservations: []ec2types.Reservation{{Instances: []ec2types.Instance{{NetworkInterfaces: ec2ENIs}}}}}

	mockEC2.EXPECT().DescribeInstances(gomock.Any(), gomock.Any(), gomock.Any()).Return(result, nil)
	attachmentID := "eni-attach-58ddda9d"
	attachResult := &ec2.AttachNetworkInterfaceOutput{
		AttachmentId: &attachmentID}
	mockEC2.EXPECT().AttachNetworkInterface(gomock.Any(), gomock.Any(), gomock.Any()).Return(attachResult, nil)
	mockEC2.EXPECT().ModifyNetworkInterfaceAttribute(gomock.Any(), gomock.Any(), gomock.Any()).Return(nil, nil)

	cache := &EC2InstanceMetadataCache{
		ec2SVC:             mockEC2,
		imds:               TypedIMDS{mockMetadata},
		instanceType:       "c5n.18xlarge",
		useSubnetDiscovery: true,
	}

	_, err := cache.AllocENI(false, nil, "", 5)
	assert.NoError(t, err)
}

func TestAllocENINoFreeDevice(t *testing.T) {
	ctrl, mockEC2 := setup(t)
	defer ctrl.Finish()

	mockMetadata := testMetadata(nil)

	ipAddressCount := int32(100)
	subnetResult := &ec2.DescribeSubnetsOutput{
		Subnets: []ec2types.Subnet{{
			AvailableIpAddressCount: &ipAddressCount,
			SubnetId:                aws.String(subnetID),
			Tags: []ec2types.Tag{
				{
					Key:   aws.String("kubernetes.io/role/cni"),
					Value: aws.String("1"),
				},
			},
		}},
	}
	mockEC2.EXPECT().DescribeSubnets(gomock.Any(), gomock.Any(), gomock.Any()).Return(subnetResult, nil)

	cureniID := eniID
	eni := ec2.CreateNetworkInterfaceOutput{NetworkInterface: &ec2types.NetworkInterface{NetworkInterfaceId: &cureniID}}
	mockEC2.EXPECT().CreateNetworkInterface(gomock.Any(), gomock.Any(), gomock.Any()).Return(&eni, nil)

	// test no free index
	ec2ENIs := make([]ec2types.InstanceNetworkInterface, 0)

	for i := 0; i < maxENIs; i++ {
		deviceNum := int32(i)
		ec2ENI := ec2types.InstanceNetworkInterface{Attachment: &ec2types.InstanceNetworkInterfaceAttachment{DeviceIndex: &deviceNum, NetworkCardIndex: aws.Int32(0)}}
		ec2ENIs = append(ec2ENIs, ec2ENI)
	}
	result := &ec2.DescribeInstancesOutput{
		Reservations: []ec2types.Reservation{{Instances: []ec2types.Instance{{NetworkInterfaces: ec2ENIs}}}}}

	mockEC2.EXPECT().DescribeInstances(gomock.Any(), gomock.Any(), gomock.Any()).Return(result, nil)
	mockEC2.EXPECT().DeleteNetworkInterface(gomock.Any(), gomock.Any(), gomock.Any()).Return(nil, nil)

	cache := &EC2InstanceMetadataCache{
		ec2SVC:             mockEC2,
		imds:               TypedIMDS{mockMetadata},
		instanceType:       "c5n.18xlarge",
		useSubnetDiscovery: true,
	}

	_, err := cache.AllocENI(false, nil, "", 5)
	assert.Error(t, err)
}

func TestAllocENIMaxReached(t *testing.T) {
	ctrl, mockEC2 := setup(t)
	defer ctrl.Finish()

	mockMetadata := testMetadata(nil)

	ipAddressCount := int32(100)
	subnetResult := &ec2.DescribeSubnetsOutput{
		Subnets: []ec2types.Subnet{{
			AvailableIpAddressCount: &ipAddressCount,
			SubnetId:                aws.String(subnetID),
			Tags: []ec2types.Tag{
				{
					Key:   aws.String("kubernetes.io/role/cni"),
					Value: aws.String("1"),
				},
			},
		}},
	}
	mockEC2.EXPECT().DescribeSubnets(gomock.Any(), gomock.Any(), gomock.Any()).Return(subnetResult, nil)

	cureniID := eniID
	eni := ec2.CreateNetworkInterfaceOutput{NetworkInterface: &ec2types.NetworkInterface{NetworkInterfaceId: &cureniID}}
	mockEC2.EXPECT().CreateNetworkInterface(gomock.Any(), gomock.Any(), gomock.Any()).Return(&eni, nil)

	// 2 ENIs, uses device number 0 3, expect to find free at 1
	ec2ENIs := make([]ec2types.InstanceNetworkInterface, 0)
	deviceNum1 := int32(0)
	ec2ENI := ec2types.InstanceNetworkInterface{Attachment: &ec2types.InstanceNetworkInterfaceAttachment{DeviceIndex: &deviceNum1}}
	ec2ENIs = append(ec2ENIs, ec2ENI)

	deviceNum2 := int32(3)
	ec2ENI = ec2types.InstanceNetworkInterface{Attachment: &ec2types.InstanceNetworkInterfaceAttachment{DeviceIndex: &deviceNum2}}
	ec2ENIs = append(ec2ENIs, ec2ENI)

	result := &ec2.DescribeInstancesOutput{
		Reservations: []ec2types.Reservation{{Instances: []ec2types.Instance{{NetworkInterfaces: ec2ENIs}}}}}

	mockEC2.EXPECT().DescribeInstances(gomock.Any(), gomock.Any(), gomock.Any()).Return(result, nil)
	mockEC2.EXPECT().AttachNetworkInterface(gomock.Any(), gomock.Any(), gomock.Any()).Return(nil, errors.New("AttachmentLimitExceeded"))
	mockEC2.EXPECT().DeleteNetworkInterface(gomock.Any(), gomock.Any(), gomock.Any()).Return(nil, nil)

	cache := &EC2InstanceMetadataCache{
		ec2SVC:             mockEC2,
		imds:               TypedIMDS{mockMetadata},
		instanceType:       "c5n.18xlarge",
		useSubnetDiscovery: true,
	}

	_, err := cache.AllocENI(false, nil, "", 5)
	assert.Error(t, err)
}

func TestAllocENIWithIPAddresses(t *testing.T) {
	ctrl, mockEC2 := setup(t)
	defer ctrl.Finish()

	ipAddressCount := int32(100)
	subnetResult := &ec2.DescribeSubnetsOutput{
		Subnets: []ec2types.Subnet{{
			AvailableIpAddressCount: &ipAddressCount,
			SubnetId:                aws.String(subnetID),
			Tags: []ec2types.Tag{
				{
					Key:   aws.String("kubernetes.io/role/cni"),
					Value: aws.String("1"),
				},
			},
		}},
	}
	mockEC2.EXPECT().DescribeSubnets(gomock.Any(), gomock.Any(), gomock.Any()).Return(subnetResult, nil)

	// when required IP numbers(5) is below ENI's limit(30)
	currentEniID := eniID
	eni := ec2.CreateNetworkInterfaceOutput{NetworkInterface: &ec2types.NetworkInterface{NetworkInterfaceId: &currentEniID}}
	mockEC2.EXPECT().CreateNetworkInterface(gomock.Any(), gomock.Any(), gomock.Any()).Return(&eni, nil)

	ec2ENIs := make([]ec2types.InstanceNetworkInterface, 0)
	deviceNum1 := int32(0)
	ec2ENI := ec2types.InstanceNetworkInterface{Attachment: &ec2types.InstanceNetworkInterfaceAttachment{DeviceIndex: &deviceNum1}}
	ec2ENIs = append(ec2ENIs, ec2ENI)

	deviceNum2 := int32(3)
	ec2ENI = ec2types.InstanceNetworkInterface{Attachment: &ec2types.InstanceNetworkInterfaceAttachment{DeviceIndex: &deviceNum2}}
	ec2ENIs = append(ec2ENIs, ec2ENI)

	result := &ec2.DescribeInstancesOutput{
		Reservations: []ec2types.Reservation{{Instances: []ec2types.Instance{{NetworkInterfaces: ec2ENIs}}}}}
	mockEC2.EXPECT().DescribeInstances(gomock.Any(), gomock.Any(), gomock.Any()).Return(result, nil)
	attachmentID := "eni-attach-58ddda9d"
	attachResult := &ec2.AttachNetworkInterfaceOutput{
		AttachmentId: &attachmentID}
	mockEC2.EXPECT().AttachNetworkInterface(gomock.Any(), gomock.Any(), gomock.Any()).Return(attachResult, nil)
	mockEC2.EXPECT().ModifyNetworkInterfaceAttribute(gomock.Any(), gomock.Any(), gomock.Any()).Return(nil, nil)

	cache := &EC2InstanceMetadataCache{ec2SVC: mockEC2, instanceType: "c5n.18xlarge", useSubnetDiscovery: true}
	_, err := cache.AllocENI(false, nil, subnetID, 5)
	assert.NoError(t, err)

	// when required IP numbers(50) is higher than ENI's limit(49)
	mockEC2.EXPECT().DescribeSubnets(gomock.Any(), gomock.Any(), gomock.Any()).Return(subnetResult, nil)
	mockEC2.EXPECT().CreateNetworkInterface(gomock.Any(), gomock.Any(), gomock.Any()).Return(&eni, nil)
	mockEC2.EXPECT().DescribeInstances(gomock.Any(), gomock.Any(), gomock.Any()).Return(result, nil)
	mockEC2.EXPECT().AttachNetworkInterface(gomock.Any(), gomock.Any(), gomock.Any()).Return(attachResult, nil)
	mockEC2.EXPECT().ModifyNetworkInterfaceAttribute(gomock.Any(), gomock.Any(), gomock.Any()).Return(nil, nil)
	cache = &EC2InstanceMetadataCache{ec2SVC: mockEC2, instanceType: "c5n.18xlarge", useSubnetDiscovery: true}
	_, err = cache.AllocENI(false, nil, subnetID, 49)
	assert.NoError(t, err)
}

func TestAllocENIWithIPAddressesAlreadyFull(t *testing.T) {
	ctrl, mockEC2 := setup(t)
	defer ctrl.Finish()

	mockMetadata := testMetadata(nil)

	ipAddressCount := int32(100)
	subnetResult := &ec2.DescribeSubnetsOutput{
		Subnets: []ec2types.Subnet{{
			AvailableIpAddressCount: &ipAddressCount,
			SubnetId:                aws.String(subnetID),
			Tags: []ec2types.Tag{
				{
					Key:   aws.String("kubernetes.io/role/cni"),
					Value: aws.String("1"),
				},
			},
		}},
	}
	mockEC2.EXPECT().DescribeSubnets(gomock.Any(), gomock.Any(), gomock.Any()).Return(subnetResult, nil)

	retErr := &smithy.GenericAPIError{Code: "PrivateIpAddressLimitExceeded", Message: "Too many IPs already allocated"}
	mockEC2.EXPECT().CreateNetworkInterface(gomock.Any(), gomock.Any(), gomock.Any()).Return(nil, retErr)

	cache := &EC2InstanceMetadataCache{
		ec2SVC:             mockEC2,
		imds:               TypedIMDS{mockMetadata},
		instanceType:       "t3.xlarge",
		useSubnetDiscovery: true,
	}
	_, err := cache.AllocENI(true, nil, "", 14)
	assert.Error(t, err)
}

func TestAllocENIWithPrefixAddresses(t *testing.T) {
	ctrl, mockEC2 := setup(t)
	defer ctrl.Finish()

	mockMetadata := testMetadata(nil)

	ipAddressCount := int32(100)
	subnetResult := &ec2.DescribeSubnetsOutput{
		Subnets: []ec2types.Subnet{{
			AvailableIpAddressCount: &ipAddressCount,
			SubnetId:                aws.String(subnetID),
			Tags: []ec2types.Tag{
				{
					Key:   aws.String("kubernetes.io/role/cni"),
					Value: aws.String("1"),
				},
			},
		}},
	}
	mockEC2.EXPECT().DescribeSubnets(gomock.Any(), gomock.Any(), gomock.Any()).Return(subnetResult, nil)

	currentEniID := eniID
	eni := ec2.CreateNetworkInterfaceOutput{NetworkInterface: &ec2types.NetworkInterface{NetworkInterfaceId: &currentEniID}}
	mockEC2.EXPECT().CreateNetworkInterface(gomock.Any(), gomock.Any(), gomock.Any()).Return(&eni, nil)

	ec2ENIs := make([]ec2types.InstanceNetworkInterface, 0)
	deviceNum1 := int32(0)
	ec2ENI := ec2types.InstanceNetworkInterface{Attachment: &ec2types.InstanceNetworkInterfaceAttachment{DeviceIndex: &deviceNum1}}
	ec2ENIs = append(ec2ENIs, ec2ENI)

	deviceNum2 := int32(3)
	ec2ENI = ec2types.InstanceNetworkInterface{Attachment: &ec2types.InstanceNetworkInterfaceAttachment{DeviceIndex: &deviceNum2}}
	ec2ENIs = append(ec2ENIs, ec2ENI)

	result := &ec2.DescribeInstancesOutput{
		Reservations: []ec2types.Reservation{{Instances: []ec2types.Instance{{NetworkInterfaces: ec2ENIs}}}}}
	mockEC2.EXPECT().DescribeInstances(gomock.Any(), gomock.Any(), gomock.Any()).Return(result, nil)
	attachmentID := "eni-attach-58ddda9d"
	attachResult := &ec2.AttachNetworkInterfaceOutput{
		AttachmentId: &attachmentID}
	mockEC2.EXPECT().AttachNetworkInterface(gomock.Any(), gomock.Any(), gomock.Any()).Return(attachResult, nil)
	mockEC2.EXPECT().ModifyNetworkInterfaceAttribute(gomock.Any(), gomock.Any(), gomock.Any()).Return(nil, nil)

	cache := &EC2InstanceMetadataCache{
		ec2SVC:                 mockEC2,
		imds:                   TypedIMDS{mockMetadata},
		instanceType:           "c5n.18xlarge",
		enablePrefixDelegation: true,
		useSubnetDiscovery:     true,
	}
	_, err := cache.AllocENI(false, nil, subnetID, 1)
	assert.NoError(t, err)
}

func TestAllocENIWithPrefixesAlreadyFull(t *testing.T) {
	ctrl, mockEC2 := setup(t)
	defer ctrl.Finish()

	mockMetadata := testMetadata(nil)

	ipAddressCount := int32(100)
	subnetResult := &ec2.DescribeSubnetsOutput{
		Subnets: []ec2types.Subnet{{
			AvailableIpAddressCount: &ipAddressCount,
			SubnetId:                aws.String(subnetID),
			Tags: []ec2types.Tag{
				{
					Key:   aws.String("kubernetes.io/role/cni"),
					Value: aws.String("1"),
				},
			},
		}},
	}
	mockEC2.EXPECT().DescribeSubnets(gomock.Any(), gomock.Any(), gomock.Any()).Return(subnetResult, nil)

	retErr := &smithy.GenericAPIError{Code: "PrivateIpAddressLimitExceeded", Message: "Too many IPs already allocated"}
	mockEC2.EXPECT().CreateNetworkInterface(gomock.Any(), gomock.Any(), gomock.Any()).Return(nil, retErr)

	cache := &EC2InstanceMetadataCache{
		ec2SVC:                 mockEC2,
		imds:                   TypedIMDS{mockMetadata},
		instanceType:           "c5n.18xlarge",
		enablePrefixDelegation: true,
		useSubnetDiscovery:     true,
	}
	_, err := cache.AllocENI(true, nil, "", 1)
	assert.Error(t, err)
}

func TestFreeENI(t *testing.T) {
	ctrl, mockEC2 := setup(t)
	defer ctrl.Finish()

	attachmentID := eniAttachID
	attachment := &ec2types.NetworkInterfaceAttachment{AttachmentId: &attachmentID}
	result := &ec2.DescribeNetworkInterfacesOutput{
		NetworkInterfaces: []ec2types.NetworkInterface{{Attachment: attachment}}}
	mockEC2.EXPECT().DescribeNetworkInterfaces(gomock.Any(), gomock.Any(), gomock.Any()).Return(result, nil)
	mockEC2.EXPECT().DetachNetworkInterface(gomock.Any(), gomock.Any(), gomock.Any()).Return(nil, nil)
	mockEC2.EXPECT().DeleteNetworkInterface(gomock.Any(), gomock.Any(), gomock.Any()).Return(nil, nil)

	cache := &EC2InstanceMetadataCache{
		ec2SVC: mockEC2,
	}

	err := cache.freeENI("test-eni", time.Millisecond, time.Millisecond)
	assert.NoError(t, err)
}

func TestFreeENIRetry(t *testing.T) {
	ctrl, mockEC2 := setup(t)
	defer ctrl.Finish()

	attachmentID := eniAttachID
	attachment := &ec2types.NetworkInterfaceAttachment{AttachmentId: &attachmentID}
	result := &ec2.DescribeNetworkInterfacesOutput{
		NetworkInterfaces: []ec2types.NetworkInterface{{Attachment: attachment}}}
	mockEC2.EXPECT().DescribeNetworkInterfaces(gomock.Any(), gomock.Any(), gomock.Any()).Return(result, nil)

	// retry 2 times
	mockEC2.EXPECT().DetachNetworkInterface(gomock.Any(), gomock.Any(), gomock.Any()).Return(nil, nil)
	mockEC2.EXPECT().DeleteNetworkInterface(gomock.Any(), gomock.Any(), gomock.Any()).Return(nil, errors.New("testing retrying delete"))
	mockEC2.EXPECT().DeleteNetworkInterface(gomock.Any(), gomock.Any(), gomock.Any()).Return(nil, nil)

	cache := &EC2InstanceMetadataCache{
		ec2SVC: mockEC2,
	}

	err := cache.freeENI("test-eni", time.Millisecond, time.Millisecond)
	assert.NoError(t, err)
}

func TestAwsAPIErrInc(t *testing.T) {
	// Reset metrics before test
	prometheusmetrics.AwsAPIErr.Reset()

	// Test case 1: AWS error
	awsErr := &smithy.GenericAPIError{
		Code:    "InvalidParameterException",
		Message: "The parameter is invalid",
		Fault:   smithy.FaultUnknown,
	}
	awsAPIErrInc("CreateNetworkInterface", awsErr)

	// Verify metric was incremented with correct labels
	count := testutil.ToFloat64(prometheusmetrics.AwsAPIErr.With(prometheus.Labels{
		"api":   "CreateNetworkInterface",
		"error": "InvalidParameterException",
	}))
	assert.Equal(t, float64(1), count)

	// Test case 2: Non-AWS error
	regularErr := errors.New("some other error")
	awsAPIErrInc("CreateNetworkInterface", regularErr)

	// Verify metric was not incremented for non-AWS error
	count = testutil.ToFloat64(prometheusmetrics.AwsAPIErr.With(prometheus.Labels{
		"api":   "CreateNetworkInterface",
		"error": "InvalidParameterException",
	}))
	assert.Equal(t, float64(1), count)
}

func TestFreeENIRetryMax(t *testing.T) {
	ctrl, mockEC2 := setup(t)
	defer ctrl.Finish()

	attachmentID := eniAttachID
	attachment := &ec2types.NetworkInterfaceAttachment{AttachmentId: &attachmentID}
	result := &ec2.DescribeNetworkInterfacesOutput{
		NetworkInterfaces: []ec2types.NetworkInterface{{Attachment: attachment}}}
	mockEC2.EXPECT().DescribeNetworkInterfaces(gomock.Any(), gomock.Any(), gomock.Any()).Return(result, nil)
	mockEC2.EXPECT().DetachNetworkInterface(gomock.Any(), gomock.Any(), gomock.Any()).Return(nil, nil)

	for i := 0; i < maxENIEC2APIRetries; i++ {
		mockEC2.EXPECT().DeleteNetworkInterface(gomock.Any(), gomock.Any(), gomock.Any()).Return(nil, errors.New("testing retrying delete"))
	}

	cache := &EC2InstanceMetadataCache{
		ec2SVC: mockEC2,
	}

	err := cache.freeENI("test-eni", time.Millisecond, time.Millisecond)
	assert.Error(t, err)
}

func TestFreeENIDescribeErr(t *testing.T) {
	ctrl, mockEC2 := setup(t)
	defer ctrl.Finish()

	mockEC2.EXPECT().DescribeNetworkInterfaces(gomock.Any(), gomock.Any(), gomock.Any()).Return(nil, errors.New("Error on DescribeNetworkInterfacesWithContext"))

	cache := &EC2InstanceMetadataCache{
		ec2SVC: mockEC2,
	}

	err := cache.FreeENI("test-eni")
	assert.Error(t, err)
}

func TestDescribeInstanceTypes(t *testing.T) {
	ctrl, mockEC2 := setup(t)
	defer ctrl.Finish()
	mockEC2.EXPECT().DescribeInstanceTypes(gomock.Any(), gomock.Any(), gomock.Any()).Return(&ec2.DescribeInstanceTypesOutput{
		InstanceTypes: []ec2types.InstanceTypeInfo{
			{InstanceType: "not-there", NetworkInfo: &ec2types.NetworkInfo{
				MaximumNetworkInterfaces:  aws.Int32(9),
				Ipv4AddressesPerInterface: aws.Int32(99)},
			},
		},
		NextToken: nil,
	}, nil)

	cache := &EC2InstanceMetadataCache{ec2SVC: mockEC2}
	cache.instanceType = "not-there"
	err := cache.FetchInstanceTypeLimits()
	assert.NoError(t, err)
	value := cache.GetENILimit()
	assert.Equal(t, 9, value)
	pv4Limit := cache.GetENIIPv4Limit()
	assert.Equal(t, 98, pv4Limit)
}

func TestAllocIPAddress(t *testing.T) {
	ctrl, mockEC2 := setup(t)
	defer ctrl.Finish()

	mockEC2.EXPECT().AssignPrivateIpAddresses(gomock.Any(), gomock.Any(), gomock.Any()).Return(&ec2.AssignPrivateIpAddressesOutput{}, nil)

	cache := &EC2InstanceMetadataCache{ec2SVC: mockEC2}
	err := cache.AllocIPAddress("eni-id")
	assert.NoError(t, err)
}

func TestAllocIPAddressOnErr(t *testing.T) {
	ctrl, mockEC2 := setup(t)
	defer ctrl.Finish()

	mockEC2.EXPECT().AssignPrivateIpAddresses(gomock.Any(), gomock.Any(), gomock.Any()).Return(nil, errors.New("Error on AssignPrivateIpAddressesWithContext"))

	cache := &EC2InstanceMetadataCache{ec2SVC: mockEC2}
	err := cache.AllocIPAddress("eni-id")
	assert.Error(t, err)
}

func TestAllocIPAddresses(t *testing.T) {
	ctrl, mockEC2 := setup(t)
	defer ctrl.Finish()

	// when required IP numbers(5) is below ENI's limit(30)
	input := &ec2.AssignPrivateIpAddressesInput{
		NetworkInterfaceId:             aws.String(eniID),
		SecondaryPrivateIpAddressCount: aws.Int32(5),
	}
	mockEC2.EXPECT().AssignPrivateIpAddresses(gomock.Any(), input, gomock.Any()).Return(nil, nil)

	cache := &EC2InstanceMetadataCache{ec2SVC: mockEC2, instanceType: "c5n.18xlarge"}
	_, err := cache.AllocIPAddresses(eniID, 5)
	assert.NoError(t, err)

	// when required IP numbers(50) is higher than ENI's limit(49)
	input = &ec2.AssignPrivateIpAddressesInput{
		NetworkInterfaceId:             aws.String(eniID),
		SecondaryPrivateIpAddressCount: aws.Int32(49),
	}
	addresses := make([]ec2types.AssignedPrivateIpAddress, 49)
	output := ec2.AssignPrivateIpAddressesOutput{
		AssignedPrivateIpAddresses: addresses,
		NetworkInterfaceId:         aws.String(eniID),
	}
	mockEC2.EXPECT().AssignPrivateIpAddresses(gomock.Any(), input, gomock.Any()).Return(&output, nil)

	cache = &EC2InstanceMetadataCache{ec2SVC: mockEC2, instanceType: "c5n.18xlarge"}
	_, err = cache.AllocIPAddresses(eniID, 50)
	assert.NoError(t, err)

	// Adding 0 should do nothing
	_, err = cache.AllocIPAddresses(eniID, 0)
	assert.NoError(t, err)
}

func TestAllocIPAddressesAlreadyFull(t *testing.T) {
	ctrl, mockEC2 := setup(t)
	defer ctrl.Finish()
	// The required IP numbers(14) is the ENI's limit(14)
	input := &ec2.AssignPrivateIpAddressesInput{
		NetworkInterfaceId:             aws.String(eniID),
		SecondaryPrivateIpAddressCount: aws.Int32(14),
	}
	cache := &EC2InstanceMetadataCache{ec2SVC: mockEC2, instanceType: "t3.xlarge"}

	retErr := &smithy.GenericAPIError{Code: "PrivateIpAddressLimitExceeded", Message: "Too many IPs already allocated"}
	mockEC2.EXPECT().AssignPrivateIpAddresses(gomock.Any(), input, gomock.Any()).Return(nil, retErr)
	// If EC2 says that all IPs are already attached, then DS is out of sync so alloc will fail
	_, err := cache.AllocIPAddresses(eniID, 14)
	assert.Error(t, err)
}

func TestAllocPrefixAddresses(t *testing.T) {
	ctrl, mockEC2 := setup(t)
	defer ctrl.Finish()

	//Allocate 1 prefix for the ENI
	input := &ec2.AssignPrivateIpAddressesInput{
		NetworkInterfaceId: aws.String(eniID),
		Ipv4PrefixCount:    aws.Int32(1),
	}
	mockEC2.EXPECT().AssignPrivateIpAddresses(gomock.Any(), input, gomock.Any()).Return(nil, nil)

	cache := &EC2InstanceMetadataCache{ec2SVC: mockEC2, instanceType: "c5n.18xlarge", enablePrefixDelegation: true}
	_, err := cache.AllocIPAddresses(eniID, 1)
	assert.NoError(t, err)

	// Adding 0 should do nothing
	_, err = cache.AllocIPAddresses(eniID, 0)
	assert.NoError(t, err)
}

func TestAllocPrefixesAlreadyFull(t *testing.T) {
	ctrl, mockEC2 := setup(t)
	defer ctrl.Finish()
	// The required Prefixes (1) is the ENI's limit(1)
	input := &ec2.AssignPrivateIpAddressesInput{
		NetworkInterfaceId: aws.String(eniID),
		Ipv4PrefixCount:    aws.Int32(1),
	}
	cache := &EC2InstanceMetadataCache{ec2SVC: mockEC2, instanceType: "t3.xlarge", enablePrefixDelegation: true}

	retErr := &smithy.GenericAPIError{Code: "PrivateIpAddressLimitExceeded", Message: "Too many IPs already allocated"}
	mockEC2.EXPECT().AssignPrivateIpAddresses(gomock.Any(), input, gomock.Any()).Return(nil, retErr)
	// If EC2 says that all IPs are already attached, then DS is out of sync so alloc will fail
	_, err := cache.AllocIPAddresses(eniID, 1)
	assert.Error(t, err)
}

func Test_badENIID(t *testing.T) {
	tests := []struct {
		name   string
		errMsg string
		want   string
	}{
		{"Just a regular string", "Just a string", ""},
		{"Actual error message", "The networkInterface ID 'eni-00000088' does not exist", "eni-00000088"},
	}
	for _, tt := range tests {
		t.Run(tt.name, func(t *testing.T) {
			if got := badENIID(tt.errMsg); got != tt.want {
				t.Errorf("badENIID() = %v, want %v", got, tt.want)
			}
		})
	}
}

func TestEC2InstanceMetadataCache_waitForENIAndIPsAttached(t *testing.T) {
	type args struct {
		eni                        string
		foundSecondaryIPs          int
		wantedSecondaryIPs         int
		maxBackoffDelay            time.Duration
		times                      int
		enableIpv4PrefixDelegation bool
	}
	eni1Metadata := ENIMetadata{
		ENIID:         eniID,
		IPv4Addresses: nil,
		IPv4Prefixes:  nil,
	}
	isPrimary := true
	notPrimary := false
	primaryIP := eni2PrivateIP
	secondaryIP1 := primaryIP + "0"
	secondaryIP2 := primaryIP + "1"
	eni2Metadata := ENIMetadata{
		ENIID:          eni2ID,
		MAC:            eni2MAC,
		DeviceNumber:   1,
		SubnetIPv4CIDR: subnetCIDR,
		IPv4Addresses: []ec2types.NetworkInterfacePrivateIpAddress{
			{
				Primary:          &isPrimary,
				PrivateIpAddress: &primaryIP,
			}, {
				Primary:          &notPrimary,
				PrivateIpAddress: &secondaryIP1,
			}, {
				Primary:          &notPrimary,
				PrivateIpAddress: &secondaryIP2,
			},
		},
		IPv4Prefixes: nil,
	}
	eniList := []ENIMetadata{eni1Metadata, eni2Metadata}
	tests := []struct {
		name            string
		args            args
		wantEniMetadata ENIMetadata
		wantErr         bool
	}{
		{"Test wait success", args{eni: eni2ID, foundSecondaryIPs: 2, wantedSecondaryIPs: 2, maxBackoffDelay: 5 * time.Millisecond, times: 1}, eniList[1], false},
		{"Test partial success", args{eni: eni2ID, foundSecondaryIPs: 2, wantedSecondaryIPs: 12, maxBackoffDelay: 5 * time.Millisecond, times: maxENIEC2APIRetries}, eniList[1], false},
		{"Test wait fail", args{eni: eni2ID, foundSecondaryIPs: 0, wantedSecondaryIPs: 12, maxBackoffDelay: 5 * time.Millisecond, times: maxENIEC2APIRetries}, ENIMetadata{}, true},
	}
	for _, tt := range tests {
		t.Run(tt.name, func(t *testing.T) {
			ctrl, mockEC2 := setup(t)
			defer ctrl.Finish()
			eniIPs := eni2PrivateIP
			for i := 0; i < tt.args.foundSecondaryIPs; i++ {
				eniIPs += " " + eni2PrivateIP + strconv.Itoa(i)
			}
			fmt.Println("eniips", eniIPs)
			mockMetadata := testMetadata(map[string]interface{}{
				metadataMACPath:                                primaryMAC + " " + eni2MAC,
				metadataMACPath + eni2MAC:                      imdsMACFields,
				metadataMACPath + eni2MAC + metadataDeviceNum:  eni2Device,
				metadataMACPath + eni2MAC + metadataInterface:  eni2ID,
				metadataMACPath + eni2MAC + metadataSubnetCIDR: subnetCIDR,
				metadataMACPath + eni2MAC + metadataIPv4s:      eniIPs,
			})
			cache := &EC2InstanceMetadataCache{imds: TypedIMDS{mockMetadata}, ec2SVC: mockEC2}
			gotEniMetadata, err := cache.waitForENIAndIPsAttached(tt.args.eni, tt.args.wantedSecondaryIPs, tt.args.maxBackoffDelay)
			if (err != nil) != tt.wantErr {
				t.Errorf("waitForENIAndIPsAttached() error = %v, wantErr %v", err, tt.wantErr)
				return
			}
			if !reflect.DeepEqual(gotEniMetadata, tt.wantEniMetadata) {
				t.Errorf("waitForENIAndIPsAttached() gotEniMetadata = %v, want %v", gotEniMetadata, tt.wantEniMetadata)
			}
		})
	}
}

func TestEC2InstanceMetadataCache_waitForENIAndPrefixesAttached(t *testing.T) {
	type args struct {
		eni                string
		foundPrefixes      int
		wantedSecondaryIPs int
		maxBackoffDelay    time.Duration
		v4Enabled          bool
		v6Enabled          bool
		times              int
	}

	isPrimary := true
	primaryIP := eni2PrivateIP
	prefixIP := eni2Prefix
	eni1Metadata := ENIMetadata{
		ENIID:          eni2ID,
		MAC:            eni2MAC,
		DeviceNumber:   1,
		SubnetIPv4CIDR: subnetCIDR,
		IPv4Addresses: []ec2types.NetworkInterfacePrivateIpAddress{
			{
				Primary:          &isPrimary,
				PrivateIpAddress: &primaryIP,
			},
		},
		IPv4Prefixes: []ec2types.Ipv4PrefixSpecification{
			{
				Ipv4Prefix: &prefixIP,
			},
		},
	}
	v6PrefixIP := eni2v6Prefix
	eni2Metadata := ENIMetadata{
		ENIID:          eni2ID,
		MAC:            eni2MAC,
		DeviceNumber:   1,
		SubnetIPv4CIDR: subnetCIDR,
		IPv4Addresses: []ec2types.NetworkInterfacePrivateIpAddress{
			{
				Primary:          &isPrimary,
				PrivateIpAddress: &primaryIP,
			},
		},
		IPv6Prefixes: []ec2types.Ipv6PrefixSpecification{
			{
				Ipv6Prefix: &v6PrefixIP,
			},
		},
		IPv6Addresses: []ec2types.NetworkInterfaceIpv6Address{},
	}
	tests := []struct {
		name            string
		args            args
		wantEniMetadata ENIMetadata
		wantErr         bool
	}{
		{"Test wait v4 success", args{eni: eni2ID, foundPrefixes: 1, wantedSecondaryIPs: 1, maxBackoffDelay: 5 * time.Millisecond, times: 1, v4Enabled: true, v6Enabled: false}, eni1Metadata, false},
		{"Test partial v4 success", args{eni: eni2ID, foundPrefixes: 1, wantedSecondaryIPs: 1, maxBackoffDelay: 5 * time.Millisecond, times: maxENIEC2APIRetries, v4Enabled: true, v6Enabled: false}, eni1Metadata, false},
		{"Test wait v6 success", args{eni: eni2ID, foundPrefixes: 1, wantedSecondaryIPs: 1, maxBackoffDelay: 5 * time.Millisecond, times: maxENIEC2APIRetries, v4Enabled: false, v6Enabled: true}, eni2Metadata, false},
		{"Test wait fail", args{eni: eni2ID, foundPrefixes: 0, wantedSecondaryIPs: 1, maxBackoffDelay: 5 * time.Millisecond, times: maxENIEC2APIRetries}, ENIMetadata{}, true},
	}
	for _, tt := range tests {
		t.Run(tt.name, func(t *testing.T) {
			ctrl, mockEC2 := setup(t)
			defer ctrl.Finish()
			eniIPs := eni2PrivateIP
			eniPrefixes := eni2Prefix
			metaDataPrefixPath := metadataIPv4Prefixes
			if tt.args.v6Enabled {
				eniPrefixes = eni2v6Prefix
				metaDataPrefixPath = metadataIPv6Prefixes
			}
			if tt.args.foundPrefixes == 0 {
				eniPrefixes = ""
			}
			mockMetadata := testMetadata(map[string]interface{}{
				metadataMACPath:                                primaryMAC + " " + eni2MAC,
				metadataMACPath + eni2MAC:                      imdsMACFields,
				metadataMACPath + eni2MAC + metadataDeviceNum:  eni2Device,
				metadataMACPath + eni2MAC + metadataInterface:  eni2ID,
				metadataMACPath + eni2MAC + metadataSubnetCIDR: subnetCIDR,
				metadataMACPath + eni2MAC + metadataIPv4s:      eniIPs,
				metadataMACPath + eni2MAC + metaDataPrefixPath: eniPrefixes,
			})
			cache := &EC2InstanceMetadataCache{imds: TypedIMDS{mockMetadata}, ec2SVC: mockEC2,
				enablePrefixDelegation: true, v4Enabled: tt.args.v4Enabled, v6Enabled: tt.args.v6Enabled}
			gotEniMetadata, err := cache.waitForENIAndIPsAttached(tt.args.eni, tt.args.wantedSecondaryIPs, tt.args.maxBackoffDelay)
			if (err != nil) != tt.wantErr {
				t.Errorf("waitForENIAndIPsAttached() error = %v, wantErr %v", err, tt.wantErr)
				return
			}
			if !reflect.DeepEqual(gotEniMetadata, tt.wantEniMetadata) {
				t.Errorf("waitForENIAndIPsAttached() gotEniMetadata = %v, want %v", gotEniMetadata, tt.wantEniMetadata)
			}
		})
	}
}

func TestEC2InstanceMetadataCache_SetUnmanagedENIs(t *testing.T) {
	mockMetadata := testMetadata(nil)
	cache := &EC2InstanceMetadataCache{imds: TypedIMDS{mockMetadata}}
	cache.SetUnmanagedENIs(nil)
	assert.False(t, cache.IsUnmanagedENI("eni-1"))
	cache.SetUnmanagedENIs([]string{"eni-1", "eni-2"})
	assert.True(t, cache.IsUnmanagedENI("eni-1"))
	assert.False(t, cache.IsUnmanagedENI("eni-99"))
	cache.SetUnmanagedENIs(nil)
	assert.False(t, cache.IsUnmanagedENI("eni-1"))
}

func TestEC2InstanceMetadataCache_cleanUpLeakedENIsInternal(t *testing.T) {
	ctrl, mockEC2 := setup(t)
	defer ctrl.Finish()

	description := eniDescriptionPrefix + "test"
	interfaces := []ec2types.NetworkInterface{{
		Description: &description,
		TagSet: []ec2types.Tag{
			{Key: aws.String(eniNodeTagKey), Value: aws.String("test-value")},
		},
	}}

	setupDescribeNetworkInterfacesPagesWithContextMock(t, mockEC2, interfaces, nil, 1)
	mockEC2.EXPECT().CreateTags(gomock.Any(), gomock.Any(), gomock.Any()).Return(nil, nil)

	cache := &EC2InstanceMetadataCache{ec2SVC: mockEC2}
	// Test checks that both mocks gets called.
	cache.cleanUpLeakedENIsInternal(time.Millisecond)
}

func setupDescribeNetworkInterfacesPagesWithContextMock(
	t *testing.T, mockEC2 *mock_ec2wrapper.MockEC2, interfaces []ec2types.NetworkInterface, err error, times int) {
	mockEC2.EXPECT().
		DescribeNetworkInterfaces(gomock.Any(), gomock.Any(), gomock.Any()).
		Times(times).
		DoAndReturn(func(_ context.Context, _ *ec2.DescribeNetworkInterfacesInput, opts ...func(*ec2.Options)) (*ec2.DescribeNetworkInterfacesOutput, error) {
			return &ec2.DescribeNetworkInterfacesOutput{
				NetworkInterfaces: interfaces,
			}, err
		})
}

func TestEC2InstanceMetadataCache_buildENITags(t *testing.T) {
	type fields struct {
		instanceID        string
		clusterName       string
		additionalENITags map[string]string
	}
	tests := []struct {
		name   string
		fields fields
		want   map[string]string
	}{
		{
			name: "without clusterName or additionalENITags",
			fields: fields{
				instanceID: "i-xxxxx",
			},
			want: map[string]string{
				eniNodeTagKey: "i-xxxxx",
			},
		},
		{
			name: "with clusterName",
			fields: fields{
				instanceID:  "i-xxxxx",
				clusterName: "awesome-cluster",
			},
			want: map[string]string{
				eniNodeTagKey:    "i-xxxxx",
				eniClusterTagKey: "awesome-cluster",
				eniOwnerTagKey:   eniOwnerTagValue,
			},
		},
		{
			name: "with additional ENI tags",
			fields: fields{
				instanceID: "i-xxxxx",
				additionalENITags: map[string]string{
					"tagKey-1": "tagVal-1",
					"tagKey-2": "tagVal-2",
				},
			},
			want: map[string]string{
				eniNodeTagKey: "i-xxxxx",
				"tagKey-1":    "tagVal-1",
				"tagKey-2":    "tagVal-2",
			},
		},
	}
	for _, tt := range tests {
		t.Run(tt.name, func(t *testing.T) {
			cache := &EC2InstanceMetadataCache{
				instanceID:        tt.fields.instanceID,
				clusterName:       tt.fields.clusterName,
				additionalENITags: tt.fields.additionalENITags,
			}
			got := cache.buildENITags()
			assert.Equal(t, tt.want, got)
		})
	}
}

func TestEC2InstanceMetadataCache_getLeakedENIs(t *testing.T) {
	tenMinuteAgo := time.Now().Local().Add(time.Minute * time.Duration(-10))
	now := time.Now().Local()
	type describeNetworkInterfacePagesCall struct {
		input       *ec2.DescribeNetworkInterfacesInput
		outputPages []*ec2.DescribeNetworkInterfacesOutput
		err         error
	}
	type fields struct {
		clusterName                        string
		describeNetworkInterfacePagesCalls []describeNetworkInterfacePagesCall
	}
	tests := []struct {
		name    string
		fields  fields
		want    []ec2types.NetworkInterface
		wantErr error
	}{
		{
			name: "without clusterName - no leaked ENIs",
			fields: fields{
				clusterName: "",
				describeNetworkInterfacePagesCalls: []describeNetworkInterfacePagesCall{
					{
						input: &ec2.DescribeNetworkInterfacesInput{
							Filters: []ec2types.Filter{
								{
									Name:   aws.String("tag-key"),
									Values: []string{eniNodeTagKey},
								},
								{
									Name:   aws.String("status"),
									Values: []string{"available"},
								},
								{
									Name:   aws.String("vpc-id"),
									Values: []string{vpcID},
								},
							},
							MaxResults: aws.Int32(1000),
						},
						outputPages: []*ec2.DescribeNetworkInterfacesOutput{
							{
								NetworkInterfaces: nil,
							},
						},
					},
				},
			},
			want: nil,
		},
		{
			name: "without clusterName - one ENI leaked",
			fields: fields{
				clusterName: "",
				describeNetworkInterfacePagesCalls: []describeNetworkInterfacePagesCall{
					{
						input: &ec2.DescribeNetworkInterfacesInput{
							Filters: []ec2types.Filter{
								{
									Name:   aws.String("tag-key"),
									Values: []string{eniNodeTagKey},
								},
								{
									Name:   aws.String("status"),
									Values: []string{"available"},
								},
								{
									Name:   aws.String("vpc-id"),
									Values: []string{vpcID},
								},
							},
							MaxResults: aws.Int32(1000),
						},
						outputPages: []*ec2.DescribeNetworkInterfacesOutput{
							{
								NetworkInterfaces: []ec2types.NetworkInterface{
									{
										NetworkInterfaceId: aws.String("eni-1"),
										Description:        aws.String("aws-K8S-i-xxxxx"),
										Status:             "available",
										TagSet: []ec2types.Tag{
											{
												Key:   aws.String(eniNodeTagKey),
												Value: aws.String("i-xxxxx"),
											},
											{
												Key:   aws.String(eniCreatedAtTagKey),
												Value: aws.String(tenMinuteAgo.Format(time.RFC3339)),
											},
										},
									},
								},
							},
						},
					},
				},
			},
			want: []ec2types.NetworkInterface{
				{
					NetworkInterfaceId: aws.String("eni-1"),
					Description:        aws.String("aws-K8S-i-xxxxx"),
					Status:             "available",
					TagSet: []ec2types.Tag{
						{
							Key:   aws.String(eniNodeTagKey),
							Value: aws.String("i-xxxxx"),
						},
						{
							Key:   aws.String(eniCreatedAtTagKey),
							Value: aws.String(tenMinuteAgo.Format(time.RFC3339)),
						},
					},
				},
			},
		},
		{
			name: "without clusterName - one ENI - description didn't match",
			fields: fields{
				clusterName: "",
				describeNetworkInterfacePagesCalls: []describeNetworkInterfacePagesCall{
					{
						input: &ec2.DescribeNetworkInterfacesInput{
							Filters: []ec2types.Filter{
								{
									Name:   aws.String("tag-key"),
									Values: []string{eniNodeTagKey},
								},
								{
									Name:   aws.String("status"),
									Values: []string{"available"},
								},
								{
									Name:   aws.String("vpc-id"),
									Values: []string{vpcID},
								},
							},
							MaxResults: aws.Int32(1000),
						},
						outputPages: []*ec2.DescribeNetworkInterfacesOutput{
							{
								NetworkInterfaces: []ec2types.NetworkInterface{
									{
										NetworkInterfaceId: aws.String("eni-1"),
										Description:        aws.String("non-k8s-i-xxxxx"),
										Status:             "available",
										TagSet: []ec2types.Tag{
											{
												Key:   aws.String(eniNodeTagKey),
												Value: aws.String("i-xxxxx"),
											},
											{
												Key:   aws.String(eniCreatedAtTagKey),
												Value: aws.String(tenMinuteAgo.Format(time.RFC3339)),
											},
										},
									},
								},
							},
						},
					},
				},
			},
			want: nil,
		},
		{
			name: "without clusterName - one ENI - creationTime within deletion coolDown",
			fields: fields{
				clusterName: "",
				describeNetworkInterfacePagesCalls: []describeNetworkInterfacePagesCall{
					{
						input: &ec2.DescribeNetworkInterfacesInput{
							Filters: []ec2types.Filter{
								{
									Name:   aws.String("tag-key"),
									Values: []string{eniNodeTagKey},
								},
								{
									Name:   aws.String("status"),
									Values: []string{"available"},
								},
								{
									Name:   aws.String("vpc-id"),
									Values: []string{vpcID},
								},
							},
							MaxResults: aws.Int32(1000),
						},
						outputPages: []*ec2.DescribeNetworkInterfacesOutput{
							{
								NetworkInterfaces: []ec2types.NetworkInterface{
									{
										NetworkInterfaceId: aws.String("eni-1"),
										Description:        aws.String("aws-K8S-i-xxxxx"),
										Status:             "available",
										TagSet: []ec2types.Tag{
											{
												Key:   aws.String(eniNodeTagKey),
												Value: aws.String("i-xxxxx"),
											},
											{
												Key:   aws.String(eniCreatedAtTagKey),
												Value: aws.String(now.Format(time.RFC3339)),
											},
										},
									},
								},
							},
						},
					},
				},
			},
			want: nil,
		},
		{
			name: "without clusterName - no leaked ENIs",
			fields: fields{
				clusterName: "",
				describeNetworkInterfacePagesCalls: []describeNetworkInterfacePagesCall{
					{
						input: &ec2.DescribeNetworkInterfacesInput{
							Filters: []ec2types.Filter{
								{
									Name:   aws.String("tag-key"),
									Values: []string{eniNodeTagKey},
								},
								{
									Name:   aws.String("status"),
									Values: []string{"available"},
								},
								{
									Name:   aws.String("vpc-id"),
									Values: []string{vpcID},
								},
							},
							MaxResults: aws.Int32(1000),
						},
						outputPages: []*ec2.DescribeNetworkInterfacesOutput{
							{
								NetworkInterfaces: nil,
							},
						},
					},
				},
			},
			want: nil,
		},
		{
			name: "with clusterName - one ENI leaked",
			fields: fields{
				clusterName: "awesome-cluster",
				describeNetworkInterfacePagesCalls: []describeNetworkInterfacePagesCall{
					{
						input: &ec2.DescribeNetworkInterfacesInput{
							Filters: []ec2types.Filter{
								{
									Name:   aws.String("tag-key"),
									Values: []string{eniNodeTagKey},
								},
								{
									Name:   aws.String("status"),
									Values: []string{"available"},
								},
								{
									Name:   aws.String("vpc-id"),
									Values: []string{vpcID},
								},
								{
									Name:   aws.String("tag:cluster.k8s.amazonaws.com/name"),
									Values: []string{"awesome-cluster"},
								},
							},
							MaxResults: aws.Int32(1000),
						},
						outputPages: []*ec2.DescribeNetworkInterfacesOutput{
							{
								NetworkInterfaces: []ec2types.NetworkInterface{
									{
										NetworkInterfaceId: aws.String("eni-1"),
										Description:        aws.String("aws-K8S-i-xxxxx"),
										Status:             "available",
										TagSet: []ec2types.Tag{
											{
												Key:   aws.String(eniNodeTagKey),
												Value: aws.String("i-xxxxx"),
											},
											{
												Key:   aws.String(eniCreatedAtTagKey),
												Value: aws.String(tenMinuteAgo.Format(time.RFC3339)),
											},
											{
												Key:   aws.String(eniClusterTagKey),
												Value: aws.String("awesome-cluster"),
											},
										},
									},
								},
							},
						},
					},
				},
			},
			want: []ec2types.NetworkInterface{
				{
					NetworkInterfaceId: aws.String("eni-1"),
					Description:        aws.String("aws-K8S-i-xxxxx"),
					Status:             "available",
					TagSet: []ec2types.Tag{
						{
							Key:   aws.String(eniNodeTagKey),
							Value: aws.String("i-xxxxx"),
						},
						{
							Key:   aws.String(eniCreatedAtTagKey),
							Value: aws.String(tenMinuteAgo.Format(time.RFC3339)),
						},
						{
							Key:   aws.String(eniClusterTagKey),
							Value: aws.String("awesome-cluster"),
						},
					},
				},
			},
		},
		{
			name: "with clusterName - one ENI - description didn't match",
			fields: fields{
				clusterName: "awesome-cluster",
				describeNetworkInterfacePagesCalls: []describeNetworkInterfacePagesCall{
					{
						input: &ec2.DescribeNetworkInterfacesInput{
							Filters: []ec2types.Filter{
								{
									Name:   aws.String("tag-key"),
									Values: []string{eniNodeTagKey},
								},
								{
									Name:   aws.String("status"),
									Values: []string{"available"},
								},
								{
									Name:   aws.String("vpc-id"),
									Values: []string{vpcID},
								},
								{
									Name:   aws.String("tag:cluster.k8s.amazonaws.com/name"),
									Values: []string{"awesome-cluster"},
								},
							},
							MaxResults: aws.Int32(1000),
						},
						outputPages: []*ec2.DescribeNetworkInterfacesOutput{
							{
								NetworkInterfaces: []ec2types.NetworkInterface{
									{
										NetworkInterfaceId: aws.String("eni-1"),
										Description:        aws.String("non-k8s-i-xxxxx"),
										Status:             "available",
										TagSet: []ec2types.Tag{
											{
												Key:   aws.String(eniNodeTagKey),
												Value: aws.String("i-xxxxx"),
											},
											{
												Key:   aws.String(eniCreatedAtTagKey),
												Value: aws.String(tenMinuteAgo.Format(time.RFC3339)),
											},
											{
												Key:   aws.String(eniClusterTagKey),
												Value: aws.String("awesome-cluster"),
											},
										},
									},
								},
							},
						},
					},
				},
			},
			want: nil,
		},
		{
			name: "with clusterName - one ENI - creationTime within deletion coolDown",
			fields: fields{
				clusterName: "awesome-cluster",
				describeNetworkInterfacePagesCalls: []describeNetworkInterfacePagesCall{
					{
						input: &ec2.DescribeNetworkInterfacesInput{
							Filters: []ec2types.Filter{
								{
									Name:   aws.String("tag-key"),
									Values: []string{eniNodeTagKey},
								},
								{
									Name:   aws.String("status"),
									Values: []string{"available"},
								},
								{
									Name:   aws.String("vpc-id"),
									Values: []string{vpcID},
								},
								{
									Name:   aws.String("tag:cluster.k8s.amazonaws.com/name"),
									Values: []string{"awesome-cluster"},
								},
							},
							MaxResults: aws.Int32(1000),
						},
						outputPages: []*ec2.DescribeNetworkInterfacesOutput{
							{
								NetworkInterfaces: []ec2types.NetworkInterface{
									{
										NetworkInterfaceId: aws.String("eni-1"),
										Description:        aws.String("aws-K8S-i-xxxxx"),
										Status:             "available",
										TagSet: []ec2types.Tag{
											{
												Key:   aws.String(eniNodeTagKey),
												Value: aws.String("i-xxxxx"),
											},
											{
												Key:   aws.String(eniCreatedAtTagKey),
												Value: aws.String(now.Format(time.RFC3339)),
											},
											{
												Key:   aws.String(eniClusterTagKey),
												Value: aws.String("awesome-cluster"),
											},
										},
									},
								},
							},
						},
					},
				},
			},
			want: nil,
		},
	}
	for _, tt := range tests {
		t.Run(tt.name, func(t *testing.T) {
			ctrl, mockEC2 := setup(t)
			defer ctrl.Finish()

			for _, call := range tt.fields.describeNetworkInterfacePagesCalls {
				mockEC2.EXPECT().
					DescribeNetworkInterfaces(gomock.Any(), call.input, gomock.Any()).
					DoAndReturn(func(_ context.Context, _ *ec2.DescribeNetworkInterfacesInput, opts ...func(*ec2.Options)) (*ec2.DescribeNetworkInterfacesOutput, error) {
						if call.err != nil {
							return nil, call.err
						}
						output := &ec2.DescribeNetworkInterfacesOutput{
							NetworkInterfaces: []ec2types.NetworkInterface{},
						}
						for _, page := range call.outputPages {
							output.NetworkInterfaces = append(output.NetworkInterfaces, page.NetworkInterfaces...)
						}
						return output, nil
					})
			}
			cache := &EC2InstanceMetadataCache{ec2SVC: mockEC2, clusterName: tt.fields.clusterName, vpcID: vpcID}
			got, err := cache.getLeakedENIs()
			if tt.wantErr != nil {
				assert.EqualError(t, err, tt.wantErr.Error())
			} else {
				assert.NoError(t, err)
				assert.Equal(t, tt.want, got)
			}
		})
	}
}

func TestEC2InstanceMetadataCache_TagENI(t *testing.T) {
	type createTagsCall struct {
		input *ec2.CreateTagsInput
		err   error
	}
	type fields struct {
		instanceID        string
		clusterName       string
		additionalENITags map[string]string

		createTagsCalls []createTagsCall
	}
	type args struct {
		eniID       string
		currentTags map[string]string
	}
	tests := []struct {
		name    string
		fields  fields
		args    args
		wantErr error
	}{
		{
			name: "eni currently have no tags",
			fields: fields{
				instanceID:  "i-xxxx",
				clusterName: "awesome-cluster",
				createTagsCalls: []createTagsCall{
					{
						input: &ec2.CreateTagsInput{
							Resources: []string{"eni-xxxx"},
							Tags: []ec2types.Tag{
								{
									Key:   aws.String(eniClusterTagKey),
									Value: aws.String("awesome-cluster"),
								},
								{
									Key:   aws.String(eniOwnerTagKey),
									Value: aws.String(eniOwnerTagValue),
								},
								{
									Key:   aws.String(eniNodeTagKey),
									Value: aws.String("i-xxxx"),
								},
							},
						},
					},
				},
			},
			args: args{
				eniID:       "eni-xxxx",
				currentTags: nil,
			},
			wantErr: nil,
		},
		{
			name: "eni currently have all desired tags",
			fields: fields{
				instanceID:      "i-xxxx",
				clusterName:     "awesome-cluster",
				createTagsCalls: nil,
			},
			args: args{
				eniID: "eni-xxxx",
				currentTags: map[string]string{
					eniNodeTagKey:    "i-xxxx",
					eniClusterTagKey: "awesome-cluster",
					eniOwnerTagKey:   eniOwnerTagValue,
				},
			},
			wantErr: nil,
		},
		{
			name: "eni currently have partial tags",
			fields: fields{
				instanceID:  "i-xxxx",
				clusterName: "awesome-cluster",
				createTagsCalls: []createTagsCall{
					{
						input: &ec2.CreateTagsInput{
							Resources: []string{"eni-xxxx"},
							Tags: []ec2types.Tag{
								{
									Key:   aws.String(eniClusterTagKey),
									Value: aws.String("awesome-cluster"),
								},
								{
									Key:   aws.String(eniOwnerTagKey),
									Value: aws.String(eniOwnerTagValue),
								},
							},
						},
					},
				},
			},
			args: args{
				eniID: "eni-xxxx",
				currentTags: map[string]string{
					eniNodeTagKey: "i-xxxx",
					"anotherKey":  "anotherDay",
				},
			},
			wantErr: nil,
		},
		{
			name: "create tags fails",
			fields: fields{
				instanceID:  "i-xxxx",
				clusterName: "awesome-cluster",
				createTagsCalls: []createTagsCall{
					{
						input: &ec2.CreateTagsInput{
							Resources: []string{"eni-xxxx"},
							Tags: []ec2types.Tag{
								{
									Key:   aws.String(eniClusterTagKey),
									Value: aws.String("awesome-cluster"),
								},
								{
									Key:   aws.String(eniOwnerTagKey),
									Value: aws.String(eniOwnerTagValue),
								},
								{
									Key:   aws.String(eniNodeTagKey),
									Value: aws.String("i-xxxx"),
								},
							},
						},
						err: errors.New("permission denied"),
					},
				},
			},
			args: args{
				eniID:       "eni-xxxx",
				currentTags: nil,
			},
			wantErr: errors.New("permission denied"),
		},
	}
	for _, tt := range tests {
		t.Run(tt.name, func(t *testing.T) {
			ctrl, mockEC2 := setup(t)
			defer ctrl.Finish()

			for _, call := range tt.fields.createTagsCalls {
				mockEC2.EXPECT().CreateTags(gomock.Any(), call.input).Return(&ec2.CreateTagsOutput{}, call.err).AnyTimes()
			}

			cache := &EC2InstanceMetadataCache{
				ec2SVC:            mockEC2,
				instanceID:        tt.fields.instanceID,
				clusterName:       tt.fields.clusterName,
				additionalENITags: tt.fields.additionalENITags,
			}
			err := cache.TagENI(tt.args.eniID, tt.args.currentTags)
			if tt.wantErr != nil {
				assert.EqualError(t, err, tt.wantErr.Error())
			} else {
				assert.NoError(t, err)
			}
		})
	}
}

func Test_convertTagsToSDKTags(t *testing.T) {
	type args struct {
		tags map[string]string
	}
	tests := []struct {
		name string
		args args
		want []ec2types.Tag
	}{
		{
			name: "non-empty tags",
			args: args{
				tags: map[string]string{
					"keyA": "valueA",
					"keyB": "valueB",
				},
			},
			want: []ec2types.Tag{
				{
					Key:   aws.String("keyA"),
					Value: aws.String("valueA"),
				},
				{
					Key:   aws.String("keyB"),
					Value: aws.String("valueB"),
				},
			},
		},
		{
			name: "nil tags",
			args: args{tags: nil},
			want: nil,
		},
		{
			name: "empty tags",
			args: args{tags: map[string]string{}},
			want: nil,
		},
	}
	for _, tt := range tests {
		t.Run(tt.name, func(t *testing.T) {
			got := convertTagsToSDKTags(tt.args.tags)
			assert.Equal(t, tt.want, got)
		})
	}
}

func Test_convertSDKTagsToTags(t *testing.T) {
	type args struct {
		sdkTags []ec2types.Tag
	}
	tests := []struct {
		name string
		args args
		want map[string]string
	}{
		{
			name: "non-empty sdk tags",
			args: args{
				sdkTags: []ec2types.Tag{
					{
						Key:   aws.String("keyA"),
						Value: aws.String("valueA"),
					},
					{
						Key:   aws.String("keyB"),
						Value: aws.String("valueB"),
					},
				},
			},
			want: map[string]string{
				"keyA": "valueA",
				"keyB": "valueB",
			},
		},
		{
			name: "nil sdk tags",
			args: args{
				sdkTags: nil,
			},
			want: nil,
		},
		{
			name: "empty sdk tags",
			args: args{
				sdkTags: []ec2types.Tag{},
			},
			want: nil,
		},
		{
			name: "nil sdk tag value",
			args: args{
				sdkTags: []ec2types.Tag{
					{
						Key:   aws.String("keyA"),
						Value: nil,
					},
				},
			},
			want: map[string]string{
				"keyA": "",
			},
		},
	}
	for _, tt := range tests {
		t.Run(tt.name, func(t *testing.T) {
			got := convertSDKTagsToTags(tt.args.sdkTags)
			assert.Equal(t, tt.want, got)
		})
	}
}

func Test_loadAdditionalENITags(t *testing.T) {
	tests := []struct {
		name    string
		envVars map[string]string
		want    map[string]string
	}{
		{
			name: "no ADDITIONAL_ENI_TAGS env",
			envVars: map[string]string{
				"ADDITIONAL_ENI_TAGS": "",
			},
			want: nil,
		},
		{
			name: "ADDITIONAL_ENI_TAGS is valid format",
			envVars: map[string]string{
				"ADDITIONAL_ENI_TAGS": "{\"tagKey1\": \"tagVal1\"}",
			},
			want: map[string]string{
				"tagKey1": "tagVal1",
			},
		},
		{
			name: "ADDITIONAL_ENI_TAGS is invalid format",
			envVars: map[string]string{
				"ADDITIONAL_ENI_TAGS": "xxxx",
			},
			want: nil,
		},
		{
			name: "ADDITIONAL_ENI_TAGS is valid format but contains tags with restricted prefix",
			envVars: map[string]string{
				"ADDITIONAL_ENI_TAGS": "{\"bla.k8s.amazonaws.com\": \"bla\"}",
			},
			want: map[string]string{},
		},
		{
			name: "ADDITIONAL_ENI_TAGS is valid format but contains valid tags and tags with restricted prefix",
			envVars: map[string]string{
				"ADDITIONAL_ENI_TAGS": "{\"bla.k8s.amazonaws.com\": \"bla\", \"tagKey1\": \"tagVal1\"}",
			},
			want: map[string]string{
				"tagKey1": "tagVal1",
			},
		},
	}
	for _, tt := range tests {
		t.Run(tt.name, func(t *testing.T) {
			for key, value := range tt.envVars {
				if value != "" {
					os.Setenv(key, value)
				} else {
					os.Unsetenv(key)
				}
			}
			got := loadAdditionalENITags()
			assert.Equal(t, tt.want, got)
		})
	}
}<|MERGE_RESOLUTION|>--- conflicted
+++ resolved
@@ -23,11 +23,8 @@
 	"testing"
 	"time"
 
-<<<<<<< HEAD
-=======
 	"github.com/aws/amazon-vpc-cni-k8s/utils"
 
->>>>>>> 2acfc66c
 	ec2types "github.com/aws/aws-sdk-go-v2/service/ec2/types"
 
 	"github.com/aws/smithy-go"
@@ -445,18 +442,6 @@
 	err := errors.New("other Error")
 
 	testCases := []struct {
-<<<<<<< HEAD
-		name    string
-		exptags map[string]TagMap
-		n       int
-		err     error
-		expErr  error
-	}{
-		{"Success DescribeENI", map[string]TagMap{"eni-00000000": {"foo": "foo-value"}}, 1, nil, nil},
-		{"Not found error", nil, maxENIEC2APIRetries, &smithy.GenericAPIError{Code: "InvalidNetworkInterfaceID.NotFound", Message: "no 'eni-xxx'"}, expectedError},
-		{"Not found, no message", nil, maxENIEC2APIRetries, &smithy.GenericAPIError{Code: "InvalidNetworkInterfaceID.NotFound", Message: "no message"}, noMessageError},
-		{"Other error", nil, maxENIEC2APIRetries, err, err},
-=======
 		name       string
 		exptags    map[string]TagMap
 		expEC2call bool
@@ -469,16 +454,11 @@
 		{"Not found error", nil, true, maxENIEC2APIRetries, &smithy.GenericAPIError{Code: "InvalidNetworkInterfaceID.NotFound", Message: "no 'eni-xxx'"}, expectedError},
 		{"Not found, no message", nil, true, maxENIEC2APIRetries, &smithy.GenericAPIError{Code: "InvalidNetworkInterfaceID.NotFound", Message: "no message"}, noMessageError},
 		{"Other error", nil, true, maxENIEC2APIRetries, err, err},
->>>>>>> 2acfc66c
 	}
 
 	mockMetadata := testMetadata(nil)
 
 	for _, tc := range testCases {
-<<<<<<< HEAD
-		mockEC2.EXPECT().DescribeNetworkInterfaces(gomock.Any(), gomock.Any(), gomock.Any()).Times(tc.n).Return(result, tc.err)
-		cache := &EC2InstanceMetadataCache{imds: TypedIMDS{mockMetadata}, ec2SVC: mockEC2}
-=======
 		var cache *EC2InstanceMetadataCache
 		if tc.expEC2call {
 			mockEC2.EXPECT().DescribeNetworkInterfaces(gomock.Any(), gomock.Any(), gomock.Any()).Times(tc.n).Return(result, tc.err)
@@ -487,7 +467,6 @@
 			cache = &EC2InstanceMetadataCache{imds: TypedIMDS{mockMetadata}, ec2SVC: mockEC2}
 			_ = os.Setenv(utils.EnvEnableImdsOnlyMode, "true")
 		}
->>>>>>> 2acfc66c
 		metaData, err := cache.DescribeAllENIs()
 		if !tc.expEC2call {
 			_ = os.Unsetenv(utils.EnvEnableImdsOnlyMode)
