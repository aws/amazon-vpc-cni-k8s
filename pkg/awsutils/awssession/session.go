// Copyright Amazon.com Inc. or its affiliates. All Rights Reserved.
//
// Licensed under the Apache License, Version 2.0 (the "License"). You may
// not use this file except in compliance with the License. A copy of the
// License is located at
//
//     http://aws.amazon.com/apache2.0/
//
// or in the "license" file accompanying this file. This file is distributed
// on an "AS IS" BASIS, WITHOUT WARRANTIES OR CONDITIONS OF ANY KIND, either
// express or implied. See the License for the specific language governing
// permissions and limitations under the License.

package awssession

import (
	"context"
	"fmt"
	"net/http"
	"os"

	"github.com/aws/aws-sdk-go-v2/aws"
	"github.com/aws/aws-sdk-go-v2/aws/retry"
	"github.com/aws/aws-sdk-go-v2/config"
	"github.com/aws/aws-sdk-go-v2/service/ec2"
	"github.com/aws/smithy-go"
	smithymiddleware "github.com/aws/smithy-go/middleware"
	smithyhttp "github.com/aws/smithy-go/transport/http"

	"strconv"
	"time"

	"github.com/aws/amazon-vpc-cni-k8s/pkg/utils/logger"
	"github.com/aws/amazon-vpc-cni-k8s/utils"
)

// Http client timeout env for sessions
const (
	httpTimeoutEnv   = "HTTP_TIMEOUT"
	maxRetries       = 10
	envVpcCniVersion = "VPC_CNI_VERSION"
)

var (
	log = logger.Get()
	// HTTP timeout default value in seconds (10 seconds)
	httpTimeoutValue = 10 * time.Second
)

func getHTTPTimeout() time.Duration {
	httpTimeoutEnvInput := os.Getenv(httpTimeoutEnv)
	// if httpTimeout is not empty, we convert value to int and overwrite default httpTimeoutValue
	if httpTimeoutEnvInput != "" {
		input, err := strconv.Atoi(httpTimeoutEnvInput)
		if err == nil && input >= 10 {
			log.Debugf("Using HTTP_TIMEOUT %v", input)
			httpTimeoutValue = time.Duration(input) * time.Second
			return httpTimeoutValue
		}
	}
	log.Warn("HTTP_TIMEOUT env is not set or set to less than 10 seconds, defaulting to httpTimeout to 10sec")
	return httpTimeoutValue
}

<<<<<<< HEAD
// New will return an session for service clients
=======
// New will return aws.Config to be used by Service Clients.
>>>>>>> 458364d1
func New(ctx context.Context) (aws.Config, error) {
	customHTTPClient := &http.Client{
		Timeout: getHTTPTimeout()}
	optFns := []func(*config.LoadOptions) error{
		config.WithHTTPClient(customHTTPClient),
		config.WithRetryMaxAttempts(maxRetries),
		config.WithRetryer(func() aws.Retryer {
			return retry.NewStandard()
		}),
		injectUserAgent,
	}

	endpoint := os.Getenv("AWS_EC2_ENDPOINT")

<<<<<<< HEAD
	//TODO (senthilx)  - The endpoint resolver is using deprecated method, this should be moved to the services.
=======
>>>>>>> 458364d1
	if endpoint != "" {
		optFns = append(optFns, config.WithEndpointResolver(aws.EndpointResolverFunc(
			func(service, region string) (aws.Endpoint, error) {
				if service == ec2.ServiceID {
					return aws.Endpoint{
						URL: endpoint,
					}, nil
				}
				// Fall back to default resolution
				return aws.Endpoint{}, &aws.EndpointNotFoundError{}
			})))

	}

	cfg, err := config.LoadDefaultConfig(ctx, optFns...)

	if err != nil {
		return aws.Config{}, fmt.Errorf("failed to load AWS config: %w", err)
	}

	return cfg, nil
}

// injectUserAgent will inject app specific user-agent into awsSDK
func injectUserAgent(loadOptions *config.LoadOptions) error {
	version := utils.GetEnv(envVpcCniVersion, "")
	userAgent := fmt.Sprintf("amazon-vpc-cni-k8s/version/%s", version)

	loadOptions.APIOptions = append(loadOptions.APIOptions, func(stack *smithymiddleware.Stack) error {
		return stack.Build.Add(&addUserAgentMiddleware{
			userAgent: userAgent,
		}, smithymiddleware.After)
	})

	return nil
}

type addUserAgentMiddleware struct {
	userAgent string
}

func (m *addUserAgentMiddleware) HandleBuild(ctx context.Context, in smithymiddleware.BuildInput, next smithymiddleware.BuildHandler) (out smithymiddleware.BuildOutput, metadata smithymiddleware.Metadata, err error) {
	// Simply pass through to the next handler in the middleware chain
	return next.HandleBuild(ctx, in)
}

func (m *addUserAgentMiddleware) ID() string {
	return "AddUserAgent"
}

func (m *addUserAgentMiddleware) HandleFinalize(ctx context.Context, in smithymiddleware.FinalizeInput, next smithymiddleware.FinalizeHandler) (
	out smithymiddleware.FinalizeOutput, metadata smithymiddleware.Metadata, err error) {
	req, ok := in.Request.(*smithyhttp.Request)
	if !ok {
		return out, metadata, &smithy.SerializationError{Err: fmt.Errorf("unknown request type %T", in.Request)}
	}

	userAgent := req.Header.Get("User-Agent")
	if userAgent == "" {
		userAgent = m.userAgent
	} else {
		userAgent += " " + m.userAgent
	}
	req.Header.Set("User-Agent", userAgent)

	return next.HandleFinalize(ctx, in)
}<|MERGE_RESOLUTION|>--- conflicted
+++ resolved
@@ -62,11 +62,7 @@
 	return httpTimeoutValue
 }
 
-<<<<<<< HEAD
-// New will return an session for service clients
-=======
 // New will return aws.Config to be used by Service Clients.
->>>>>>> 458364d1
 func New(ctx context.Context) (aws.Config, error) {
 	customHTTPClient := &http.Client{
 		Timeout: getHTTPTimeout()}
@@ -81,10 +77,6 @@
 
 	endpoint := os.Getenv("AWS_EC2_ENDPOINT")
 
-<<<<<<< HEAD
-	//TODO (senthilx)  - The endpoint resolver is using deprecated method, this should be moved to the services.
-=======
->>>>>>> 458364d1
 	if endpoint != "" {
 		optFns = append(optFns, config.WithEndpointResolver(aws.EndpointResolverFunc(
 			func(service, region string) (aws.Endpoint, error) {
