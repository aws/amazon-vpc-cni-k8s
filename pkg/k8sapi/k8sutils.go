--- conflicted
+++ resolved
@@ -202,11 +202,7 @@
 
 	log.Info("Testing communication with server ...")
 
-<<<<<<< HEAD
-	return wait.PollImmediate(pollInterval, pollTimeout, func() (bool, error) {
-=======
 	return wait.PollUntilContextTimeout(context.Background(), pollInterval, pollTimeout, true, func(ctx context.Context) (bool, error) {
->>>>>>> 2acfc66c
 		version, err := clientSet.Discovery().ServerVersion()
 		if err != nil {
 			log.Errorf("Unable to reach API Server: %v", err)
