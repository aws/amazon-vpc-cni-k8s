--- conflicted
+++ resolved
@@ -512,29 +512,20 @@
 		c.askForTrunkENIIfNeeded(ctx)
 	}
 
-<<<<<<< HEAD
-	// For a new node, attach Cidrs (secondary ips/prefixes)
-	increasedPool, err := c.tryAssignCidrs()
-	if err == nil && increasedPool {
-		c.updateLastNodeIPPoolAction()
-	} else if err != nil {
-		if containsInsufficientCidrBlocksError(err) {
-			log.Errorf("Unable to attach IPs/Prefixes for the ENI, subnet doesn't seem to have enough IPs/Prefixes. Consider using new subnet or carve a reserved range using create-subnet-cidr-reservation")
-			c.lastInsufficientCidrError = time.Now()
-			return nil
-		}
-		return err
-=======
 	if !c.disableENIProvisioning {
 		// For a new node, attach Cidrs (secondary ips/prefixes)
 		increasedPool, err := c.tryAssignCidrs()
 		if err == nil && increasedPool {
 			c.updateLastNodeIPPoolAction()
 		} else if err != nil {
+      if containsInsufficientCidrBlocksError(err) {
+			  log.Errorf("Unable to attach IPs/Prefixes for the ENI, subnet doesn't seem to have enough IPs/Prefixes. Consider using new subnet or carve a reserved range using create-subnet-cidr-reservation")
+			   c.lastInsufficientCidrError = time.Now()
+			   return nil
+		  }
 			return err
-		}
->>>>>>> 867e3be9
-	}
+    }
+  }
 	return nil
 }
 
