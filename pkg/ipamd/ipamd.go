// Copyright Amazon.com Inc. or its affiliates. All Rights Reserved.
//
// Licensed under the Apache License, Version 2.0 (the "License"). You may
// not use this file except in compliance with the License. A copy of the
// License is located at
//
//     http://aws.amazon.com/apache2.0/
//
// or in the "license" file accompanying this file. This file is distributed
// on an "AS IS" BASIS, WITHOUT WARRANTIES OR CONDITIONS OF ANY KIND, either
// express or implied. See the License for the specific language governing
// permissions and limitations under the License.

package ipamd

import (
	"context"
	"fmt"
	"net"
	"os"
	"strconv"
	"strings"
	"sync"
	"sync/atomic"
	"time"

	"sigs.k8s.io/controller-runtime/pkg/client"

	"github.com/aws/aws-sdk-go/aws"
	"github.com/aws/aws-sdk-go/aws/awserr"
	"github.com/aws/aws-sdk-go/service/ec2"
	"github.com/pkg/errors"
	"github.com/prometheus/client_golang/prometheus"
	"github.com/samber/lo"
	corev1 "k8s.io/api/core/v1"
	"k8s.io/apimachinery/pkg/types"
	"k8s.io/apimachinery/pkg/util/sets"
	"k8s.io/apimachinery/pkg/util/wait"
	"k8s.io/client-go/util/retry"

	"github.com/aws/amazon-vpc-cni-k8s/pkg/awsutils"
	"github.com/aws/amazon-vpc-cni-k8s/pkg/eniconfig"
	"github.com/aws/amazon-vpc-cni-k8s/pkg/ipamd/datastore"
	"github.com/aws/amazon-vpc-cni-k8s/pkg/k8sapi"
	"github.com/aws/amazon-vpc-cni-k8s/pkg/networkutils"
	"github.com/aws/amazon-vpc-cni-k8s/pkg/utils/logger"
	rcv1alpha1 "github.com/aws/amazon-vpc-resource-controller-k8s/apis/vpcresources/v1alpha1"
)

// The package ipamd is a long running daemon which manages a warm pool of available IP addresses.
// It also monitors the size of the pool, dynamically allocates more ENIs when the pool size goes below
// the minimum threshold and frees them back when the pool size goes above max threshold.

const (
	ipPoolMonitorInterval       = 5 * time.Second
	maxRetryCheckENI            = 5
	eniAttachTime               = 10 * time.Second
	nodeIPPoolReconcileInterval = 60 * time.Second
	decreaseIPPoolInterval      = 30 * time.Second

	// ipReconcileCooldown is the amount of time that an IP address must wait until it can be added to the data store
	// during reconciliation after being discovered on the EC2 instance metadata.
	ipReconcileCooldown = 60 * time.Second

	// This environment variable is used to specify the desired number of free IPs always available in the "warm pool".
	// When it is not set, ipamd defaults to use all available IPs per ENI for that instance type.
	// For example, for a m4.4xlarge node,
	//     If WARM_IP_TARGET is set to 1, and there are 9 pods running on the node, ipamd will try
	//     to make the "warm pool" have 10 IP addresses with 9 being assigned to pods and 1 free IP.
	//
	//     If "WARM_IP_TARGET is not set, it will default to 30 (which the maximum number of IPs per ENI).
	//     If there are 9 pods running on the node, ipamd will try to make the "warm pool" have 39 IPs with 9 being
	//     assigned to pods and 30 free IPs.
	envWarmIPTarget = "WARM_IP_TARGET"
	noWarmIPTarget  = 0

	// This environment variable is used to specify the desired minimum number of total IPs.
	// When it is not set, ipamd defaults to 0.
	// For example, for a m4.4xlarge node,
	//     If WARM_IP_TARGET is set to 1 and MINIMUM_IP_TARGET is set to 12, and there are 9 pods running on the node,
	//     ipamd will make the "warm pool" have 12 IP addresses with 9 being assigned to pods and 3 free IPs.
	//
	//     If "MINIMUM_IP_TARGET is not set, it will default to 0, which causes WARM_IP_TARGET settings to be the
	//	   only settings considered.
	envMinimumIPTarget = "MINIMUM_IP_TARGET"
	noMinimumIPTarget  = 0

	// This environment is used to specify the desired number of free ENIs along with all of its IP addresses
	// always available in "warm pool".
	// When it is not set, it is default to 1.
	//
	// when "WARM_IP_TARGET" is defined, ipamd will use behavior defined for "WARM_IP_TARGET".
	//
	// For example, for a m4.4xlarge node
	//     If WARM_ENI_TARGET is set to 2, and there are 9 pods running on the node, ipamd will try to
	//     make the "warm pool" to have 2 extra ENIs and its IP addresses, in other words, 90 IP addresses
	//     with 9 IPs assigned to pods and 81 free IPs.
	//
	//     If "WARM_ENI_TARGET" is not set, it defaults to 1, so if there are 9 pods running on the node,
	//     ipamd will try to make the "warm pool" have 1 extra ENI, in other words, 60 IPs with 9 already
	//     being assigned to pods and 51 free IPs.
	envWarmENITarget     = "WARM_ENI_TARGET"
	defaultWarmENITarget = 1

	// This environment variable is used to specify the maximum number of ENIs that will be allocated.
	// When it is not set or less than 1, the default is to use the maximum available for the instance type.
	//
	// The maximum number of ENIs is in any case limited to the amount allowed for the instance type.
	envMaxENI     = "MAX_ENI"
	defaultMaxENI = -1

	// This environment is used to specify whether Pods need to use a security group and subnet defined in an ENIConfig CRD.
	// When it is NOT set or set to false, ipamd will use primary interface security group and subnet for Pod network.
	envCustomNetworkCfg = "AWS_VPC_K8S_CNI_CUSTOM_NETWORK_CFG"

	// This environment variable specifies whether IPAMD should allocate or deallocate ENIs on a non-schedulable node (default false).
	envManageENIsNonSchedulable = "AWS_MANAGE_ENIS_NON_SCHEDULABLE"

	// eniNoManageTagKey is the tag that may be set on an ENI to indicate ipamd
	// should not manage it in any form.
	eniNoManageTagKey = "node.k8s.amazonaws.com/no_manage"

	// disableENIProvisioning is used to specify that ENIs do not need to be synced during initializing a pod.
	envDisableENIProvisioning = "DISABLE_NETWORK_RESOURCE_PROVISIONING"

	// disableLeakedENICleanup is used to specify that the task checking and cleaning up leaked ENIs should not be run.
	envDisableLeakedENICleanup = "DISABLE_LEAKED_ENI_CLEANUP"

	// Specify where ipam should persist its current IP<->container allocations.
	envBackingStorePath     = "AWS_VPC_K8S_CNI_BACKING_STORE"
	defaultBackingStorePath = "/var/run/aws-node/ipam.json"

	// envEnablePodENI is used to attach a Trunk ENI to every node. Required in order to give Branch ENIs to pods.
	envEnablePodENI = "ENABLE_POD_ENI"

	// envNodeName will be used to store Node name
	envNodeName = "MY_NODE_NAME"

	//envEnableIpv4PrefixDelegation is used to allocate /28 prefix instead of secondary IP for an ENI.
	envEnableIpv4PrefixDelegation = "ENABLE_PREFIX_DELEGATION"

	//envWarmPrefixTarget is used to keep a /28 prefix in warm pool.
	envWarmPrefixTarget     = "WARM_PREFIX_TARGET"
	defaultWarmPrefixTarget = 0

	//envEnableIPv4 - Env variable to enable/disable IPv4 mode
	envEnableIPv4 = "ENABLE_IPv4"

	//envEnableIPv6 - Env variable to enable/disable IPv6 mode
	envEnableIPv6 = "ENABLE_IPv6"

	ipV4AddrFamily = "4"
	ipV6AddrFamily = "6"

	//insufficientCidrErrorCooldown is the amount of time reconciler will wait before trying to fetch
	//more IPs/prefixes for an ENI. With InsufficientCidr we know the subnet doesn't have enough IPs so
	//instead of retrying every 5s which would lead to increase in EC2 AllocIPAddress calls, we wait for
	//120 seconds for a retry.
	insufficientCidrErrorCooldown = 120 * time.Second

	// envManageUntaggedENI is used to determine if untagged ENIs should be managed or unmanaged
	envManageUntaggedENI = "MANAGE_UNTAGGED_ENI"

	eniNodeTagKey = "node.k8s.amazonaws.com/instance_id"

	// envAnnotatePodIP is used to annotate[vpc.amazonaws.com/pod-ips] pod's with IPs
	// Ref : https://github.com/projectcalico/calico/issues/3530
	// not present; in which case we fall back to the k8s podIP
	// Present and set to an IP; in which case we use it
	// Present and set to the empty string, which we use to mean "CNI DEL had occurred; networking has been removed from this pod"
	// The empty string one helps close a trace at pod shutdown where it looks like the pod still has its IP when the IP has been released
	envAnnotatePodIP = "ANNOTATE_POD_IP"

	// aws error codes for insufficient IP address scenario
	INSUFFICIENT_CIDR_BLOCKS    = "InsufficientCidrBlocks"
	INSUFFICIENT_FREE_IP_SUBNET = "InsufficientFreeAddressesInSubnet"
)

var log = logger.Get()

var (
	ipamdErr = prometheus.NewCounterVec(
		prometheus.CounterOpts{
			Name: "awscni_ipamd_error_count",
			Help: "The number of errors encountered in ipamd",
		},
		[]string{"fn"},
	)
	ipamdActionsInprogress = prometheus.NewGaugeVec(
		prometheus.GaugeOpts{
			Name: "awscni_ipamd_action_inprogress",
			Help: "The number of ipamd actions in progress",
		},
		[]string{"fn"},
	)
	enisMax = prometheus.NewGauge(
		prometheus.GaugeOpts{
			Name: "awscni_eni_max",
			Help: "The maximum number of ENIs that can be attached to the instance, accounting for unmanaged ENIs",
		},
	)
	ipMax = prometheus.NewGauge(
		prometheus.GaugeOpts{
			Name: "awscni_ip_max",
			Help: "The maximum number of IP addresses that can be allocated to the instance",
		},
	)
	reconcileCnt = prometheus.NewCounterVec(
		prometheus.CounterOpts{
			Name: "awscni_reconcile_count",
			Help: "The number of times ipamd reconciles on ENIs and IP/Prefix addresses",
		},
		[]string{"fn"},
	)
	addIPCnt = prometheus.NewCounter(
		prometheus.CounterOpts{
			Name: "awscni_add_ip_req_count",
			Help: "The number of add IP address requests",
		},
	)
	delIPCnt = prometheus.NewCounterVec(
		prometheus.CounterOpts{
			Name: "awscni_del_ip_req_count",
			Help: "The number of delete IP address requests",
		},
		[]string{"reason"},
	)
	podENIErr = prometheus.NewCounterVec(
		prometheus.CounterOpts{
			Name: "awscni_pod_eni_error_count",
			Help: "The number of errors encountered for pod ENIs",
		},
		[]string{"fn"},
	)
	prometheusRegistered = false
)

// IPAMContext contains node level control information
type IPAMContext struct {
	awsClient                 awsutils.APIs
	dataStore                 *datastore.DataStore
	k8sClient                 client.Client
	enableIPv4                bool
	enableIPv6                bool
	useCustomNetworking       bool
	manageENIsNonScheduleable bool
	networkClient             networkutils.NetworkAPIs
	maxIPsPerENI              int
	maxENI                    int
	maxPrefixesPerENI         int
	unmanagedENI              int
	warmENITarget             int
	warmIPTarget              int
	minimumIPTarget           int
	warmPrefixTarget          int
	primaryIP                 map[string]string // primaryIP is a map from ENI ID to primary IP of that ENI
	lastNodeIPPoolAction      time.Time
	lastDecreaseIPPool        time.Time
	// reconcileCooldownCache keeps timestamps of the last time an IP address was unassigned from an ENI,
	// so that we don't reconcile and add it back too quickly if IMDS lags behind reality.
	reconcileCooldownCache    ReconcileCooldownCache
	terminating               int32 // Flag to warn that the pod is about to shut down.
	disableENIProvisioning    bool
	enablePodENI              bool
	myNodeName                string
	enablePrefixDelegation    bool
	lastInsufficientCidrError time.Time
	enableManageUntaggedMode  bool
	enablePodIPAnnotation     bool
}

// setUnmanagedENIs will rebuild the set of ENI IDs for ENIs tagged as "no_manage"
func (c *IPAMContext) setUnmanagedENIs(tagMap map[string]awsutils.TagMap) {
	if len(tagMap) == 0 {
		return
	}
	var unmanagedENIlist []string
	// if "no_manage" tag is present and is true - ENI is unmanaged
	// if "no_manage" tag is present and is "not true" - ENI is managed
	// if "instance_id" tag is present and is set to instanceID - ENI is managed since this was created by IPAMD
	// if "no_manage" tag is not present or not IPAMD created ENI, check if we are in Manage Untagged Mode, default is true.
	// if enableManageUntaggedMode is false, then consider all untagged ENIs as unmanaged.
	for eniID, tags := range tagMap {
		if _, found := tags[eniNoManageTagKey]; found {
			if tags[eniNoManageTagKey] != "true" {
				continue
			}
		} else if _, found := tags[eniNodeTagKey]; found && tags[eniNodeTagKey] == c.awsClient.GetInstanceID() {
			continue
		} else if c.enableManageUntaggedMode {
			continue
		}

		if eniID == c.awsClient.GetPrimaryENI() {
			log.Debugf("Ignoring primary ENI %s since it is always managed", eniID)
		} else {
			log.Debugf("Marking ENI %s as being unmanaged", eniID)
			unmanagedENIlist = append(unmanagedENIlist, eniID)
		}
	}
	c.awsClient.SetUnmanagedENIs(unmanagedENIlist)
}

// ReconcileCooldownCache keep track of recently freed CIDRs to avoid reading stale EC2 metadata
type ReconcileCooldownCache struct {
	sync.RWMutex
	cache map[string]time.Time
}

// Add sets a timestamp for the CIDR added that says how long they are not to be put back in the data store.
func (r *ReconcileCooldownCache) Add(cidr string) {
	r.Lock()
	defer r.Unlock()
	expiry := time.Now().Add(ipReconcileCooldown)
	r.cache[cidr] = expiry
}

// Remove removes a CIDR from the cooldown cache.
func (r *ReconcileCooldownCache) Remove(cidr string) {
	r.Lock()
	defer r.Unlock()
	log.Debugf("Removing %s from cooldown cache.", cidr)
	delete(r.cache, cidr)
}

// RecentlyFreed checks if this CIDR was recently freed.
func (r *ReconcileCooldownCache) RecentlyFreed(cidr string) (found, recentlyFreed bool) {
	r.Lock()
	defer r.Unlock()
	now := time.Now()
	if expiry, ok := r.cache[cidr]; ok {
		log.Debugf("Checking if CIDR %s has been recently freed. Cooldown expires at: %s. (Cooldown: %v)", cidr, expiry, now.Sub(expiry) < 0)
		return true, now.Sub(expiry) < 0
	}
	return false, false
}

func prometheusRegister() {
	if !prometheusRegistered {
		prometheus.MustRegister(ipamdErr)
		prometheus.MustRegister(ipamdActionsInprogress)
		prometheus.MustRegister(enisMax)
		prometheus.MustRegister(ipMax)
		prometheus.MustRegister(reconcileCnt)
		prometheus.MustRegister(addIPCnt)
		prometheus.MustRegister(delIPCnt)
		prometheus.MustRegister(podENIErr)
		prometheusRegistered = true
	}
}

// containsInsufficientCIDRsOrSubnetIPs returns whether a CIDR cannot be carved in the subnet or subnet is running out of IP addresses
func containsInsufficientCIDRsOrSubnetIPs(err error) bool {
	var awsErr awserr.Error
	// IP exhaustion can be due to Insufficient Cidr blocks or Insufficient Free Address in a Subnet
	// In these 2 cases we will back off for 2 minutes before retrying
	if errors.As(err, &awsErr) {
		log.Debugf("Insufficient IP Addresses due to: %v\n", awsErr.Code())
		return awsErr.Code() == INSUFFICIENT_CIDR_BLOCKS || awsErr.Code() == INSUFFICIENT_FREE_IP_SUBNET
	}
	return false
}

// containsPrivateIPAddressLimitExceededError returns whether exceeds ENI's IP address limit
func containsPrivateIPAddressLimitExceededError(err error) bool {
	if aerr, ok := err.(awserr.Error); ok {
		return aerr.Code() == "PrivateIpAddressLimitExceeded"
	}
	return false
}

// inInsufficientCidrCoolingPeriod checks whether IPAMD is in insufficientCidrErrorCooldown
func (c *IPAMContext) inInsufficientCidrCoolingPeriod() bool {
	return time.Since(c.lastInsufficientCidrError) <= insufficientCidrErrorCooldown
}

// New retrieves IP address usage information from Instance MetaData service and Kubelet
// then initializes IP address pool data store
func New(k8sClient client.Client) (*IPAMContext, error) {
	prometheusRegister()
	c := &IPAMContext{}
	c.k8sClient = k8sClient
	c.networkClient = networkutils.New()
	c.useCustomNetworking = UseCustomNetworkCfg()
	c.manageENIsNonScheduleable = ManageENIsOnNonSchedulableNode()
	c.enablePrefixDelegation = usePrefixDelegation()
	c.enableIPv4 = isIPv4Enabled()
	c.enableIPv6 = isIPv6Enabled()
	c.disableENIProvisioning = disableENIProvisioning()
	client, err := awsutils.New(c.useCustomNetworking, disableLeakedENICleanup(), c.enableIPv4, c.enableIPv6)
	if err != nil {
		return nil, errors.Wrap(err, "ipamd: can not initialize with AWS SDK interface")
	}
	c.awsClient = client

	c.primaryIP = make(map[string]string)
	c.reconcileCooldownCache.cache = make(map[string]time.Time)
	// WARM and Min IP/Prefix targets are ignored in IPv6 mode
	c.warmENITarget = getWarmENITarget()
	c.warmIPTarget = getWarmIPTarget()
	c.minimumIPTarget = getMinimumIPTarget()
	c.warmPrefixTarget = getWarmPrefixTarget()
	c.enablePodENI = enablePodENI()
	c.enableManageUntaggedMode = enableManageUntaggedMode()
	c.enablePodIPAnnotation = enablePodIPAnnotation()

	err = c.awsClient.FetchInstanceTypeLimits()
	if err != nil {
		log.Errorf("Failed to get ENI limits from file:vpc_ip_limits or EC2 for %s", c.awsClient.GetInstanceType())
		return nil, err
	}

	// Validate if the configured combination of env variables is supported before proceeding further
	if !c.isConfigValid() {
		return nil, fmt.Errorf("ipamd: failed to validate configuration")
	}

	c.awsClient.InitCachedPrefixDelegation(c.enablePrefixDelegation)
	c.myNodeName = os.Getenv(envNodeName)
	checkpointer := datastore.NewJSONFile(dsBackingStorePath())
	c.dataStore = datastore.NewDataStore(log, checkpointer, c.enablePrefixDelegation)

	if err := c.nodeInit(); err != nil {
		return nil, err
	}
	return c, nil
}

func (c *IPAMContext) nodeInit() error {
	ipamdActionsInprogress.WithLabelValues("nodeInit").Add(float64(1))
	defer ipamdActionsInprogress.WithLabelValues("nodeInit").Sub(float64(1))
	var err error
	var vpcV4CIDRs []string
	ctx := context.TODO()

	log.Debugf("Start node init")
	primaryV4IP := c.awsClient.GetLocalIPv4()
	if err = c.initENIAndIPLimits(); err != nil {
		return err
	}

	if c.enableIPv4 {
		// Subnets currently will have both v4 and v6 CIDRs. Once EC2 launches v6 only Subnets, that will no longer
		// be true and so it is safe (and only required) to get the v4 CIDR info only when IPv4 mode is enabled.
		vpcV4CIDRs, err = c.awsClient.GetVPCIPv4CIDRs()
		if err != nil {
			return err
		}
	}

	primaryENIMac := c.awsClient.GetPrimaryENImac()
	err = c.networkClient.SetupHostNetwork(vpcV4CIDRs, primaryENIMac, &primaryV4IP, c.enablePodENI, c.enableIPv4, c.enableIPv6)
	if err != nil {
		return errors.Wrap(err, "ipamd init: failed to set up host network")
	}

	metadataResult, err := c.awsClient.DescribeAllENIs()
	if err != nil {
		return errors.Wrap(err, "ipamd init: failed to retrieve attached ENIs info")
	}

	log.Debugf("DescribeAllENIs success: ENIs: %d, tagged: %d", len(metadataResult.ENIMetadata), len(metadataResult.TagMap))
	c.awsClient.SetCNIUnmanagedENIs(metadataResult.MultiCardENIIDs)
	c.setUnmanagedENIs(metadataResult.TagMap)
	enis := c.filterUnmanagedENIs(metadataResult.ENIMetadata)

	for _, eni := range enis {
		log.Debugf("Discovered ENI %s, trying to set it up", eni.ENIID)
		isTrunkENI := eni.ENIID == metadataResult.TrunkENI
		isEFAENI := metadataResult.EFAENIs[eni.ENIID]
		if !isTrunkENI && !c.disableENIProvisioning {
			if err := c.awsClient.TagENI(eni.ENIID, metadataResult.TagMap[eni.ENIID]); err != nil {
				return errors.Wrapf(err, "ipamd init: failed to tag managed ENI %v", eni.ENIID)
			}
		}

		// Retry ENI sync
		retry := 0
		for {
			retry++
			if err = c.setupENI(eni.ENIID, eni, isTrunkENI, isEFAENI); err == nil {
				log.Infof("ENI %s set up.", eni.ENIID)
				break
			}

			if retry > maxRetryCheckENI {
				log.Warnf("Reached max retry: Unable to discover attached IPs for ENI from metadata service (attempted %d/%d): %v", retry, maxRetryCheckENI, err)
				ipamdErrInc("waitENIAttachedMaxRetryExceeded")
				break
			}

			log.Warnf("Error trying to set up ENI %s: %v", eni.ENIID, err)
			if strings.Contains(err.Error(), "setupENINetwork: failed to find the link which uses MAC address") {
				// If we can't find the matching link for this MAC address, there is no point in retrying for this ENI.
				log.Debug("Unable to match link for this ENI, going to the next one.")
				break
			}
			log.Debugf("Unable to discover IPs for this ENI yet (attempt %d/%d)", retry, maxRetryCheckENI)
			time.Sleep(eniAttachTime)
		}
	}

	if err := c.dataStore.ReadBackingStore(c.enableIPv6); err != nil {
		return err
	}

	if c.enableIPv6 {
		// We will not support upgrading/converting an existing IPv4 cluster to operate in IPv6 mode. So, we will always
		// start with a clean slate in IPv6 mode. We also don't have to deal with dynamic update of Prefix Delegation
		// feature in IPv6 mode as we don't support (yet) a non-PD v6 option. In addition, we don't support custom
		// networking & SGPP in IPv6 mode yet. So, we will skip the corresponding setup. Will save us from checking
		// if IPv6 is enabled at multiple places. Once we start supporting these features in IPv6 mode, we can do away
		// with this check and not change anything else in the below setup.
		return nil
	}

	if c.enablePrefixDelegation {
		// During upgrade or if prefix delgation knob is disabled to enabled then we
		// might have secondary IPs attached to ENIs so doing a cleanup if not used before moving on
		c.tryUnassignIPsFromENIs()
	} else {
		// When prefix delegation knob is enabled to disabled then we might
		// have unused prefixes attached to the ENIs so need to cleanup
		c.tryUnassignPrefixesFromENIs()
	}

	if err = c.configureIPRulesForPods(); err != nil {
		return err
	}
	// Spawning updateCIDRsRulesOnChange go-routine
	go wait.Forever(func() {
		vpcV4CIDRs = c.updateCIDRsRulesOnChange(vpcV4CIDRs)
	}, 30*time.Second)

	// RefreshSGIDs populates the ENI cache with ENI -> security group ID mappings, and so it must be called:
	// 1. after managed/unmanaged ENIs have been determined
	// 2. before any new ENIs are attached
	if c.enableIPv4 && !c.disableENIProvisioning {
		if err := c.awsClient.RefreshSGIDs(primaryENIMac); err != nil {
			return err
		}

		// Refresh security groups and VPC CIDR blocks in the background
		// Ignoring errors since we will retry in 30s
		go wait.Forever(func() {
			c.awsClient.RefreshSGIDs(primaryENIMac)
		}, 30*time.Second)
	}

	if c.useCustomNetworking {
		// When custom networking is enabled and a valid ENIConfig is found, IPAMD patches the CNINode
		// resource for this instance. The operation is safe as enabling/disabling custom networking
		// requires terminating the previous instance.
		node, err := k8sapi.GetNode(ctx, c.k8sClient)
		if err != nil {
			log.Errorf("Failed to get node", err)
			podENIErrInc("nodeInit")
			return err
		}

		eniConfigName, err := eniconfig.GetNodeSpecificENIConfigName(node)
		if err == nil && eniConfigName != "default" {
<<<<<<< HEAD
			// Add the feature name to CNINode of this node
			err := c.AddFeatureToCNINode(ctx, rcv1alpha1.CustomNetworking, eniConfigName)
			if err != nil {
				log.Errorf("Failed to add feature custom networking into CNINode", err)
				podENIErrInc("nodeInit")
				return err
			}
			log.Infof("Enabled feature %s in CNINode for node %s if not existing", rcv1alpha1.CustomNetworking, c.myNodeName)
=======
			// If Security Groups for Pods is enabled, the VPC Resource Controller must also know that Custom Networking is enabled
			if c.enablePodENI {
				err := c.AddFeatureToCNINode(ctx, rcv1alpha1.CustomNetworking, eniConfigName)
				if err != nil {
					log.Errorf("Failed to add feature custom networking into CNINode", err)
					podENIErrInc("nodeInit")
					return err
				}
				log.Infof("Enabled feature %s in CNINode for node %s if not existing", rcv1alpha1.CustomNetworking, c.myNodeName)
			}
>>>>>>> 34a3f193
		} else {
			log.Errorf("No ENIConfig could be found for this node", err)
		}
	}

	if c.enablePodENI {
		// Check if we want to add feature into CNINode for trunk interface during node init
		// we don't check if the node already has trunk added during initialization
		c.askForTrunkENIIfNeeded(ctx)
	}

	// On node init, check if datastore pool needs to be increased. If so, attach CIDRs from existing ENIs and attach new ENIs.
	if !c.disableENIProvisioning && c.isDatastorePoolTooLow() {
		if err := c.increaseDatastorePool(ctx); err != nil {
			// Note that the only error currently returned by increaseDatastorePool is an error attaching CIDRs (other than insufficient IPs)
			podENIErrInc("nodeInit")
			return errors.New("error while trying to increase datastore pool")
		}
		// If custom networking is enabled and the pool is empty, return an error, as there is a misconfiguration and
		// the node should not become ready.
		if c.useCustomNetworking && c.isDatastorePoolEmpty() {
			podENIErrInc("nodeInit")
			return errors.New("Failed to attach any ENIs for custom networking")
		}
	}

	log.Debug("node init completed successfully")
	return nil
}

func (c *IPAMContext) configureIPRulesForPods() error {
	rules, err := c.networkClient.GetRuleList()
	if err != nil {
		log.Errorf("During ipamd init: failed to retrieve IP rule list %v", err)
		return nil
	}

	for _, info := range c.dataStore.AllocatedIPs() {
		// TODO(gus): This should really be done via CNI CHECK calls, rather than in ipam (requires upstream k8s changes).

		// Update ip rules in case there is a change in VPC CIDRs, AWS_VPC_K8S_CNI_EXTERNALSNAT setting
		srcIPNet := net.IPNet{IP: net.ParseIP(info.IP), Mask: net.IPv4Mask(255, 255, 255, 255)}

		err = c.networkClient.UpdateRuleListBySrc(rules, srcIPNet)
		if err != nil {
			log.Warnf("UpdateRuleListBySrc in nodeInit() failed for IP %s: %v", info.IP, err)
		}
	}

	// Program IP rules for external service CIDRs and cleanup stale rules.
	// Note that we can reuse rule list despite it being modified by UpdateRuleListBySrc, as the
	// modifications touched rules that this function ignores.
	extServiceCIDRs := c.networkClient.GetExternalServiceCIDRs()
	err = c.networkClient.UpdateExternalServiceIpRules(rules, extServiceCIDRs)
	if err != nil {
		log.Warnf("UpdateExternalServiceIpRules in nodeInit() failed")
	}

	return nil
}

func (c *IPAMContext) updateCIDRsRulesOnChange(oldVPCCIDRs []string) []string {
	newVPCCIDRs, err := c.awsClient.GetVPCIPv4CIDRs()
	if err != nil {
		log.Warnf("skipping periodic update to VPC CIDRs due to error: %v", err)
		return oldVPCCIDRs
	}

	old := sets.NewString(oldVPCCIDRs...)
	new := sets.NewString(newVPCCIDRs...)
	if !old.Equal(new) {
		primaryIP := c.awsClient.GetLocalIPv4()
		err = c.networkClient.UpdateHostIptablesRules(newVPCCIDRs, c.awsClient.GetPrimaryENImac(), &primaryIP, c.enableIPv4,
			c.enableIPv6)
		if err != nil {
			log.Warnf("unable to update host iptables rules for VPC CIDRs due to error: %v", err)
		}
	}
	return newVPCCIDRs
}

func (c *IPAMContext) updateIPStats(unmanaged int) {
	ipMax.Set(float64(c.maxIPsPerENI * (c.maxENI - unmanaged)))
	enisMax.Set(float64(c.maxENI - unmanaged))
}

// StartNodeIPPoolManager monitors the IP pool, add or del them when it is required.
func (c *IPAMContext) StartNodeIPPoolManager() {
	if c.enableIPv6 {
		//Nothing to do in IPv6 Mode. IPv6 is only supported in Prefix delegation mode
		//and VPC CNI will only attach one V6 Prefix.
		return
	}
	sleepDuration := ipPoolMonitorInterval / 2
	ctx := context.Background()
	for {
		if !c.disableENIProvisioning {
			time.Sleep(sleepDuration)
			c.updateIPPoolIfRequired(ctx)
		}
		time.Sleep(sleepDuration)
		c.nodeIPPoolReconcile(ctx, nodeIPPoolReconcileInterval)
	}
}

func (c *IPAMContext) updateIPPoolIfRequired(ctx context.Context) {
	if c.enablePodENI && c.dataStore.GetTrunkENI() == "" {
		c.askForTrunkENIIfNeeded(ctx)
	}

	if c.isDatastorePoolTooLow() {
		c.increaseDatastorePool(ctx)
	} else if c.isDatastorePoolTooHigh() {
		c.decreaseDatastorePool(decreaseIPPoolInterval)
	}
	if c.shouldRemoveExtraENIs() {
		c.tryFreeENI()
	}
}

// decreaseDatastorePool runs every `interval` and attempts to return unused ENIs and IPs
func (c *IPAMContext) decreaseDatastorePool(interval time.Duration) {
	ipamdActionsInprogress.WithLabelValues("decreaseDatastorePool").Add(float64(1))
	defer ipamdActionsInprogress.WithLabelValues("decreaseDatastorePool").Sub(float64(1))

	now := time.Now()
	timeSinceLast := now.Sub(c.lastDecreaseIPPool)
	if timeSinceLast <= interval {
		log.Debugf("Skipping decrease Datastore pool because time since last %v <= %v", timeSinceLast, interval)
		return
	}

	log.Debugf("Starting to decrease Datastore pool")
	c.tryUnassignCidrsFromAll()

	c.lastDecreaseIPPool = now
	c.lastNodeIPPoolAction = now

	log.Debugf("Successfully decreased IP pool")
	c.logPoolStats(c.dataStore.GetIPStats(ipV4AddrFamily))
}

// tryFreeENI always tries to free one ENI
func (c *IPAMContext) tryFreeENI() {
	if c.isTerminating() {
		log.Debug("AWS CNI is terminating, not detaching any ENIs")
		return
	}

	if !c.manageENIsNonScheduleable && c.isNodeNonSchedulable() {
		log.Debug("AWS CNI is on a non schedulable node, not detaching any ENIs")
		return
	}

	eni := c.dataStore.RemoveUnusedENIFromStore(c.warmIPTarget, c.minimumIPTarget, c.warmPrefixTarget)
	if eni == "" {
		return
	}

	log.Debugf("Start freeing ENI %s", eni)
	err := c.awsClient.FreeENI(eni)
	if err != nil {
		ipamdErrInc("decreaseIPPoolFreeENIFailed")
		log.Errorf("Failed to free ENI %s, err: %v", eni, err)
		return
	}

}

// tryUnassignIPsorPrefixesFromAll determines if there are IPs to free when we have extra IPs beyond the target and warmIPTargetDefined
// is enabled, deallocate extra IP addresses
func (c *IPAMContext) tryUnassignCidrsFromAll() {
	_, over, warmTargetDefined := c.datastoreTargetState()
	// If WARM IP targets are not defined, check if WARM_PREFIX_TARGET is defined.
	if !warmTargetDefined {
		over = c.computeExtraPrefixesOverWarmTarget()
	}

	if over > 0 {
		eniInfos := c.dataStore.GetENIInfos()
		for eniID := range eniInfos.ENIs {
			// Either returns prefixes or IPs [Cidrs]
			cidrs := c.dataStore.FindFreeableCidrs(eniID)
			if cidrs == nil {
				log.Errorf("Error finding unassigned IPs for ENI %s", eniID)
				continue
			}

			// Free the number of Cidrs `over` the warm IP target, unless `over` is greater than the number of available Cidrs on
			// this ENI. In that case we should only free the number of available Cidrs.
			numFreeable := min(over, len(cidrs))
			cidrs = cidrs[:numFreeable]
			if len(cidrs) == 0 {
				continue
			}

			// Delete IPs from datastore
			var deletedCidrs []datastore.CidrInfo
			for _, toDelete := range cidrs {
				// Do not force the delete, since a freeable Cidr might have been assigned to a pod
				// before we get around to deleting it.
				err := c.dataStore.DelIPv4CidrFromStore(eniID, toDelete.Cidr, false /* force */)
				if err != nil {
					log.Warnf("Failed to delete Cidr %s on ENI %s from datastore: %s", toDelete, eniID, err)
					ipamdErrInc("decreaseIPPool")
					continue
				} else {
					deletedCidrs = append(deletedCidrs, toDelete)
				}
			}

			// Deallocate Cidrs from the instance if they are not used by pods.
			c.DeallocCidrs(eniID, deletedCidrs)

			// reduce the deallocation target, if the deallocation target is achieved, we can exit
			if over = over - len(deletedCidrs); over <= 0 {
				break
			}
		}
	}
}

func (c *IPAMContext) increaseDatastorePool(ctx context.Context) error {
	log.Debug("Starting to increase pool size")
	ipamdActionsInprogress.WithLabelValues("increaseDatastorePool").Add(float64(1))
	defer ipamdActionsInprogress.WithLabelValues("increaseDatastorePool").Sub(float64(1))

	short, _, warmIPTargetDefined := c.datastoreTargetState()
	if warmIPTargetDefined && short == 0 {
		log.Debugf("Skipping increase Datastore pool, warm target reached")
		return nil
	}

	if !warmIPTargetDefined {
		shortPrefix, warmTargetDefined := c.datastorePrefixTargetState()
		if warmTargetDefined && shortPrefix == 0 {
			log.Debugf("Skipping increase Datastore pool, warm prefix target reached")
			return nil
		}
	}

	if c.isTerminating() {
		log.Debug("AWS CNI is terminating, will not try to attach any new IPs or ENIs right now")
		return nil
	}
	if !c.manageENIsNonScheduleable && c.isNodeNonSchedulable() {
		log.Debug("AWS CNI is on a non schedulable node, will not try to attach any new IPs or ENIs right now")
		return nil
	}

	// Try to add more Cidrs to existing ENIs first.
	if c.inInsufficientCidrCoolingPeriod() {
		log.Debugf("Recently we had InsufficientCidr error hence will wait for %v before retrying", insufficientCidrErrorCooldown)
		return nil
	}

	increasedPool, err := c.tryAssignCidrs()
	if err != nil {
		if containsInsufficientCIDRsOrSubnetIPs(err) {
			log.Errorf("Unable to attach IPs/Prefixes for the ENI, subnet doesn't seem to have enough IPs/Prefixes. Consider using new subnet or carve a reserved range using create-subnet-cidr-reservation")
			c.lastInsufficientCidrError = time.Now()
			return nil
		}
		log.Errorf(err.Error())
		return err
	}
	if increasedPool {
		c.updateLastNodeIPPoolAction()
	} else {
		// If we did not add any IPs, try to allocate an ENI.
		if c.hasRoomForEni() {
			if err = c.tryAllocateENI(ctx); err == nil {
				c.updateLastNodeIPPoolAction()
			} else {
				// Note that no error is returned if ENI allocation fails. This is because ENI allocation failure should not cause node to be "NotReady".
				log.Debugf("Error trying to allocate ENI: %v", err)
			}
		} else {
			log.Debugf("Skipping ENI allocation as the max ENI limit is already reached")
		}
	}
	return nil
}

func (c *IPAMContext) updateLastNodeIPPoolAction() {
	c.lastNodeIPPoolAction = time.Now()
	stats := c.dataStore.GetIPStats(ipV4AddrFamily)
	if !c.enablePrefixDelegation {
		log.Debugf("Successfully increased IP pool: %s", stats)
	} else {
		log.Debugf("Successfully increased Prefix pool: %s", stats)
	}
	c.logPoolStats(stats)
}

func (c *IPAMContext) tryAllocateENI(ctx context.Context) error {
	var securityGroups []*string
	var subnet string

	if c.useCustomNetworking {
		eniCfg, err := eniconfig.MyENIConfig(ctx, c.k8sClient)
		if err != nil {
			log.Errorf("Failed to get pod ENI config")
			return err
		}

		log.Infof("ipamd: using custom network config: %v, %s", eniCfg.SecurityGroups, eniCfg.Subnet)
		for _, sgID := range eniCfg.SecurityGroups {
			log.Debugf("Found security-group id: %s", sgID)
			securityGroups = append(securityGroups, aws.String(sgID))
		}
		subnet = eniCfg.Subnet
	}

	eni, err := c.awsClient.AllocENI(c.useCustomNetworking, securityGroups, subnet)
	if err != nil {
		log.Errorf("Failed to increase pool size due to not able to allocate ENI %v", err)
		ipamdErrInc("increaseIPPoolAllocENI")
		return err
	}

	resourcesToAllocate := c.GetENIResourcesToAllocate()
	_, err = c.awsClient.AllocIPAddresses(eni, resourcesToAllocate)
	if err != nil {
		log.Warnf("Failed to allocate %d IP addresses on an ENI: %v", resourcesToAllocate, err)
		// Continue to process the allocated IP addresses
		ipamdErrInc("increaseIPPoolAllocIPAddressesFailed")
		if containsInsufficientCIDRsOrSubnetIPs(err) {
			log.Errorf("Unable to attach IPs/Prefixes for the ENI, subnet doesn't seem to have enough IPs/Prefixes. Consider using new subnet or carve a reserved range using create-subnet-cidr-reservation")
			c.lastInsufficientCidrError = time.Now()
			return err
		}
	}

	eniMetadata, err := c.awsClient.WaitForENIAndIPsAttached(eni, resourcesToAllocate)
	if err != nil {
		ipamdErrInc("increaseIPPoolwaitENIAttachedFailed")
		log.Errorf("Failed to increase pool size: Unable to discover attached ENI from metadata service %v", err)
		return err
	}

	// The CNI does not create trunk or EFA ENIs, so they will always be false here
	err = c.setupENI(eni, eniMetadata, false, false)
	if err != nil {
		ipamdErrInc("increaseIPPoolsetupENIFailed")
		log.Errorf("Failed to increase pool size: %v", err)
		return err
	}
	return err
}

// For an ENI, try to fill in missing IPs on an existing ENI with PD disabled
// try to fill in missing Prefixes on an existing ENI with PD enabled
func (c *IPAMContext) tryAssignCidrs() (increasedPool bool, err error) {
	short, _, warmIPTargetDefined := c.datastoreTargetState()
	if warmIPTargetDefined && short == 0 {
		log.Infof("Warm IP target set and short is 0 so not assigning Cidrs (IPs or Prefixes)")
		return false, nil
	}

	if !warmIPTargetDefined {
		shortPrefix, warmTargetDefined := c.datastorePrefixTargetState()
		if warmTargetDefined && shortPrefix == 0 {
			log.Infof("Warm prefix target set and short is 0 so not assigning Cidrs (Prefixes)")
			return false, nil
		}
	}

	if !c.enablePrefixDelegation {
		return c.tryAssignIPs()
	} else {
		return c.tryAssignPrefixes()
	}
}

// For an ENI, try to fill in missing IPs on an existing ENI
func (c *IPAMContext) tryAssignIPs() (increasedPool bool, err error) {
	// If WARM_IP_TARGET is set, only proceed if we are short of target
	short, _, warmIPTargetDefined := c.datastoreTargetState()
	if warmIPTargetDefined && short == 0 {
		return false, nil
	}

	// If WARM_IP_TARGET is set we only want to allocate up to that target
	// to avoid overallocating and releasing
	toAllocate := c.maxIPsPerENI
	if warmIPTargetDefined {
		toAllocate = short
	}

	// Find an ENI where we can add more IPs
	eni := c.dataStore.GetENINeedsIP(c.maxIPsPerENI, c.useCustomNetworking)
	if eni != nil && len(eni.AvailableIPv4Cidrs) < c.maxIPsPerENI {
		currentNumberOfAllocatedIPs := len(eni.AvailableIPv4Cidrs)
		// Try to allocate all available IPs for this ENI
		resourcesToAllocate := min((c.maxIPsPerENI - currentNumberOfAllocatedIPs), toAllocate)
		output, err := c.awsClient.AllocIPAddresses(eni.ID, resourcesToAllocate)
		if err != nil && !containsPrivateIPAddressLimitExceededError(err) {
			log.Warnf("failed to allocate all available IP addresses on ENI %s, err: %v", eni.ID, err)
			// Try to just get one more IP
			output, err = c.awsClient.AllocIPAddresses(eni.ID, 1)
			if err != nil && !containsPrivateIPAddressLimitExceededError(err) {
				ipamdErrInc("increaseIPPoolAllocIPAddressesFailed")
				return false, errors.Wrap(err, fmt.Sprintf("failed to allocate one IP addresses on ENI %s, err ", eni.ID))
			}
		}

		var ec2ip4s []*ec2.NetworkInterfacePrivateIpAddress
		if containsPrivateIPAddressLimitExceededError(err) {
			log.Debug("AssignPrivateIpAddresses returned PrivateIpAddressLimitExceeded. This can happen if the data store is out of sync." +
				"Returning without an error here since we will verify the actual state by calling EC2 to see what addresses have already assigned to this ENI.")
			// This call to EC2 is needed to verify which IPs got attached to this ENI.
			ec2ip4s, err = c.awsClient.GetIPv4sFromEC2(eni.ID)
			if err != nil {
				ipamdErrInc("increaseIPPoolGetENIaddressesFailed")
				return true, errors.Wrap(err, "failed to get ENI IP addresses during IP allocation")
			}
		} else {
			if output == nil {
				ipamdErrInc("increaseIPPoolGetENIaddressesFailed")
				return true, errors.Wrap(err, "failed to get ENI IP addresses during IP allocation")
			}

			ec2Addrs := output.AssignedPrivateIpAddresses
			for _, ec2Addr := range ec2Addrs {
				ec2ip4s = append(ec2ip4s, &ec2.NetworkInterfacePrivateIpAddress{PrivateIpAddress: aws.String(aws.StringValue(ec2Addr.PrivateIpAddress))})
			}
		}
		c.addENIsecondaryIPsToDataStore(ec2ip4s, eni.ID)
		return true, nil
	}
	return false, nil
}

func (c *IPAMContext) assignIPv6Prefix(eniID string) (err error) {
	log.Debugf("Assigning an IPv6Prefix for ENI: %s", eniID)
	//Let's make an EC2 API call to get a list of IPv6 prefixes (if any) that are already attached to the
	//current ENI. We will make this call only once during boot up/init and doing so will shield us from any
	//IMDS out of sync issues. We only need one v6 prefix per ENI/Node.
	ec2v6Prefixes, err := c.awsClient.GetIPv6PrefixesFromEC2(eniID)
	if err != nil {
		log.Errorf("assignIPv6Prefix; err: %s", err)
		return err
	}
	log.Debugf("ENI %s has %v prefixe(s) attached", eniID, len(ec2v6Prefixes))

	//Note: If we find more than one v6 prefix attached to the ENI, VPC CNI will not attempt to free it. VPC CNI
	//will only attach a single v6 prefix and it will not attempt to free the additional Prefixes.
	//We will add all the prefixes to our datastore. TODO - Should we instead pick one of them. If we do, how to track
	//that across restarts?

	//Check if we already have v6 Prefix(es) attached
	if len(ec2v6Prefixes) == 0 {
		//Allocate and attach a v6 Prefix to Primary ENI
		log.Debugf("No IPv6 Prefix(es) found for ENI: %s", eniID)
		strPrefixes, err := c.awsClient.AllocIPv6Prefixes(eniID)
		if err != nil {
			return err
		}
		for _, v6Prefix := range strPrefixes {
			ec2v6Prefixes = append(ec2v6Prefixes, &ec2.Ipv6PrefixSpecification{Ipv6Prefix: v6Prefix})
		}
		log.Debugf("Successfully allocated an IPv6Prefix for ENI: %s", eniID)
	} else if len(ec2v6Prefixes) > 1 {
		//Found more than one v6 prefix attached to the ENI. VPC CNI will only attach a single v6 prefix
		//and it will not attempt to free any additional Prefixes that are already attached.
		//Will use the first IPv6 Prefix attached for IP address allocation.
		ec2v6Prefixes = []*ec2.Ipv6PrefixSpecification{ec2v6Prefixes[0]}
	}
	c.addENIv6prefixesToDataStore(ec2v6Prefixes, eniID)
	return nil
}

func (c *IPAMContext) tryAssignPrefixes() (increasedPool bool, err error) {
	toAllocate := c.getPrefixesNeeded()
	// Returns an ENI which has space for more prefixes to be attached, but this
	// ENI might not suffice the WARM_IP_TARGET/WARM_PREFIX_TARGET
	eni := c.dataStore.GetENINeedsIP(c.maxPrefixesPerENI, c.useCustomNetworking)
	if eni != nil {
		currentNumberOfAllocatedPrefixes := len(eni.AvailableIPv4Cidrs)
		resourcesToAllocate := min((c.maxPrefixesPerENI - currentNumberOfAllocatedPrefixes), toAllocate)
		output, err := c.awsClient.AllocIPAddresses(eni.ID, resourcesToAllocate)
		if err != nil && !containsPrivateIPAddressLimitExceededError(err) {
			log.Warnf("failed to allocate all available IPv4 Prefixes on ENI %s, err: %v", eni.ID, err)
			// Try to just get one more prefix
			output, err = c.awsClient.AllocIPAddresses(eni.ID, 1)
			if err != nil && !containsPrivateIPAddressLimitExceededError(err) {
				ipamdErrInc("increaseIPPoolAllocIPAddressesFailed")
				return false, errors.Wrap(err, fmt.Sprintf("failed to allocate one IPv4 prefix on ENI %s, err: %v", eni.ID, err))
			}
		}
		var ec2Prefixes []*ec2.Ipv4PrefixSpecification
		if containsPrivateIPAddressLimitExceededError(err) {
			log.Debug("AssignPrivateIpAddresses returned PrivateIpAddressLimitExceeded. This can happen if the data store is out of sync." +
				"Returning without an error here since we will verify the actual state by calling EC2 to see what addresses have already assigned to this ENI.")
			// This call to EC2 is needed to verify which IPs got attached to this ENI.
			ec2Prefixes, err = c.awsClient.GetIPv4PrefixesFromEC2(eni.ID)
			if err != nil {
				ipamdErrInc("increaseIPPoolGetENIaddressesFailed")
				return true, errors.Wrap(err, "failed to get ENI IP addresses during IP allocation")
			}
		} else {
			if output == nil {
				ipamdErrInc("increaseIPPoolGetENIprefixedFailed")
				return true, errors.Wrap(err, "failed to get ENI Prefix addresses during IPv4 Prefix allocation")
			}
			ec2Prefixes = output.AssignedIpv4Prefixes
		}
		c.addENIv4prefixesToDataStore(ec2Prefixes, eni.ID)
		return true, nil
	}
	return false, nil
}

// setupENI does following:
// 1) add ENI to datastore
// 2) set up linux ENI related networking stack.
// 3) add all ENI's secondary IP addresses to datastore
func (c *IPAMContext) setupENI(eni string, eniMetadata awsutils.ENIMetadata, isTrunkENI, isEFAENI bool) error {
	primaryENI := c.awsClient.GetPrimaryENI()
	// Add the ENI to the datastore
	err := c.dataStore.AddENI(eni, eniMetadata.DeviceNumber, eni == primaryENI, isTrunkENI, isEFAENI)
	if err != nil && err.Error() != datastore.DuplicatedENIError {
		return errors.Wrapf(err, "failed to add ENI %s to data store", eni)
	}
	// Store the primary IP of the ENI
	c.primaryIP[eni] = eniMetadata.PrimaryIPv4Address()

	if c.enableIPv6 && eni == primaryENI {
		// In v6 PD Mode, VPC CNI will only manage primary ENI. Once we start supporting secondary IP and custom
		// networking modes for v6, we will relax this restriction. We filter out all the ENIs except Primary ENI
		// in v6 mode (prior to landing here), but included the primary ENI check as a safety net.
		err := c.assignIPv6Prefix(eni)
		if err != nil {
			return errors.Wrapf(err, "Failed to allocate IPv6 Prefixes to Primary ENI")
		}
	} else {
		// For secondary ENIs, set up the network
		if eni != primaryENI {
			err = c.networkClient.SetupENINetwork(c.primaryIP[eni], eniMetadata.MAC, eniMetadata.DeviceNumber, eniMetadata.SubnetIPv4CIDR)
			if err != nil {
				// Failed to set up the ENI
				errRemove := c.dataStore.RemoveENIFromDataStore(eni, true)
				if errRemove != nil {
					log.Warnf("failed to remove ENI %s: %v", eni, errRemove)
				}
				delete(c.primaryIP, eni)
				return errors.Wrapf(err, "failed to set up ENI %s network", eni)
			}
		}
		log.Infof("Found ENIs having %d secondary IPs and %d Prefixes", len(eniMetadata.IPv4Addresses), len(eniMetadata.IPv4Prefixes))
		// Either case add the IPs and prefixes to datastore.
		c.addENIsecondaryIPsToDataStore(eniMetadata.IPv4Addresses, eni)
		c.addENIv4prefixesToDataStore(eniMetadata.IPv4Prefixes, eni)
	}

	return nil
}

func (c *IPAMContext) addENIsecondaryIPsToDataStore(ec2PrivateIpAddrs []*ec2.NetworkInterfacePrivateIpAddress, eni string) {
	// Add all the secondary IPs
	for _, ec2PrivateIpAddr := range ec2PrivateIpAddrs {
		if aws.BoolValue(ec2PrivateIpAddr.Primary) {
			continue
		}
		cidr := net.IPNet{IP: net.ParseIP(aws.StringValue(ec2PrivateIpAddr.PrivateIpAddress)), Mask: net.IPv4Mask(255, 255, 255, 255)}
		err := c.dataStore.AddIPv4CidrToStore(eni, cidr, false)
		if err != nil && err.Error() != datastore.IPAlreadyInStoreError {
			log.Warnf("Failed to increase IP pool, failed to add IP %s to data store", ec2PrivateIpAddr.PrivateIpAddress)
			// continue to add next address
			ipamdErrInc("addENIsecondaryIPsToDataStoreFailed")
		}
	}
	c.logPoolStats(c.dataStore.GetIPStats(ipV4AddrFamily))
}

func (c *IPAMContext) addENIv4prefixesToDataStore(ec2PrefixAddrs []*ec2.Ipv4PrefixSpecification, eni string) {
	// Walk thru all prefixes
	for _, ec2PrefixAddr := range ec2PrefixAddrs {
		strIpv4Prefix := aws.StringValue(ec2PrefixAddr.Ipv4Prefix)
		_, ipnet, err := net.ParseCIDR(strIpv4Prefix)
		if err != nil {
			//Parsing failed, get next prefix
			log.Debugf("Parsing failed, moving on to next prefix")
			continue
		}
		cidr := *ipnet
		err = c.dataStore.AddIPv4CidrToStore(eni, cidr, true)
		if err != nil && err.Error() != datastore.IPAlreadyInStoreError {
			log.Warnf("Failed to increase Prefix pool, failed to add Prefix %s to data store", ec2PrefixAddr.Ipv4Prefix)
			// continue to add next address
			ipamdErrInc("addENIv4prefixesToDataStoreFailed")
		}
	}
	c.logPoolStats(c.dataStore.GetIPStats(ipV4AddrFamily))
}

func (c *IPAMContext) addENIv6prefixesToDataStore(ec2PrefixAddrs []*ec2.Ipv6PrefixSpecification, eni string) {
	log.Debugf("Updating datastore with IPv6Prefix(es) for ENI: %v, count: %v", eni, len(ec2PrefixAddrs))
	// Walk through all prefixes
	for _, ec2PrefixAddr := range ec2PrefixAddrs {
		strIpv6Prefix := aws.StringValue(ec2PrefixAddr.Ipv6Prefix)
		_, ipnet, err := net.ParseCIDR(strIpv6Prefix)
		if err != nil {
			// Parsing failed, get next prefix
			log.Debugf("Parsing failed, moving on to next prefix")
			continue
		}
		cidr := *ipnet
		err = c.dataStore.AddIPv6CidrToStore(eni, cidr, true)
		if err != nil && err.Error() != datastore.IPAlreadyInStoreError {
			log.Warnf("Failed to increase Prefix pool, failed to add Prefix %s to data store", ec2PrefixAddr.Ipv6Prefix)
			// continue to add next address
			ipamdErrInc("addENIv6prefixesToDataStoreFailed")
		}
	}
	c.logPoolStats(c.dataStore.GetIPStats(ipV6AddrFamily))
}

// getMaxENI returns the maximum number of ENIs to attach to this instance. This is calculated as the lesser of
// the limit for the instance type and the value configured via the MAX_ENI environment variable. If the value of
// the environment variable is 0 or less, it will be ignored and the maximum for the instance is returned.
func (c *IPAMContext) getMaxENI() (int, error) {
	instanceMaxENI := c.awsClient.GetENILimit()

	inputStr, found := os.LookupEnv(envMaxENI)
	envMax := defaultMaxENI
	if found {
		if input, err := strconv.Atoi(inputStr); err == nil && input >= 1 {
			log.Debugf("Using MAX_ENI %v", input)
			envMax = input
		}
	}

	if envMax >= 1 && envMax < instanceMaxENI {
		return envMax, nil
	}
	return instanceMaxENI, nil
}

func getWarmENITarget() int {
	inputStr, found := os.LookupEnv(envWarmENITarget)

	if !found {
		return defaultWarmENITarget
	}

	if input, err := strconv.Atoi(inputStr); err == nil {
		if input < 0 {
			return defaultWarmENITarget
		}
		log.Debugf("Using WARM_ENI_TARGET %v", input)
		return input
	}
	return defaultWarmENITarget
}

func getWarmPrefixTarget() int {
	inputStr, found := os.LookupEnv(envWarmPrefixTarget)

	if !found {
		return defaultWarmPrefixTarget
	}

	if input, err := strconv.Atoi(inputStr); err == nil {
		if input < 0 {
			return defaultWarmPrefixTarget
		}
		log.Debugf("Using WARM_PREFIX_TARGET %v", input)
		return input
	}
	return defaultWarmPrefixTarget
}

// logPoolStats logs usage information for allocated addresses/prefixes.
func (c *IPAMContext) logPoolStats(dataStoreStats *datastore.DataStoreStats) {
	prefix := "IP pool stats"
	if c.enablePrefixDelegation {
		prefix = "Prefix pool stats"
	}
	log.Debugf("%s: %s, c.maxIPsPerENI = %d", prefix, dataStoreStats, c.maxIPsPerENI)
}

func (c *IPAMContext) askForTrunkENIIfNeeded(ctx context.Context) {
	// Check that there is room for a trunk ENI to be attached.
	if c.dataStore.GetENIs() >= (c.maxENI - c.unmanagedENI) {
		log.Error("No slot available for a trunk ENI to be attached.")
		return
	}

	// We need to signal that VPC Resource Controller needs to attach a trunk ENI.
	err := c.AddFeatureToCNINode(ctx, rcv1alpha1.SecurityGroupsForPods, "")
	if err != nil {
		podENIErrInc("askForTrunkENIIfNeeded")
		log.Errorf("Failed to add SGP feature to CNINode resource", err)
	} else {
		log.Infof("Successfully added feature %s to CNINode if not existing", rcv1alpha1.SecurityGroupsForPods)
	}
}

// shouldRemoveExtraENIs returns true if we should attempt to find an ENI to free. When WARM_IP_TARGET is set, we
// always check and do verification in getDeletableENI()
// PD enabled : If the WARM_PREFIX_TARGET is spread across ENIs and we have more than needed then this function will return true.
// but if the number of prefixes are on just one ENI and is more than available even then it returns true so getDeletableENI will
// recheck if we need the ENI for prefix target.
func (c *IPAMContext) shouldRemoveExtraENIs() bool {
	_, _, warmTargetDefined := c.datastoreTargetState()
	if warmTargetDefined {
		return true
	}

	stats := c.dataStore.GetIPStats(ipV4AddrFamily)
	available := stats.AvailableAddresses()
	var shouldRemoveExtra bool

	// We need the +1 to make sure we are not going below the WARM_ENI_TARGET/WARM_PREFIX_TARGET
	warmTarget := (c.warmENITarget + 1)

	if c.enablePrefixDelegation {
		warmTarget = (c.warmPrefixTarget + 1)
	}

	shouldRemoveExtra = available >= (warmTarget)*c.maxIPsPerENI

	if shouldRemoveExtra {
		c.logPoolStats(stats)
		log.Debugf("It might be possible to remove extra ENIs because available (%d) >= (ENI/Prefix target + 1 (%d) + 1) * addrsPerENI (%d)", available, warmTarget, c.maxIPsPerENI)
	} else if c.enablePrefixDelegation {
		// When prefix target count is reduced, datastorehigh would have deleted extra prefixes over the warm prefix target.
		// Hence available will be less than (warmTarget)*c.maxIPsPerENI but there can be some extra ENIs which are not used hence see if we can clean it up.
		shouldRemoveExtra = c.dataStore.CheckFreeableENIexists()
	}
	return shouldRemoveExtra
}

func (c *IPAMContext) computeExtraPrefixesOverWarmTarget() int {
	over := 0
	if !c.warmPrefixTargetDefined() {
		return over
	}

	freePrefixes := c.dataStore.GetFreePrefixes()
	over = max(freePrefixes-c.warmPrefixTarget, 0)

	stats := c.dataStore.GetIPStats(ipV4AddrFamily)
	log.Debugf("computeExtraPrefixesOverWarmTarget available %d over %d warm_prefix_target %d", stats.AvailableAddresses(), over, c.warmPrefixTarget)
	c.logPoolStats(stats)
	return over
}

func ipamdErrInc(fn string) {
	ipamdErr.With(prometheus.Labels{"fn": fn}).Inc()
}

func podENIErrInc(fn string) {
	podENIErr.With(prometheus.Labels{"fn": fn}).Inc()
}

// nodeIPPoolReconcile reconcile ENI and IP info from metadata service and IP addresses in datastore
func (c *IPAMContext) nodeIPPoolReconcile(ctx context.Context, interval time.Duration) {
	// To reduce the number of EC2 API calls, skip reconciliation if IPs were recently added to the datastore.
	timeSinceLast := time.Since(c.lastNodeIPPoolAction)
	// Make an exception if node needs a trunk ENI and one is not currently attached.
	needsTrunkEni := c.enablePodENI && c.dataStore.GetTrunkENI() == ""
	if timeSinceLast <= interval && !needsTrunkEni {
		return
	}

	ipamdActionsInprogress.WithLabelValues("nodeIPPoolReconcile").Add(float64(1))
	defer ipamdActionsInprogress.WithLabelValues("nodeIPPoolReconcile").Sub(float64(1))

	log.Debugf("Reconciling ENI/IP pool info because time since last %v > %v", timeSinceLast, interval)
	allENIs, err := c.awsClient.GetAttachedENIs()
	if err != nil {
		log.Errorf("IP pool reconcile: Failed to get attached ENI info: %v", err.Error())
		ipamdErrInc("reconcileFailedGetENIs")
		return
	}
	// We must always have at least the primary ENI of the instance
	if allENIs == nil {
		log.Error("IP pool reconcile: No ENI found at all in metadata, unable to reconcile")
		ipamdErrInc("reconcileFailedGetENIs")
		return
	}
	attachedENIs := c.filterUnmanagedENIs(allENIs)
	currentENIs := c.dataStore.GetENIInfos().ENIs
	trunkENI := c.dataStore.GetTrunkENI()
	// Initialize the set with the known EFA interfaces
	efaENIs := c.dataStore.GetEFAENIs()

	// Check if a new ENI was added, if so we need to update the tags.
	needToUpdateTags := false
	for _, attachedENI := range attachedENIs {
		if _, ok := currentENIs[attachedENI.ENIID]; !ok {
			needToUpdateTags = true
			break
		}
	}

	var eniTagMap map[string]awsutils.TagMap
	if needToUpdateTags {
		log.Debugf("A new ENI added but not by ipamd, updating tags by calling EC2")
		metadataResult, err := c.awsClient.DescribeAllENIs()
		if err != nil {
			log.Warnf("Failed to call EC2 to describe ENIs, aborting reconcile: %v", err)
			return
		}

		if c.enablePodENI && metadataResult.TrunkENI != "" {
			log.Debugf("Trunk interface (%s) has been added to the node already.", metadataResult.TrunkENI)
		}
		// Update trunk ENI
		trunkENI = metadataResult.TrunkENI
		// Just copy values of the EFA set
		efaENIs = metadataResult.EFAENIs
		eniTagMap = metadataResult.TagMap
		c.setUnmanagedENIs(metadataResult.TagMap)
		c.awsClient.SetCNIUnmanagedENIs(metadataResult.MultiCardENIIDs)
		attachedENIs = c.filterUnmanagedENIs(metadataResult.ENIMetadata)
	}

	// Mark phase
	for _, attachedENI := range attachedENIs {
		eniIPPool, eniPrefixPool, err := c.dataStore.GetENICIDRs(attachedENI.ENIID)
		if err == nil {
			// If the attached ENI is in the data store
			log.Debugf("Reconcile existing ENI %s IP pool", attachedENI.ENIID)
			// Reconcile IP pool
			c.eniIPPoolReconcile(eniIPPool, attachedENI, attachedENI.ENIID)
			// If the attached ENI is in the data store
			log.Debugf("Reconcile existing ENI %s IP prefixes", attachedENI.ENIID)
			// Reconcile IP pool
			c.eniPrefixPoolReconcile(eniPrefixPool, attachedENI, attachedENI.ENIID)
			// Mark action, remove this ENI from currentENIs map
			delete(currentENIs, attachedENI.ENIID)
			continue
		}

		isTrunkENI := attachedENI.ENIID == trunkENI
		isEFAENI := efaENIs[attachedENI.ENIID]
		if !isTrunkENI && !c.disableENIProvisioning {
			if err := c.awsClient.TagENI(attachedENI.ENIID, eniTagMap[attachedENI.ENIID]); err != nil {
				log.Errorf("IP pool reconcile: failed to tag managed ENI %v: %v", attachedENI.ENIID, err)
				ipamdErrInc("eniReconcileAdd")
				continue
			}
		}

		// Add new ENI
		log.Debugf("Reconcile and add a new ENI %s", attachedENI)
		err = c.setupENI(attachedENI.ENIID, attachedENI, isTrunkENI, isEFAENI)
		if err != nil {
			log.Errorf("IP pool reconcile: Failed to set up ENI %s network: %v", attachedENI.ENIID, err)
			ipamdErrInc("eniReconcileAdd")
			// Continue if having trouble with ONLY 1 ENI, instead of bailout here?
			continue
		}
		reconcileCnt.With(prometheus.Labels{"fn": "eniReconcileAdd"}).Inc()
	}

	// Sweep phase: since the marked ENI have been removed, the remaining ones needs to be sweeped
	for eni := range currentENIs {
		log.Infof("Reconcile and delete detached ENI %s", eni)
		// Force the delete, since aws local metadata has told us that this ENI is no longer
		// attached, so any IPs assigned from this ENI will no longer work.
		err = c.dataStore.RemoveENIFromDataStore(eni, true /* force */)
		if err != nil {
			log.Errorf("IP pool reconcile: Failed to delete ENI during reconcile: %v", err)
			ipamdErrInc("eniReconcileDel")
			continue
		}
		delete(c.primaryIP, eni)
		reconcileCnt.With(prometheus.Labels{"fn": "eniReconcileDel"}).Inc()
	}
	c.lastNodeIPPoolAction = time.Now()

	log.Debug("Successfully Reconciled ENI/IP pool")
	c.logPoolStats(c.dataStore.GetIPStats(ipV4AddrFamily))
}

func (c *IPAMContext) eniIPPoolReconcile(ipPool []string, attachedENI awsutils.ENIMetadata, eni string) {
	attachedENIIPs := attachedENI.IPv4Addresses
	needEC2Reconcile := true
	// Here we can't trust attachedENI since the IMDS metadata can be stale. We need to check with EC2 API.
	// +1 is for the primary IP of the ENI that is not added to the ipPool and not available for pods to use.
	if 1+len(ipPool) != len(attachedENIIPs) {
		log.Warnf("Instance metadata does not match data store! ipPool: %v, metadata: %v", ipPool, attachedENIIPs)
		log.Debugf("We need to check the ENI status by calling the EC2 control plane.")
		// Call EC2 to verify IPs on this ENI
		ec2Addresses, err := c.awsClient.GetIPv4sFromEC2(eni)
		if err != nil {
			log.Errorf("Failed to fetch ENI IP addresses! Aborting reconcile of ENI %s", eni)
			return
		}
		attachedENIIPs = ec2Addresses
		needEC2Reconcile = false
	}

	// Add all known attached IPs to the datastore
	seenIPs := c.verifyAndAddIPsToDatastore(eni, attachedENIIPs, needEC2Reconcile)

	// Sweep phase, delete remaining IPs since they should not remain in the datastore
	for _, existingIP := range ipPool {
		if seenIPs[existingIP] {
			continue
		}

		log.Debugf("Reconcile and delete IP %s on ENI %s", existingIP, eni)
		// Force the delete, since we have verified with EC2 that these secondary IPs are no longer assigned to this ENI
		ipv4Addr := net.IPNet{IP: net.ParseIP(existingIP), Mask: net.IPv4Mask(255, 255, 255, 255)}
		err := c.dataStore.DelIPv4CidrFromStore(eni, ipv4Addr, true /* force */)
		if err != nil {
			log.Errorf("Failed to reconcile and delete IP %s on ENI %s, %v", existingIP, eni, err)
			ipamdErrInc("ipReconcileDel")
			// continue instead of bailout due to one ip
			continue
		}
		reconcileCnt.With(prometheus.Labels{"fn": "eniIPPoolReconcileDel"}).Inc()
	}
}

func (c *IPAMContext) eniPrefixPoolReconcile(ipPool []string, attachedENI awsutils.ENIMetadata, eni string) {
	attachedENIIPs := attachedENI.IPv4Prefixes
	needEC2Reconcile := true
	// Here we can't trust attachedENI since the IMDS metadata can be stale. We need to check with EC2 API.
	log.Debugf("Found prefix pool count %d for eni %s\n", len(ipPool), eni)

	if len(ipPool) != len(attachedENIIPs) {
		log.Warnf("Instance metadata does not match data store! ipPool: %v, metadata: %v", ipPool, attachedENIIPs)
		log.Debugf("We need to check the ENI status by calling the EC2 control plane.")
		// Call EC2 to verify IPs on this ENI
		ec2Addresses, err := c.awsClient.GetIPv4PrefixesFromEC2(eni)
		if err != nil {
			log.Errorf("Failed to fetch ENI IP addresses! Aborting reconcile of ENI %s", eni)
			return
		}
		attachedENIIPs = ec2Addresses
		needEC2Reconcile = false
	}

	// Add all known attached IPs to the datastore
	seenIPs := c.verifyAndAddPrefixesToDatastore(eni, attachedENIIPs, needEC2Reconcile)

	// Sweep phase, delete remaining Prefixes since they should not remain in the datastore
	for _, existingIP := range ipPool {
		if seenIPs[existingIP] {
			continue
		}

		log.Debugf("Reconcile and delete Prefix %s on ENI %s", existingIP, eni)
		// Force the delete, since we have verified with EC2 that these secondary IPs are no longer assigned to this ENI
		_, ipv4Cidr, err := net.ParseCIDR(existingIP)
		if err != nil {
			log.Debugf("Failed to parse so continuing with next prefix")
			continue
		}
		err = c.dataStore.DelIPv4CidrFromStore(eni, *ipv4Cidr, true /* force */)
		if err != nil {
			log.Errorf("Failed to reconcile and delete IP %s on ENI %s, %v", existingIP, eni, err)
			ipamdErrInc("ipReconcileDel")
			// continue instead of bailout due to one ip
			continue
		}
		reconcileCnt.With(prometheus.Labels{"fn": "eniIPPoolReconcileDel"}).Inc()
	}
}

// verifyAndAddIPsToDatastore updates the datastore with the known secondary IPs. IPs who are out of cooldown gets added
// back to the datastore after being verified against EC2.
func (c *IPAMContext) verifyAndAddIPsToDatastore(eni string, attachedENIIPs []*ec2.NetworkInterfacePrivateIpAddress, needEC2Reconcile bool) map[string]bool {
	var ec2VerifiedAddresses []*ec2.NetworkInterfacePrivateIpAddress
	seenIPs := make(map[string]bool)
	for _, privateIPv4 := range attachedENIIPs {
		strPrivateIPv4 := aws.StringValue(privateIPv4.PrivateIpAddress)
		if strPrivateIPv4 == c.primaryIP[eni] {
			log.Infof("Reconcile and skip primary IP %s on ENI %s", strPrivateIPv4, eni)
			continue
		}

		// Check if this IP was recently freed
		ipv4Addr := net.IPNet{IP: net.ParseIP(strPrivateIPv4), Mask: net.IPv4Mask(255, 255, 255, 255)}
		found, recentlyFreed := c.reconcileCooldownCache.RecentlyFreed(strPrivateIPv4)
		if found {
			if recentlyFreed {
				log.Debugf("Reconcile skipping IP %s on ENI %s because it was recently unassigned from the ENI.", strPrivateIPv4, eni)
				continue
			} else {
				if needEC2Reconcile {
					// IMDS data might be stale
					log.Debugf("This IP was recently freed, but is now out of cooldown. We need to verify with EC2 control plane.")
					// Only call EC2 once for this ENI
					if ec2VerifiedAddresses == nil {
						var err error
						// Call EC2 to verify IPs on this ENI
						ec2VerifiedAddresses, err = c.awsClient.GetIPv4sFromEC2(eni)
						if err != nil {
							log.Errorf("Failed to fetch ENI IP addresses from EC2! %v", err)
							// Do not delete this IP from the datastore or cooldown until we have confirmed with EC2
							seenIPs[strPrivateIPv4] = true
							continue
						}
					}
					// Verify that the IP really belongs to this ENI
					isReallyAttachedToENI := false
					for _, ec2Addr := range ec2VerifiedAddresses {
						if strPrivateIPv4 == aws.StringValue(ec2Addr.PrivateIpAddress) {
							isReallyAttachedToENI = true
							log.Debugf("Verified that IP %s is attached to ENI %s", strPrivateIPv4, eni)
							break
						}
					}
					if !isReallyAttachedToENI {
						log.Warnf("Skipping IP %s on ENI %s because it does not belong to this ENI!", strPrivateIPv4, eni)
						continue
					}
				}
				// The IP can be removed from the cooldown cache
				// TODO: Here we could check if the IP is still used by a pod stuck in Terminating state. (Issue #1091)
				c.reconcileCooldownCache.Remove(strPrivateIPv4)
			}
		}
		log.Infof("Trying to add %s", strPrivateIPv4)
		// Try to add the IP
		err := c.dataStore.AddIPv4CidrToStore(eni, ipv4Addr, false)
		if err != nil && err.Error() != datastore.IPAlreadyInStoreError {
			log.Errorf("Failed to reconcile IP %s on ENI %s", strPrivateIPv4, eni)
			ipamdErrInc("ipReconcileAdd")
			// Continue to check the other IPs instead of bailout due to one wrong IP
			continue

		}
		// Mark action
		seenIPs[strPrivateIPv4] = true
		reconcileCnt.With(prometheus.Labels{"fn": "eniDataStorePoolReconcileAdd"}).Inc()
	}
	return seenIPs
}

// verifyAndAddPrefixesToDatastore updates the datastore with the known Prefixes. Prefixes who are out of cooldown gets added
// back to the datastore after being verified against EC2.
func (c *IPAMContext) verifyAndAddPrefixesToDatastore(eni string, attachedENIPrefixes []*ec2.Ipv4PrefixSpecification, needEC2Reconcile bool) map[string]bool {
	var ec2VerifiedAddresses []*ec2.Ipv4PrefixSpecification
	seenIPs := make(map[string]bool)
	for _, privateIPv4Cidr := range attachedENIPrefixes {
		strPrivateIPv4Cidr := aws.StringValue(privateIPv4Cidr.Ipv4Prefix)
		log.Debugf("Check in coolddown Found prefix %s", strPrivateIPv4Cidr)

		// Check if this Prefix was recently freed
		_, ipv4CidrPtr, err := net.ParseCIDR(strPrivateIPv4Cidr)
		if err != nil {
			log.Debugf("Failed to parse so continuing with next prefix")
			continue
		}
		found, recentlyFreed := c.reconcileCooldownCache.RecentlyFreed(strPrivateIPv4Cidr)
		if found {
			if recentlyFreed {
				log.Debugf("Reconcile skipping IP %s on ENI %s because it was recently unassigned from the ENI.", strPrivateIPv4Cidr, eni)
				continue
			} else {
				if needEC2Reconcile {
					// IMDS data might be stale
					log.Debugf("This IP was recently freed, but is now out of cooldown. We need to verify with EC2 control plane.")
					// Only call EC2 once for this ENI and post GA fix this logic for both prefixes
					// and secondary IPs as per "split the loop" comment
					if ec2VerifiedAddresses == nil {
						var err error
						// Call EC2 to verify Prefixes on this ENI
						ec2VerifiedAddresses, err = c.awsClient.GetIPv4PrefixesFromEC2(eni)
						if err != nil {
							log.Errorf("Failed to fetch ENI IP addresses from EC2! %v", err)
							// Do not delete this Prefix from the datastore or cooldown until we have confirmed with EC2
							seenIPs[strPrivateIPv4Cidr] = true
							continue
						}
					}
					// Verify that the Prefix really belongs to this ENI
					isReallyAttachedToENI := false
					for _, ec2Addr := range ec2VerifiedAddresses {
						if strPrivateIPv4Cidr == aws.StringValue(ec2Addr.Ipv4Prefix) {
							isReallyAttachedToENI = true
							log.Debugf("Verified that IP %s is attached to ENI %s", strPrivateIPv4Cidr, eni)
							break
						}
					}
					if !isReallyAttachedToENI {
						log.Warnf("Skipping IP %s on ENI %s because it does not belong to this ENI!", strPrivateIPv4Cidr, eni)
						continue
					}
				}
				// The IP can be removed from the cooldown cache
				// TODO: Here we could check if the Prefix is still used by a pod stuck in Terminating state. (Issue #1091)
				c.reconcileCooldownCache.Remove(strPrivateIPv4Cidr)
			}
		}

		err = c.dataStore.AddIPv4CidrToStore(eni, *ipv4CidrPtr, true)
		if err != nil && err.Error() != datastore.IPAlreadyInStoreError {
			log.Errorf("Failed to reconcile Prefix %s on ENI %s", strPrivateIPv4Cidr, eni)
			ipamdErrInc("prefixReconcileAdd")
			// Continue to check the other Prefixs instead of bailout due to one wrong IP
			continue

		}
		// Mark action
		seenIPs[strPrivateIPv4Cidr] = true
		reconcileCnt.With(prometheus.Labels{"fn": "eniDataStorePoolReconcileAdd"}).Inc()
	}
	return seenIPs
}

// UseCustomNetworkCfg returns whether Pods needs to use pod specific configuration or not.
func UseCustomNetworkCfg() bool {
	return parseBoolEnvVar(envCustomNetworkCfg, false)
}

// ManageENIsOnNonSchedulableNode returns whether IPAMd should manage ENIs on the node or not.
func ManageENIsOnNonSchedulableNode() bool {
	return parseBoolEnvVar(envManageENIsNonSchedulable, false)
}

func parseBoolEnvVar(envVariableName string, defaultVal bool) bool {
	if strValue := os.Getenv(envVariableName); strValue != "" {
		parsedValue, err := strconv.ParseBool(strValue)
		if err == nil {
			return parsedValue
		}
		log.Warnf("Failed to parse %s; using default: %v, err: %v", envVariableName, defaultVal, err)
	}
	return defaultVal
}

func dsBackingStorePath() string {
	if value := os.Getenv(envBackingStorePath); value != "" {
		return value
	}
	return defaultBackingStorePath
}

func getWarmIPTarget() int {
	inputStr, found := os.LookupEnv(envWarmIPTarget)

	if !found {
		return noWarmIPTarget
	}

	if input, err := strconv.Atoi(inputStr); err == nil {
		if input >= 0 {
			log.Debugf("Using WARM_IP_TARGET %v", input)
			return input
		}
	}
	return noWarmIPTarget
}

func getMinimumIPTarget() int {
	inputStr, found := os.LookupEnv(envMinimumIPTarget)

	if !found {
		return noMinimumIPTarget
	}

	if input, err := strconv.Atoi(inputStr); err == nil {
		if input >= 0 {
			log.Debugf("Using MINIMUM_IP_TARGET %v", input)
			return input
		}
	}
	return noMinimumIPTarget
}

func disableENIProvisioning() bool {
	return getEnvBoolWithDefault(envDisableENIProvisioning, false)
}

func disableLeakedENICleanup() bool {
	// Cases where leaked ENI cleanup is disabled:
	// 1. IPv6 is enabled, so no ENIs are attached
	// 2. ENI provisioning is disabled, so ENIs are not managed by IPAMD
	// 3. Environment var explicitly disabling task is set
	return isIPv6Enabled() || disableENIProvisioning() || getEnvBoolWithDefault(envDisableLeakedENICleanup, false)
}

func enablePodENI() bool {
	return getEnvBoolWithDefault(envEnablePodENI, false)
}

func usePrefixDelegation() bool {
	return getEnvBoolWithDefault(envEnableIpv4PrefixDelegation, false)
}

func isIPv4Enabled() bool {
	return getEnvBoolWithDefault(envEnableIPv4, false)
}

func isIPv6Enabled() bool {
	return getEnvBoolWithDefault(envEnableIPv6, false)
}

func enableManageUntaggedMode() bool {
	return getEnvBoolWithDefault(envManageUntaggedENI, true)
}

func enablePodIPAnnotation() bool {
	return getEnvBoolWithDefault(envAnnotatePodIP, false)
}

// filterUnmanagedENIs filters out ENIs marked with the "node.k8s.amazonaws.com/no_manage" tag
func (c *IPAMContext) filterUnmanagedENIs(enis []awsutils.ENIMetadata) []awsutils.ENIMetadata {
	numFiltered := 0
	ret := make([]awsutils.ENIMetadata, 0, len(enis))
	for _, eni := range enis {
		//Filter out any Unmanaged ENIs. VPC CNI will only work with Primary ENI in IPv6 Prefix Delegation mode until
		//we open up IPv6 support in Secondary IP and Custom networking modes. Filtering out the ENIs here will
		//help us avoid myriad of if/else loops elsewhere in the code.
		if c.enableIPv6 && !c.awsClient.IsPrimaryENI(eni.ENIID) {
			log.Debugf("Skipping ENI %s: IPv6 Mode is enabled and VPC CNI will only manage Primary ENI in v6 PD mode",
				eni.ENIID)
			numFiltered++
			continue
		} else if c.awsClient.IsUnmanagedENI(eni.ENIID) {
			log.Debugf("Skipping ENI %s: since it is unmanaged", eni.ENIID)
			numFiltered++
			continue
		} else if c.awsClient.IsCNIUnmanagedENI(eni.ENIID) {
			log.Debugf("Skipping ENI %s: since on non-zero network card", eni.ENIID)
			numFiltered++
			continue
		}
		ret = append(ret, eni)
	}
	c.unmanagedENI = numFiltered
	c.updateIPStats(numFiltered)
	return ret
}

// datastoreTargetState determines the number of IPs `short` or `over` our WARM_IP_TARGET,
// accounting for the MINIMUM_IP_TARGET
// With prefix delegation this function determines the number of Prefixes `short` or `over`
func (c *IPAMContext) datastoreTargetState() (short int, over int, enabled bool) {
	if c.warmIPTarget == noWarmIPTarget && c.minimumIPTarget == noMinimumIPTarget {
		// there is no WARM_IP_TARGET defined and no MINIMUM_IP_TARGET, fallback to use all IP addresses on ENI
		return 0, 0, false
	}

	stats := c.dataStore.GetIPStats(ipV4AddrFamily)
	available := stats.AvailableAddresses()

	// short is greater than 0 when we have fewer available IPs than the warm IP target
	short = max(c.warmIPTarget-available, 0)

	// short is greater than the warm IP target alone when we have fewer total IPs than the minimum target
	short = max(short, c.minimumIPTarget-stats.TotalIPs)

	// over is the number of available IPs we have beyond the warm IP target
	over = max(available-c.warmIPTarget, 0)

	// over is less than the warm IP target alone if it would imply reducing total IPs below the minimum target
	over = max(min(over, stats.TotalIPs-c.minimumIPTarget), 0)

	if c.enablePrefixDelegation {
		// short : number of IPs short to reach warm targets
		// over : number of IPs over the warm targets
		_, numIPsPerPrefix, _ := datastore.GetPrefixDelegationDefaults()
		// Number of prefixes IPAMD is short of to achieve warm targets
		shortPrefix := datastore.DivCeil(short, numIPsPerPrefix)

		// Over will have number of IPs more than needed but with PD we would have allocated in chunks of /28
		// Say assigned = 1, warm ip target = 16, this will need 2 prefixes. But over will return 15.
		// Hence we need to check if 'over' number of IPs are needed to maintain the warm targets
		prefixNeededForWarmIP := datastore.DivCeil(stats.AssignedIPs+c.warmIPTarget, numIPsPerPrefix)
		prefixNeededForMinIP := datastore.DivCeil(c.minimumIPTarget, numIPsPerPrefix)

		// over will be number of prefixes over than needed but could be spread across used prefixes,
		// say, after couple of pod churns, 3 prefixes are allocated with 1 IP each assigned and warm ip target is 15
		// (J : is this needed? since we have to walk thru the loop of prefixes)
		freePrefixes := c.dataStore.GetFreePrefixes()
		overPrefix := max(min(freePrefixes, stats.TotalPrefixes-prefixNeededForWarmIP), 0)
		overPrefix = max(min(overPrefix, stats.TotalPrefixes-prefixNeededForMinIP), 0)
		log.Debugf("Current warm IP stats : target: %d, short(prefixes): %d, over(prefixes): %d, stats: %s", c.warmIPTarget, shortPrefix, overPrefix, stats)
		return shortPrefix, overPrefix, true
	}
	log.Debugf("Current warm IP stats : target: %d, short: %d, over: %d, stats: %s", c.warmIPTarget, short, over, stats)

	return short, over, true
}

// datastorePrefixTargetState determines the number of prefixes short to reach WARM_PREFIX_TARGET
func (c *IPAMContext) datastorePrefixTargetState() (short int, enabled bool) {
	if !c.warmPrefixTargetDefined() {
		return 0, false
	}
	// /28 will consume 16 IPs so let's not allocate if not needed.
	freePrefixesInStore := c.dataStore.GetFreePrefixes()
	toAllocate := max(c.warmPrefixTarget-freePrefixesInStore, 0)
	log.Debugf("Prefix target is %d, short of %d prefixes, free %d prefixes", c.warmPrefixTarget, toAllocate, freePrefixesInStore)

	return toAllocate, true
}

// setTerminating atomically sets the terminating flag.
func (c *IPAMContext) setTerminating() {
	atomic.StoreInt32(&c.terminating, 1)
}

func (c *IPAMContext) isTerminating() bool {
	return atomic.LoadInt32(&c.terminating) > 0
}

func (c *IPAMContext) isNodeNonSchedulable() bool {
	ctx := context.TODO()

	request := types.NamespacedName{
		Name: c.myNodeName,
	}

	node := &corev1.Node{}
	// Find my node
	err := c.k8sClient.Get(ctx, request, node)
	if err != nil {
		log.Errorf("Failed to get node while determining schedulability: %v", err)
		return false
	}
	log.Debugf("Node found %q - no of taints - %d", node.Name, len(node.Spec.Taints))
	taintToMatch := &corev1.Taint{
		Key:    "node.kubernetes.io/unschedulable",
		Effect: corev1.TaintEffectNoSchedule,
	}
	for _, taint := range node.Spec.Taints {
		if taint.MatchTaint(taintToMatch) {
			return true
		}
	}

	return false
}

// GetConfigForDebug returns the active values of the configuration env vars (for debugging purposes).
func GetConfigForDebug() map[string]interface{} {
	return map[string]interface{}{
		envWarmIPTarget:             getWarmIPTarget(),
		envWarmENITarget:            getWarmENITarget(),
		envCustomNetworkCfg:         UseCustomNetworkCfg(),
		envManageENIsNonSchedulable: ManageENIsOnNonSchedulableNode(),
	}
}

func max(x, y int) int {
	if x < y {
		return y
	}
	return x
}

func min(x, y int) int {
	if y < x {
		return y
	}
	return x
}

func (c *IPAMContext) getTrunkLinkIndex() (int, error) {
	trunkENI := c.dataStore.GetTrunkENI()
	attachedENIs, err := c.awsClient.GetAttachedENIs()
	if err != nil {
		return -1, err
	}
	for _, eni := range attachedENIs {
		if eni.ENIID == trunkENI {
			retryLinkByMacInterval := 100 * time.Millisecond
			link, err := c.networkClient.GetLinkByMac(eni.MAC, retryLinkByMacInterval)
			if err != nil {
				return -1, err
			}
			return link.Attrs().Index, nil

		}
	}
	return -1, errors.New("no trunk found")
}

// GetPod returns the pod matching the name and namespace
func (c *IPAMContext) GetPod(podName, namespace string) (*corev1.Pod, error) {
	ctx := context.TODO()
	var pod corev1.Pod

	podKey := types.NamespacedName{
		Namespace: namespace,
		Name:      podName,
	}
	err := c.k8sClient.Get(ctx, podKey, &pod)
	if err != nil {
		return nil, fmt.Errorf("error while trying to retrieve pod info: %s", err.Error())
	}
	return &pod, nil
}

// AnnotatePod annotates the pod with the provided key and value
func (c *IPAMContext) AnnotatePod(podName string, podNamespace string, key string, newVal string, releasedIP string) error {
	ctx := context.TODO()
	var err error

	err = retry.RetryOnConflict(retry.DefaultBackoff, func() error {
		var pod *corev1.Pod
		if pod, err = c.GetPod(podName, podNamespace); err != nil || pod == nil {
			// if pod is nil and err is nil for any reason, this is not retriable case, returning a nil error to not-retry
			if err == nil && pod == nil {
				log.Warnf("get a nil pod for pod name %s and namespace %s", podName, podNamespace)
			}
			return err
		}

		newPod := pod.DeepCopy()
		if newPod.Annotations == nil {
			newPod.Annotations = make(map[string]string)
		}

		oldVal, ok := newPod.Annotations[key]

		// On CNI ADD, always set new annotation
		if newVal != "" {
			// Skip patch operation if new value is the same as existing value
			if ok && oldVal == newVal {
				log.Infof("Patch updating not needed")
				return nil
			}
			newPod.Annotations[key] = newVal
		} else {
			// On CNI DEL, set annotation to empty string if IP is the one we are releasing
			if ok {
				log.Debugf("Existing annotation value: %s", oldVal)
				if oldVal != releasedIP {
					return fmt.Errorf("Released IP %s does not match existing annotation. Not patching pod.", releasedIP)
				}
				newPod.Annotations[key] = ""
			}
		}

		if err = c.k8sClient.Patch(ctx, newPod, client.MergeFrom(pod)); err != nil {
			log.Errorf("Failed to annotate %s the pod with %s, error %v", key, newVal, err)
			return err
		}
		log.Debugf("Annotates pod %s with %s: %s", podName, key, newVal)
		return nil
	})

	return err
}

func (c *IPAMContext) tryUnassignIPsFromENIs() {
	log.Debugf("In tryUnassignIPsFromENIs")
	eniInfos := c.dataStore.GetENIInfos()
	for eniID := range eniInfos.ENIs {
		c.tryUnassignIPFromENI(eniID)
	}
}

func (c *IPAMContext) tryUnassignIPFromENI(eniID string) {
	freeableIPs := c.dataStore.FreeableIPs(eniID)

	if len(freeableIPs) == 0 {
		log.Debugf("No freeable IPs")
		return
	}

	// Delete IPs from datastore
	var deletedIPs []string
	for _, toDelete := range freeableIPs {
		// Don't force the delete, since a freeable IP might have been assigned to a pod
		// before we get around to deleting it.
		err := c.dataStore.DelIPv4CidrFromStore(eniID, toDelete, false /* force */)
		if err != nil {
			log.Warnf("Failed to delete IP %s on ENI %s from datastore: %s", toDelete, eniID, err)
			ipamdErrInc("decreaseIPPool")
			continue
		} else {
			deletedIPs = append(deletedIPs, toDelete.IP.String())
		}
	}

	// Deallocate IPs from the instance if they aren't used by pods.
	if err := c.awsClient.DeallocIPAddresses(eniID, deletedIPs); err != nil {
		log.Warnf("Failed to decrease IP pool by removing IPs %v from ENI %s: %s", deletedIPs, eniID, err)
	} else {
		log.Debugf("Successfully decreased IP pool by removing IPs %v from ENI %s", deletedIPs, eniID)
	}
}

func (c *IPAMContext) tryUnassignPrefixesFromENIs() {
	eniInfos := c.dataStore.GetENIInfos()
	for eniID := range eniInfos.ENIs {
		c.tryUnassignPrefixFromENI(eniID)
	}
}

func (c *IPAMContext) tryUnassignPrefixFromENI(eniID string) {
	freeablePrefixes := c.dataStore.FreeablePrefixes(eniID)
	if len(freeablePrefixes) == 0 {
		return
	}
	// Delete Prefixes from datastore
	var deletedPrefixes []string
	for _, toDelete := range freeablePrefixes {
		// Don't force the delete, since a freeable Prefix might have been assigned to a pod
		// before we get around to deleting it.
		err := c.dataStore.DelIPv4CidrFromStore(eniID, toDelete, false /* force */)
		if err != nil {
			log.Warnf("Failed to delete Prefix %s on ENI %s from datastore: %s", toDelete, eniID, err)
			ipamdErrInc("decreaseIPPool")
			return
		} else {
			deletedPrefixes = append(deletedPrefixes, toDelete.String())
		}
	}

	// Deallocate IPs from the instance if they aren't used by pods.
	if err := c.awsClient.DeallocPrefixAddresses(eniID, deletedPrefixes); err != nil {
		log.Warnf("Failed to delete prefix %v from ENI %s: %s", deletedPrefixes, eniID, err)
	} else {
		log.Debugf("Successfully prefix removing IPs %v from ENI %s", deletedPrefixes, eniID)
	}
}

func (c *IPAMContext) GetENIResourcesToAllocate() int {
	var resourcesToAllocate int
	if !c.enablePrefixDelegation {
		resourcesToAllocate = c.maxIPsPerENI
		short, _, warmTargetDefined := c.datastoreTargetState()
		if warmTargetDefined {
			resourcesToAllocate = min(short, c.maxIPsPerENI)
		}
	} else {
		resourcesToAllocate = min(c.getPrefixesNeeded(), c.maxPrefixesPerENI)
	}
	return resourcesToAllocate
}

func (c *IPAMContext) GetIPv4Limit() (int, int, error) {
	var maxIPsPerENI, maxPrefixesPerENI, maxIpsPerPrefix int
	if !c.enablePrefixDelegation {
		maxIPsPerENI = c.awsClient.GetENIIPv4Limit()
		maxPrefixesPerENI = 0
	} else if c.enablePrefixDelegation {
		//Single PD - allocate one prefix per ENI and new add will be new ENI + prefix
		//Multi - allocate one prefix per ENI and new add will be new prefix or new ENI + prefix
		_, maxIpsPerPrefix, _ = datastore.GetPrefixDelegationDefaults()
		maxPrefixesPerENI = c.awsClient.GetENIIPv4Limit()
		maxIPsPerENI = maxPrefixesPerENI * maxIpsPerPrefix
		log.Debugf("max prefix %d max ips %d", maxPrefixesPerENI, maxIPsPerENI)
	}
	return maxIPsPerENI, maxPrefixesPerENI, nil
}

func (c *IPAMContext) isDatastorePoolEmpty() bool {
	stats := c.dataStore.GetIPStats(ipV4AddrFamily)
	return stats.TotalIPs == 0
}

// Return whether the maximum number of ENIs that can be attached to the node has already been reached
func (c *IPAMContext) hasRoomForEni() bool {
	trunkEni := 0
	if c.enablePodENI && c.dataStore.GetTrunkENI() == "" {
		trunkEni = 1
	}
	return c.dataStore.GetENIs() < (c.maxENI - c.unmanagedENI - trunkEni)
}

func (c *IPAMContext) isDatastorePoolTooLow() bool {
	short, _, warmTargetDefined := c.datastoreTargetState()
	if warmTargetDefined {
		return short > 0
	}

	stats := c.dataStore.GetIPStats(ipV4AddrFamily)
	available := stats.AvailableAddresses()

	warmTarget := c.warmENITarget
	totalIPs := c.maxIPsPerENI

	if c.enablePrefixDelegation {
		warmTarget = c.warmPrefixTarget
		_, maxIpsPerPrefix, _ := datastore.GetPrefixDelegationDefaults()
		totalIPs = maxIpsPerPrefix
	}

	poolTooLow := available < totalIPs*warmTarget || (warmTarget == 0 && available == 0)
	if poolTooLow {
		log.Debugf("IP pool is too low: available (%d) < ENI target (%d) * addrsPerENI (%d)", available, warmTarget, totalIPs)
		c.logPoolStats(stats)
	}
	return poolTooLow
}

func (c *IPAMContext) isDatastorePoolTooHigh() bool {
	_, over, warmTargetDefined := c.datastoreTargetState()
	if warmTargetDefined {
		return over > 0
	}

	//For the existing ENIs check if we can cleanup prefixes
	if c.warmPrefixTargetDefined() {
		freePrefixes := c.dataStore.GetFreePrefixes()
		poolTooHigh := freePrefixes > c.warmPrefixTarget
		if poolTooHigh {
			log.Debugf("Prefix pool is high so might be able to deallocate : free prefixes %d and warm prefix target %d", freePrefixes, c.warmPrefixTarget)
		}
		return poolTooHigh
	}
	// We only ever report the pool being too high if WARM_IP_TARGET or WARM_PREFIX_TARGET is set
	return false
}

func (c *IPAMContext) warmPrefixTargetDefined() bool {
	return c.warmPrefixTarget >= defaultWarmPrefixTarget && c.enablePrefixDelegation
}

// DeallocCidrs frees IPs and Prefixes from EC2
func (c *IPAMContext) DeallocCidrs(eniID string, deletableCidrs []datastore.CidrInfo) {
	var deletableIPs []string
	var deletablePrefixes []string

	for _, toDeleteCidr := range deletableCidrs {
		if toDeleteCidr.IsPrefix {
			strDeletablePrefix := toDeleteCidr.Cidr.String()
			deletablePrefixes = append(deletablePrefixes, strDeletablePrefix)
			// Track the last time we unassigned Cidrs from an ENI. We won't reconcile any Cidrs in this cache
			// for at least ipReconcileCooldown
			c.reconcileCooldownCache.Add(strDeletablePrefix)
		} else {
			strDeletableIP := toDeleteCidr.Cidr.IP.String()
			deletableIPs = append(deletableIPs, strDeletableIP)
			// Track the last time we unassigned IPs from an ENI. We won't reconcile any IPs in this cache
			// for at least ipReconcileCooldown
			c.reconcileCooldownCache.Add(strDeletableIP)
		}
	}

	if err := c.awsClient.DeallocPrefixAddresses(eniID, deletablePrefixes); err != nil {
		log.Warnf("Failed to free Prefixes %v from ENI %s: %s", deletablePrefixes, eniID, err)
	}

	if err := c.awsClient.DeallocIPAddresses(eniID, deletableIPs); err != nil {
		log.Warnf("Failed to free IPs %v from ENI %s: %s", deletableIPs, eniID, err)
	}
}

// getPrefixesNeeded returns the number of prefixes need to be allocated to the ENI
func (c *IPAMContext) getPrefixesNeeded() int {

	//By default allocate 1 prefix at a time
	toAllocate := 1

	//TODO - post GA we can evaluate to see if these two calls can be merged.
	//datastoreTargetState already has complex math so adding Prefix target will make it
	//even more complex.
	short, _, warmIPTargetDefined := c.datastoreTargetState()
	shortPrefixes, warmPrefixTargetDefined := c.datastorePrefixTargetState()

	//WARM_IP_TARGET takes precendence over WARM_PREFIX_TARGET
	if warmIPTargetDefined {
		toAllocate = max(toAllocate, short)
	} else if warmPrefixTargetDefined {
		toAllocate = max(toAllocate, shortPrefixes)
	}
	log.Debugf("ToAllocate: %d", toAllocate)
	return toAllocate
}

func (c *IPAMContext) initENIAndIPLimits() (err error) {
	if c.enableIPv4 {
		nodeMaxENI, err := c.getMaxENI()
		if err != nil {
			log.Error("Failed to get ENI limit")
			return err
		}
		c.maxENI = nodeMaxENI

		c.maxIPsPerENI, c.maxPrefixesPerENI, err = c.GetIPv4Limit()
		if err != nil {
			return err
		}
		log.Debugf("Max ip per ENI %d and max prefixes per ENI %d", c.maxIPsPerENI, c.maxPrefixesPerENI)
	}

	// WARM and MAX ENI & IP/Prefix counts are no-op in IPv6 Prefix delegation mode. Once we start supporting IPv6 in
	// Secondary IP mode, these variables will play the same role as they currently do in IPv4 mode. So, for now we
	// leave them at their default values.
	return nil
}

func (c *IPAMContext) isConfigValid() bool {
	//Validate that only one among v4 and v6 is enabled.
	if c.enableIPv4 && c.enableIPv6 {
		log.Errorf("IPv4 and IPv6 are both enabled. VPC CNI currently doesn't support dual stack mode")
		return false
	} else if !c.enableIPv4 && !c.enableIPv6 {
		log.Errorf("IPv4 and IPv6 are both disabled. One of them have to be enabled")
		return false
	}

	//Validate PD mode is enabled if VPC CNI is operating in IPv6 mode. SGPP and Custom networking are not supported in IPv6 mode.
	if c.enableIPv6 && (c.enablePodENI || c.useCustomNetworking || !c.enablePrefixDelegation) {
		log.Errorf("IPv6 is supported only in Prefix Delegation mode. Security Group Per Pod and " +
			"Custom Networking are not supported in IPv6 mode. Please set the env variables accordingly.")
		return false
	}

	//Validate Prefix Delegation against v4 and v6 modes.
	if c.enablePrefixDelegation && !c.awsClient.IsPrefixDelegationSupported() {
		if c.enableIPv6 {
			log.Errorf("Prefix Delegation is not supported on non-nitro instance %s. IPv6 is only supported in Prefix delegation Mode. ", c.awsClient.GetInstanceType())
			return false
		}
		log.Warnf("Prefix delegation is not supported on non-nitro instance %s hence falling back to default (secondary IP) mode", c.awsClient.GetInstanceType())
		c.enablePrefixDelegation = false
	}

	return true
}

func (c *IPAMContext) AddFeatureToCNINode(ctx context.Context, featureName rcv1alpha1.FeatureName, featureValue string) error {
	cniNode := &rcv1alpha1.CNINode{}
	if err := c.k8sClient.Get(ctx, types.NamespacedName{Name: c.myNodeName}, cniNode); err != nil {
		return err
	}

	if lo.ContainsBy(cniNode.Spec.Features, func(addedFeature rcv1alpha1.Feature) bool {
		return featureName == addedFeature.Name && featureValue == addedFeature.Value
	}) {
		return nil
	}

	newCNINode := cniNode.DeepCopy()
	newFeature := rcv1alpha1.Feature{
		Name:  featureName,
		Value: featureValue,
	}

	if lo.ContainsBy(cniNode.Spec.Features, func(addedFeature rcv1alpha1.Feature) bool {
		return featureName == addedFeature.Name
	}) {
		// this should happen when user updated eniConfig name
		// aws-node restarted and CNINode need to be updated if node wasn't terminated
		// we need groom old features here
		newCNINode.Spec.Features = []rcv1alpha1.Feature{}
		for _, oldFeature := range cniNode.Spec.Features {
			if oldFeature.Name == featureName {
				continue
			} else {
				newCNINode.Spec.Features = append(newCNINode.Spec.Features, oldFeature)
			}
		}
	}

	newCNINode.Spec.Features = append(newCNINode.Spec.Features, newFeature)
	return c.k8sClient.Patch(ctx, newCNINode, client.MergeFromWithOptions(cniNode, client.MergeFromWithOptimisticLock{}))
}<|MERGE_RESOLUTION|>--- conflicted
+++ resolved
@@ -560,16 +560,6 @@
 
 		eniConfigName, err := eniconfig.GetNodeSpecificENIConfigName(node)
 		if err == nil && eniConfigName != "default" {
-<<<<<<< HEAD
-			// Add the feature name to CNINode of this node
-			err := c.AddFeatureToCNINode(ctx, rcv1alpha1.CustomNetworking, eniConfigName)
-			if err != nil {
-				log.Errorf("Failed to add feature custom networking into CNINode", err)
-				podENIErrInc("nodeInit")
-				return err
-			}
-			log.Infof("Enabled feature %s in CNINode for node %s if not existing", rcv1alpha1.CustomNetworking, c.myNodeName)
-=======
 			// If Security Groups for Pods is enabled, the VPC Resource Controller must also know that Custom Networking is enabled
 			if c.enablePodENI {
 				err := c.AddFeatureToCNINode(ctx, rcv1alpha1.CustomNetworking, eniConfigName)
@@ -580,7 +570,6 @@
 				}
 				log.Infof("Enabled feature %s in CNINode for node %s if not existing", rcv1alpha1.CustomNetworking, c.myNodeName)
 			}
->>>>>>> 34a3f193
 		} else {
 			log.Errorf("No ENIConfig could be found for this node", err)
 		}
