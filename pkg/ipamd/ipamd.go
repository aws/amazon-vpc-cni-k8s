// Copyright Amazon.com Inc. or its affiliates. All Rights Reserved.
//
// Licensed under the Apache License, Version 2.0 (the "License"). You may
// not use this file except in compliance with the License. A copy of the
// License is located at
//
//     http://aws.amazon.com/apache2.0/
//
// or in the "license" file accompanying this file. This file is distributed
// on an "AS IS" BASIS, WITHOUT WARRANTIES OR CONDITIONS OF ANY KIND, either
// express or implied. See the License for the specific language governing
// permissions and limitations under the License.

package ipamd

import (
	"context"
	"fmt"
	"math"
	"net"
	"os"
	"strconv"
	"strings"
	"sync"
	"sync/atomic"
	"time"

	"sigs.k8s.io/controller-runtime/pkg/client"

	"github.com/aws/aws-sdk-go/aws"
	"github.com/aws/aws-sdk-go/aws/awserr"
	"github.com/aws/aws-sdk-go/service/ec2"
	"github.com/pkg/errors"
	"github.com/prometheus/client_golang/prometheus"
	corev1 "k8s.io/api/core/v1"
	"k8s.io/apimachinery/pkg/types"
	"k8s.io/apimachinery/pkg/util/sets"
	"k8s.io/apimachinery/pkg/util/wait"
	"k8s.io/client-go/util/retry"

	"github.com/aws/amazon-vpc-cni-k8s/pkg/awsutils"
	"github.com/aws/amazon-vpc-cni-k8s/pkg/eniconfig"
	"github.com/aws/amazon-vpc-cni-k8s/pkg/ipamd/datastore"
	"github.com/aws/amazon-vpc-cni-k8s/pkg/networkutils"
	"github.com/aws/amazon-vpc-cni-k8s/pkg/utils/logger"
)

// The package ipamd is a long running daemon which manages a warm pool of available IP addresses.
// It also monitors the size of the pool, dynamically allocates more ENIs when the pool size goes below
// the minimum threshold and frees them back when the pool size goes above max threshold.

const (
	ipPoolMonitorInterval       = 5 * time.Second
	maxRetryCheckENI            = 5
	eniAttachTime               = 10 * time.Second
	nodeIPPoolReconcileInterval = 60 * time.Second
	decreaseIPPoolInterval      = 30 * time.Second

	// ipReconcileCooldown is the amount of time that an IP address must wait until it can be added to the data store
	// during reconciliation after being discovered on the EC2 instance metadata.
	ipReconcileCooldown = 60 * time.Second

	// This environment variable is used to specify the desired number of free IPs always available in the "warm pool".
	// When it is not set, ipamd defaults to use all available IPs per ENI for that instance type.
	// For example, for a m4.4xlarge node,
	//     If WARM_IP_TARGET is set to 1, and there are 9 pods running on the node, ipamd will try
	//     to make the "warm pool" have 10 IP addresses with 9 being assigned to pods and 1 free IP.
	//
	//     If "WARM_IP_TARGET is not set, it will default to 30 (which the maximum number of IPs per ENI).
	//     If there are 9 pods running on the node, ipamd will try to make the "warm pool" have 39 IPs with 9 being
	//     assigned to pods and 30 free IPs.
	envWarmIPTarget = "WARM_IP_TARGET"
	noWarmIPTarget  = 0

	// This environment variable is used to specify the desired minimum number of total IPs.
	// When it is not set, ipamd defaults to 0.
	// For example, for a m4.4xlarge node,
	//     If WARM_IP_TARGET is set to 1 and MINIMUM_IP_TARGET is set to 12, and there are 9 pods running on the node,
	//     ipamd will make the "warm pool" have 12 IP addresses with 9 being assigned to pods and 3 free IPs.
	//
	//     If "MINIMUM_IP_TARGET is not set, it will default to 0, which causes WARM_IP_TARGET settings to be the
	//	   only settings considered.
	envMinimumIPTarget = "MINIMUM_IP_TARGET"
	noMinimumIPTarget  = 0

	// This environment is used to specify the desired number of free ENIs along with all of its IP addresses
	// always available in "warm pool".
	// When it is not set, it is default to 1.
	//
	// when "WARM_IP_TARGET" is defined, ipamd will use behavior defined for "WARM_IP_TARGET".
	//
	// For example, for a m4.4xlarge node
	//     If WARM_ENI_TARGET is set to 2, and there are 9 pods running on the node, ipamd will try to
	//     make the "warm pool" to have 2 extra ENIs and its IP addresses, in other words, 90 IP addresses
	//     with 9 IPs assigned to pods and 81 free IPs.
	//
	//     If "WARM_ENI_TARGET" is not set, it defaults to 1, so if there are 9 pods running on the node,
	//     ipamd will try to make the "warm pool" have 1 extra ENI, in other words, 60 IPs with 9 already
	//     being assigned to pods and 51 free IPs.
	envWarmENITarget     = "WARM_ENI_TARGET"
	defaultWarmENITarget = 1

	// This environment variable is used to specify the maximum number of ENIs that will be allocated.
	// When it is not set or less than 1, the default is to use the maximum available for the instance type.
	//
	// The maximum number of ENIs is in any case limited to the amount allowed for the instance type.
	envMaxENI     = "MAX_ENI"
	defaultMaxENI = -1

	// This environment is used to specify whether Pods need to use a security group and subnet defined in an ENIConfig CRD.
	// When it is NOT set or set to false, ipamd will use primary interface security group and subnet for Pod network.
	envCustomNetworkCfg = "AWS_VPC_K8S_CNI_CUSTOM_NETWORK_CFG"

	// eniNoManageTagKey is the tag that may be set on an ENI to indicate ipamd
	// should not manage it in any form.
	eniNoManageTagKey = "node.k8s.amazonaws.com/no_manage"

	// disableENIProvisioning is used to specify that ENI doesn't need to be synced during initializing a pod.
	envDisableENIProvisioning = "DISABLE_NETWORK_RESOURCE_PROVISIONING"

	// Specify where ipam should persist its current IP<->container allocations.
	envBackingStorePath     = "AWS_VPC_K8S_CNI_BACKING_STORE"
	defaultBackingStorePath = "/var/run/aws-node/ipam.json"

	// envEnablePodENI is used to attach a Trunk ENI to every node. Required in order to give Branch ENIs to pods.
	envEnablePodENI = "ENABLE_POD_ENI"

	// envNodeName will be used to store Node name
	envNodeName = "MY_NODE_NAME"

	// vpcENIConfigLabel is used by the VPC resource controller to pick the right ENI config.
	vpcENIConfigLabel = "vpc.amazonaws.com/eniConfig"

	//envEnableIpv4PrefixDelegation is used to allocate /28 prefix instead of secondary IP for an ENI.
	envEnableIpv4PrefixDelegation = "ENABLE_PREFIX_DELEGATION"

	//envWarmPrefixTarget is used to keep a /28 prefix in warm pool.
	envWarmPrefixTarget     = "WARM_PREFIX_TARGET"
	defaultWarmPrefixTarget = 0

	//envEnableIPv4 - Env variable to enable/disable IPv4 mode
	envEnableIPv4 = "ENABLE_IPv4"

	//envEnableIPv6 - Env variable to enable/disable IPv6 mode
	envEnableIPv6 = "ENABLE_IPv6"

	ipV4AddrFamily = "4"
	ipV6AddrFamily = "6"

	//insufficientCidrErrorCooldown is the amount of time reconciler will wait before trying to fetch
	//more IPs/prefixes for an ENI. With InsufficientCidr we know the subnet doesn't have enough IPs so
	//instead of retrying every 5s which would lead to increase in EC2 AllocIPAddress calls, we wait for
	//120 seconds for a retry.
	insufficientCidrErrorCooldown = 120 * time.Second

	// envManageUntaggedENI is used to determine if untagged ENIs should be managed or unmanaged
	envManageUntaggedENI = "MANAGE_UNTAGGED_ENI"

	eniNodeTagKey = "node.k8s.amazonaws.com/instance_id"

<<<<<<< HEAD
	//envDisableLeakedENICollection is used to disable leaked eni go routine in aws-node
	envDisableLeakedENICollection = "DISABLE_LEAKED_ENI_COLLECTION"
=======
	// envAnnotatePodIP is used to annotate[vpc.amazonaws.com/pod-ips] pod's with IPs
	// Ref : https://github.com/projectcalico/calico/issues/3530
	// not present; in which case we fall back to the k8s podIP
	// Present and set to an IP; in which case we use it
	// Present and set to the empty string, which we use to mean "CNI DEL had occurred; networking has been removed from this pod"
	// The empty string one helps close a trace at pod shutdown where it looks like the pod still has its IP when the IP has been released
	envAnnotatePodIP = "ANNOTATE_POD_IP"
>>>>>>> 192f8472
)

var log = logger.Get()

var (
	ipamdErr = prometheus.NewCounterVec(
		prometheus.CounterOpts{
			Name: "awscni_ipamd_error_count",
			Help: "The number of errors encountered in ipamd",
		},
		[]string{"fn"},
	)
	ipamdActionsInprogress = prometheus.NewGaugeVec(
		prometheus.GaugeOpts{
			Name: "awscni_ipamd_action_inprogress",
			Help: "The number of ipamd actions in progress",
		},
		[]string{"fn"},
	)
	enisMax = prometheus.NewGauge(
		prometheus.GaugeOpts{
			Name: "awscni_eni_max",
			Help: "The maximum number of ENIs that can be attached to the instance, accounting for unmanaged ENIs",
		},
	)
	ipMax = prometheus.NewGauge(
		prometheus.GaugeOpts{
			Name: "awscni_ip_max",
			Help: "The maximum number of IP addresses that can be allocated to the instance",
		},
	)
	reconcileCnt = prometheus.NewCounterVec(
		prometheus.CounterOpts{
			Name: "awscni_reconcile_count",
			Help: "The number of times ipamd reconciles on ENIs and IP/Prefix addresses",
		},
		[]string{"fn"},
	)
	addIPCnt = prometheus.NewCounter(
		prometheus.CounterOpts{
			Name: "awscni_add_ip_req_count",
			Help: "The number of add IP address requests",
		},
	)
	delIPCnt = prometheus.NewCounterVec(
		prometheus.CounterOpts{
			Name: "awscni_del_ip_req_count",
			Help: "The number of delete IP address requests",
		},
		[]string{"reason"},
	)
	podENIErr = prometheus.NewCounterVec(
		prometheus.CounterOpts{
			Name: "awscni_pod_eni_error_count",
			Help: "The number of errors encountered for pod ENIs",
		},
		[]string{"fn"},
	)
	prometheusRegistered = false
)

// IPAMContext contains node level control information
type IPAMContext struct {
	awsClient            awsutils.APIs
	dataStore            *datastore.DataStore
	rawK8SClient         client.Client
	cachedK8SClient      client.Client
	enableIPv4           bool
	enableIPv6           bool
	useCustomNetworking  bool
	networkClient        networkutils.NetworkAPIs
	maxIPsPerENI         int
	maxENI               int
	maxPrefixesPerENI    int
	unmanagedENI         int
	warmENITarget        int
	warmIPTarget         int
	minimumIPTarget      int
	warmPrefixTarget     int
	primaryIP            map[string]string // primaryIP is a map from ENI ID to primary IP of that ENI
	lastNodeIPPoolAction time.Time
	lastDecreaseIPPool   time.Time
	// reconcileCooldownCache keeps timestamps of the last time an IP address was unassigned from an ENI,
	// so that we don't reconcile and add it back too quickly if IMDS lags behind reality.
<<<<<<< HEAD
	reconcileCooldownCache     ReconcileCooldownCache
	terminating                int32 // Flag to warn that the pod is about to shut down.
	disableENIProvisioning     bool
	enablePodENI               bool
	myNodeName                 string
	enablePrefixDelegation     bool
	lastInsufficientCidrError  time.Time
	enableManageUntaggedMode   bool
	disableLeakedENICollection bool
=======
	reconcileCooldownCache    ReconcileCooldownCache
	terminating               int32 // Flag to warn that the pod is about to shut down.
	disableENIProvisioning    bool
	enablePodENI              bool
	myNodeName                string
	enablePrefixDelegation    bool
	lastInsufficientCidrError time.Time
	enableManageUntaggedMode  bool
	enablePodIPAnnotation     bool
>>>>>>> 192f8472
}

// setUnmanagedENIs will rebuild the set of ENI IDs for ENIs tagged as "no_manage"
func (c *IPAMContext) setUnmanagedENIs(tagMap map[string]awsutils.TagMap) {
	if len(tagMap) == 0 {
		return
	}
	var unmanagedENIlist []string
	// if "no_manage" tag is present and is true - ENI is unmanaged
	// if "no_manage" tag is present and is "not true" - ENI is managed
	// if "instance_id" tag is present and is set to instanceID - ENI is managed since this was created by IPAMD
	// if "no_manage" tag is not present or not IPAMD created ENI, check if we are in Manage Untagged Mode, default is true.
	// if enableManageUntaggedMode is false, then consider all untagged ENIs as unmanaged.
	for eniID, tags := range tagMap {
		if _, found := tags[eniNoManageTagKey]; found {
			if tags[eniNoManageTagKey] != "true" {
				continue
			}
		} else if _, found := tags[eniNodeTagKey]; found && tags[eniNodeTagKey] == c.awsClient.GetInstanceID() {
			continue
		} else if c.enableManageUntaggedMode {
			continue
		}

		if eniID == c.awsClient.GetPrimaryENI() {
			log.Debugf("Ignoring primary ENI %s since it is always managed", eniID)
		} else {
			log.Debugf("Marking ENI %s as being unmanaged", eniID)
			unmanagedENIlist = append(unmanagedENIlist, eniID)
		}
	}
	c.awsClient.SetUnmanagedENIs(unmanagedENIlist)
}

// ReconcileCooldownCache keep track of recently freed CIDRs to avoid reading stale EC2 metadata
type ReconcileCooldownCache struct {
	sync.RWMutex
	cache map[string]time.Time
}

// Add sets a timestamp for the CIDR added that says how long they are not to be put back in the data store.
func (r *ReconcileCooldownCache) Add(cidr string) {
	r.Lock()
	defer r.Unlock()
	expiry := time.Now().Add(ipReconcileCooldown)
	r.cache[cidr] = expiry
}

// Remove removes a CIDR from the cooldown cache.
func (r *ReconcileCooldownCache) Remove(cidr string) {
	r.Lock()
	defer r.Unlock()
	log.Debugf("Removing %s from cooldown cache.", cidr)
	delete(r.cache, cidr)
}

// RecentlyFreed checks if this CIDR was recently freed.
func (r *ReconcileCooldownCache) RecentlyFreed(cidr string) (found, recentlyFreed bool) {
	r.Lock()
	defer r.Unlock()
	now := time.Now()
	if expiry, ok := r.cache[cidr]; ok {
		log.Debugf("Checking if CIDR %s has been recently freed. Cooldown expires at: %s. (Cooldown: %v)", cidr, expiry, now.Sub(expiry) < 0)
		return true, now.Sub(expiry) < 0
	}
	return false, false
}

func prometheusRegister() {
	if !prometheusRegistered {
		prometheus.MustRegister(ipamdErr)
		prometheus.MustRegister(ipamdActionsInprogress)
		prometheus.MustRegister(enisMax)
		prometheus.MustRegister(ipMax)
		prometheus.MustRegister(reconcileCnt)
		prometheus.MustRegister(addIPCnt)
		prometheus.MustRegister(delIPCnt)
		prometheus.MustRegister(podENIErr)
		prometheusRegistered = true
	}
}

// containsInsufficientCidrBlocksError returns whether exceeds ENI's IP address limit
func containsInsufficientCidrBlocksError(err error) bool {
	var awsErr awserr.Error
	if errors.As(err, &awsErr) {
		return awsErr.Code() == "InsufficientCidrBlocks"
	}
	return false
}

// inInsufficientCidrCoolingPeriod checks whether IPAMD is in insufficientCidrErrorCooldown
func (c *IPAMContext) inInsufficientCidrCoolingPeriod() bool {
	return time.Since(c.lastInsufficientCidrError) <= insufficientCidrErrorCooldown
}

// New retrieves IP address usage information from Instance MetaData service and Kubelet
// then initializes IP address pool data store
func New(rawK8SClient client.Client, cachedK8SClient client.Client) (*IPAMContext, error) {
	prometheusRegister()
	c := &IPAMContext{}

	c.rawK8SClient = rawK8SClient
	c.cachedK8SClient = cachedK8SClient
	c.networkClient = networkutils.New()
	c.useCustomNetworking = UseCustomNetworkCfg()
	c.enablePrefixDelegation = usePrefixDelegation()
	c.enableIPv4 = isIPv4Enabled()
	c.enableIPv6 = isIPv6Enabled()

	c.disableENIProvisioning = disablingENIProvisioning()
	c.disableLeakedENICollection = isLeakedENICollectionDisabled()

	client, err := awsutils.New(c.useCustomNetworking, c.disableENIProvisioning, c.enableIPv4, c.enableIPv6, c.disableLeakedENICollection)
	if err != nil {
		return nil, errors.Wrap(err, "ipamd: can not initialize with AWS SDK interface")
	}
	c.awsClient = client

	c.primaryIP = make(map[string]string)
	c.reconcileCooldownCache.cache = make(map[string]time.Time)
	//WARM and Min IP/Prefix targets are ignored in IPv6 mode
	c.warmENITarget = getWarmENITarget()
	c.warmIPTarget = getWarmIPTarget()
	c.minimumIPTarget = getMinimumIPTarget()
	c.warmPrefixTarget = getWarmPrefixTarget()

	c.enablePodENI = enablePodENI()
	c.enableManageUntaggedMode = enableManageUntaggedMode()
	c.enablePodIPAnnotation = enablePodIPAnnotation()

	err = c.awsClient.FetchInstanceTypeLimits()
	if err != nil {
		log.Errorf("Failed to get ENI limits from file:vpc_ip_limits or EC2 for %s", c.awsClient.GetInstanceType())
		return nil, err
	}

	//Let's validate if the configured combination of env variables is supported before we
	//proceed any further
	if !c.isConfigValid() {
		return nil, fmt.Errorf("ipamd: failed to validate configuration")
	}

	c.awsClient.InitCachedPrefixDelegation(c.enablePrefixDelegation)
	c.myNodeName = os.Getenv("MY_NODE_NAME")
	checkpointer := datastore.NewJSONFile(dsBackingStorePath())
	c.dataStore = datastore.NewDataStore(log, checkpointer, c.enablePrefixDelegation)

	err = c.nodeInit()
	if err != nil {
		return nil, err
	}

	mac := c.awsClient.GetPrimaryENImac()

	// retrieve security groups
	if c.enableIPv4 || !c.disableENIProvisioning {
		err = c.awsClient.RefreshSGIDs(mac)
		if err != nil {
			return nil, err
		}

		// Refresh security groups and VPC CIDR blocks in the background
		// Ignoring errors since we will retry in 30s
		go wait.Forever(func() { _ = c.awsClient.RefreshSGIDs(mac) }, 30*time.Second)
	}

	return c, nil
}

func (c *IPAMContext) nodeInit() error {
	ipamdActionsInprogress.WithLabelValues("nodeInit").Add(float64(1))
	defer ipamdActionsInprogress.WithLabelValues("nodeInit").Sub(float64(1))
	var err error
	var vpcV4CIDRs []string
	ctx := context.TODO()

	log.Debugf("Start node init")

	primaryV4IP := c.awsClient.GetLocalIPv4()
	err = c.initENIAndIPLimits()
	if c.enableIPv4 {
		//Subnets currently will have both v4 and v6 CIDRs. Once EC2 launches v6 only Subnets, that will no longer
		//be true and so it is safe (and only required) to get the v4 CIDR info only when IPv4 mode is enabled.
		vpcV4CIDRs, err = c.awsClient.GetVPCIPv4CIDRs()
		if err != nil {
			return err
		}
	}

	err = c.networkClient.SetupHostNetwork(vpcV4CIDRs, c.awsClient.GetPrimaryENImac(), &primaryV4IP, c.enablePodENI, c.enableIPv4,
		c.enableIPv6)
	if err != nil {
		return errors.Wrap(err, "ipamd init: failed to set up host network")
	}

	metadataResult, err := c.awsClient.DescribeAllENIs()
	if err != nil {
		return errors.New("ipamd init: failed to retrieve attached ENIs info")
	}
	log.Debugf("DescribeAllENIs success: ENIs: %d, tagged: %d", len(metadataResult.ENIMetadata), len(metadataResult.TagMap))
	c.awsClient.SetCNIUnmanagedENIs(metadataResult.MultiCardENIIDs)
	c.setUnmanagedENIs(metadataResult.TagMap)
	enis := c.filterUnmanagedENIs(metadataResult.ENIMetadata)

	for _, eni := range enis {
		log.Debugf("Discovered ENI %s, trying to set it up", eni.ENIID)

		isTrunkENI := eni.ENIID == metadataResult.TrunkENI
		isEFAENI := metadataResult.EFAENIs[eni.ENIID]
		if !isTrunkENI && !c.disableENIProvisioning {
			if err := c.awsClient.TagENI(eni.ENIID, metadataResult.TagMap[eni.ENIID]); err != nil {
				return errors.Wrapf(err, "ipamd init: failed to tag managed ENI %v", eni.ENIID)
			}
		}

		// Retry ENI sync
		retry := 0
		for {
			retry++
			if err = c.setupENI(eni.ENIID, eni, isTrunkENI, isEFAENI); err == nil {
				log.Infof("ENI %s set up.", eni.ENIID)
				break
			}

			if retry > maxRetryCheckENI {
				log.Warnf("Reached max retry: Unable to discover attached IPs for ENI from metadata service (attempted %d/%d): %v", retry, maxRetryCheckENI, err)
				ipamdErrInc("waitENIAttachedMaxRetryExceeded")
				break
			}

			log.Warnf("Error trying to set up ENI %s: %v", eni.ENIID, err)
			if strings.Contains(err.Error(), "setupENINetwork: failed to find the link which uses MAC address") {
				// If we can't find the matching link for this MAC address, there is no point in retrying for this ENI.
				log.Debug("Unable to match link for this ENI, going to the next one.")
				break
			}
			log.Debugf("Unable to discover IPs for this ENI yet (attempt %d/%d)", retry, maxRetryCheckENI)
			time.Sleep(eniAttachTime)
		}
	}

	if err := c.dataStore.ReadBackingStore(c.enableIPv6); err != nil {
		return err
	}

	if c.enableIPv6 {
		//We will not support upgrading/converting an existing IPv4 cluster to operate in IPv6 mode. So, we will always
		//start with a clean slate in IPv6 mode. We also don't have to deal with dynamic update of Prefix Delegation
		//feature in IPv6 mode as we don't support (yet) a non-PD v6 option. In addition, we don't support custom
		//networking & SGPP in IPv6 mode yet. So, we will skip the corresponding setup. Will save us from checking
		//if IPv6 is enabled at multiple places. Once we start supporting these features in IPv6 mode, we can do away
		//with this check and not change anything else in the below setup.
		return nil
	}

	if c.enablePrefixDelegation {
		//During upgrade or if prefix delgation knob is disabled to enabled then we
		//might have secondary IPs attached to ENIs so doing a cleanup if not used before moving on
		c.tryUnassignIPsFromENIs()
	} else {
		//When prefix delegation knob is enabled to disabled then we might
		//have unused prefixes attached to the ENIs so need to cleanup
		c.tryUnassignPrefixesFromENIs()
	}

	if err = c.configureIPRulesForPods(); err != nil {
		return err
	}
	// Spawning updateCIDRsRulesOnChange go-routine
	go wait.Forever(func() {
		vpcV4CIDRs = c.updateCIDRsRulesOnChange(vpcV4CIDRs)
	}, 30*time.Second)

	eniConfigName, err := eniconfig.GetNodeSpecificENIConfigName(ctx, c.cachedK8SClient)
	if err == nil && c.useCustomNetworking && eniConfigName != "default" {
		// Signal to VPC Resource Controller that the node is using custom networking
		err := c.SetNodeLabel(ctx, vpcENIConfigLabel, eniConfigName)
		if err != nil {
			log.Errorf("Failed to set eniConfig node label", err)
			podENIErrInc("nodeInit")
			return err
		}
	} else {
		// Remove the custom networking label
		err := c.SetNodeLabel(ctx, vpcENIConfigLabel, "")
		if err != nil {
			log.Errorf("Failed to delete eniConfig node label", err)
			podENIErrInc("nodeInit")
			return err
		}
	}

	if metadataResult.TrunkENI != "" {
		// Signal to VPC Resource Controller that the node has a trunk already
		err := c.SetNodeLabel(ctx, "vpc.amazonaws.com/has-trunk-attached", "true")
		if err != nil {
			log.Errorf("Failed to set node label", err)
			podENIErrInc("nodeInit")
			// If this fails, we probably can't talk to the API server. Let the pod restart
			return err
		}
	} else {
		// Check if we want to ask for one
		c.askForTrunkENIIfNeeded(ctx)
	}

	if !c.disableENIProvisioning {
		// For a new node, attach Cidrs (secondary ips/prefixes)
		increasedPool, err := c.tryAssignCidrs()
		if err == nil && increasedPool {
			c.updateLastNodeIPPoolAction()
		} else if err != nil {
			if containsInsufficientCidrBlocksError(err) {
				log.Errorf("Unable to attach IPs/Prefixes for the ENI, subnet doesn't seem to have enough IPs/Prefixes. Consider using new subnet or carve a reserved range using create-subnet-cidr-reservation")
				c.lastInsufficientCidrError = time.Now()
				return nil
			}
			return err
		}
	}

	return nil
}

func (c *IPAMContext) configureIPRulesForPods() error {
	rules, err := c.networkClient.GetRuleList()
	if err != nil {
		log.Errorf("During ipamd init: failed to retrieve IP rule list %v", err)
		return nil
	}

	for _, info := range c.dataStore.AllocatedIPs() {
		// TODO(gus): This should really be done via CNI CHECK calls, rather than in ipam (requires upstream k8s changes).

		// Update ip rules in case there is a change in VPC CIDRs, AWS_VPC_K8S_CNI_EXTERNALSNAT setting
		srcIPNet := net.IPNet{IP: net.ParseIP(info.IP), Mask: net.IPv4Mask(255, 255, 255, 255)}

		err = c.networkClient.UpdateRuleListBySrc(rules, srcIPNet)
		if err != nil {
			log.Warnf("UpdateRuleListBySrc in nodeInit() failed for IP %s: %v", info.IP, err)
		}
	}
	return nil
}

func (c *IPAMContext) updateCIDRsRulesOnChange(oldVPCCIDRs []string) []string {
	newVPCCIDRs, err := c.awsClient.GetVPCIPv4CIDRs()
	if err != nil {
		log.Warnf("skipping periodic update to VPC CIDRs due to error: %v", err)
		return oldVPCCIDRs
	}

	old := sets.NewString(oldVPCCIDRs...)
	new := sets.NewString(newVPCCIDRs...)
	if !old.Equal(new) {
		primaryIP := c.awsClient.GetLocalIPv4()
		err = c.networkClient.UpdateHostIptablesRules(newVPCCIDRs, c.awsClient.GetPrimaryENImac(), &primaryIP, c.enableIPv4,
			c.enableIPv6)
		if err != nil {
			log.Warnf("unable to update host iptables rules for VPC CIDRs due to error: %v", err)
		}
	}
	return newVPCCIDRs
}

func (c *IPAMContext) updateIPStats(unmanaged int) {
	ipMax.Set(float64(c.maxIPsPerENI * (c.maxENI - unmanaged)))
	enisMax.Set(float64(c.maxENI - unmanaged))
}

// StartNodeIPPoolManager monitors the IP pool, add or del them when it is required.
func (c *IPAMContext) StartNodeIPPoolManager() {
	if c.enableIPv6 {
		//Nothing to do in IPv6 Mode. IPv6 is only supported in Prefix delegation mode
		//and VPC CNI will only attach one V6 Prefix.
		return
	}
	sleepDuration := ipPoolMonitorInterval / 2
	ctx := context.Background()
	for {
		if !c.disableENIProvisioning {
			time.Sleep(sleepDuration)
			c.updateIPPoolIfRequired(ctx)
		}
		time.Sleep(sleepDuration)
		c.nodeIPPoolReconcile(ctx, nodeIPPoolReconcileInterval)
	}
}

func (c *IPAMContext) updateIPPoolIfRequired(ctx context.Context) {
	c.askForTrunkENIIfNeeded(ctx)
	if c.isDatastorePoolTooLow() {
		c.increaseDatastorePool(ctx)
	} else if c.isDatastorePoolTooHigh() {
		c.decreaseDatastorePool(decreaseIPPoolInterval)
	}
	if c.shouldRemoveExtraENIs() {
		c.tryFreeENI()
	}
}

// decreaseDatastorePool runs every `interval` and attempts to return unused ENIs and IPs
func (c *IPAMContext) decreaseDatastorePool(interval time.Duration) {
	ipamdActionsInprogress.WithLabelValues("decreaseDatastorePool").Add(float64(1))
	defer ipamdActionsInprogress.WithLabelValues("decreaseDatastorePool").Sub(float64(1))

	now := time.Now()
	timeSinceLast := now.Sub(c.lastDecreaseIPPool)
	if timeSinceLast <= interval {
		log.Debugf("Skipping decrease Datastore pool because time since last %v <= %v", timeSinceLast, interval)
		return
	}

	log.Debugf("Starting to decrease Datastore pool")
	c.tryUnassignCidrsFromAll()

	c.lastDecreaseIPPool = now
	c.lastNodeIPPoolAction = now

	log.Debugf("Successfully decreased IP pool")
	c.logPoolStats(c.dataStore.GetIPStats(ipV4AddrFamily))
}

// tryFreeENI always tries to free one ENI
func (c *IPAMContext) tryFreeENI() {
	if c.isTerminating() {
		log.Debug("AWS CNI is terminating, not detaching any ENIs")
		return
	}

	eni := c.dataStore.RemoveUnusedENIFromStore(c.warmIPTarget, c.minimumIPTarget, c.warmPrefixTarget)
	if eni == "" {
		return
	}

	log.Debugf("Start freeing ENI %s", eni)
	err := c.awsClient.FreeENI(eni)
	if err != nil {
		ipamdErrInc("decreaseIPPoolFreeENIFailed")
		log.Errorf("Failed to free ENI %s, err: %v", eni, err)
		return
	}
}

// tryUnassignIPsorPrefixesFromAll determines if there are IPs to free when we have extra IPs beyond the target and warmIPTargetDefined
// is enabled, deallocate extra IP addresses
func (c *IPAMContext) tryUnassignCidrsFromAll() {

	_, over, warmTargetDefined := c.datastoreTargetState()

	//WARM IP targets not defined then check if WARM_PREFIX_TARGET is defined.
	if !warmTargetDefined {
		over = c.computeExtraPrefixesOverWarmTarget()
	}

	if over > 0 {
		eniInfos := c.dataStore.GetENIInfos()
		for eniID := range eniInfos.ENIs {
			//Either returns prefixes or IPs [Cidrs]
			cidrs := c.dataStore.FindFreeableCidrs(eniID)
			if cidrs == nil {
				log.Errorf("Error finding unassigned IPs for ENI %s", eniID)
				return
			}

			// Free the number of Cidrs `over` the warm IP target, unless `over` is greater than the number of available Cidrs on
			// this ENI. In that case we should only free the number of available Cidrs.
			numFreeable := min(over, len(cidrs))
			cidrs = cidrs[:numFreeable]

			if len(cidrs) == 0 {
				continue
			}

			// Delete IPs from datastore
			var deletedCidrs []datastore.CidrInfo
			for _, toDelete := range cidrs {
				// Don't force the delete, since a freeable Cidrs might have been assigned to a pod
				// before we get around to deleting it.
				err := c.dataStore.DelIPv4CidrFromStore(eniID, toDelete.Cidr, false /* force */)
				if err != nil {
					log.Warnf("Failed to delete Cidr %s on ENI %s from datastore: %s", toDelete, eniID, err)
					ipamdErrInc("decreaseIPPool")
					continue
				} else {
					deletedCidrs = append(deletedCidrs, toDelete)
				}
			}

			// Deallocate Cidrs from the instance if they aren't used by pods.
			c.DeallocCidrs(eniID, deletedCidrs)
		}
	}
}

func (c *IPAMContext) increaseDatastorePool(ctx context.Context) {
	log.Debug("Starting to increase pool size")
	ipamdActionsInprogress.WithLabelValues("increaseDatastorePool").Add(float64(1))
	defer ipamdActionsInprogress.WithLabelValues("increaseDatastorePool").Sub(float64(1))

	short, _, warmIPTargetDefined := c.datastoreTargetState()
	if warmIPTargetDefined && short == 0 {
		log.Debugf("Skipping increase Datastore pool, warm target reached")
		return
	}

	if !warmIPTargetDefined {
		shortPrefix, warmTargetDefined := c.datastorePrefixTargetState()
		if warmTargetDefined && shortPrefix == 0 {
			log.Debugf("Skipping increase Datastore pool, warm prefix target reached")
			return
		}
	}

	if c.isTerminating() {
		log.Debug("AWS CNI is terminating, will not try to attach any new IPs or ENIs right now")
		return
	}
	// Try to add more Cidrs to existing ENIs first.
	if c.inInsufficientCidrCoolingPeriod() {
		log.Debugf("Recently we had InsufficientCidr error hence will wait for %v before retrying", insufficientCidrErrorCooldown)
		return
	}

	increasedPool, err := c.tryAssignCidrs()
	if err != nil {
		log.Errorf(err.Error())
		if containsInsufficientCidrBlocksError(err) {
			log.Errorf("Unable to attach IPs/Prefixes for the ENI, subnet doesn't seem to have enough IPs/Prefixes. Consider using new subnet or carve a reserved range using create-subnet-cidr-reservation")
			c.lastInsufficientCidrError = time.Now()
			return
		}
	}
	if increasedPool {
		c.updateLastNodeIPPoolAction()
	} else {
		// Check if we need to make room for the VPC Resource Controller to attach a trunk ENI
		reserveSlotForTrunkENI := 0
		if c.enablePodENI && c.dataStore.GetTrunkENI() == "" {
			reserveSlotForTrunkENI = 1
		}
		// If we did not add an IP, try to add an ENI instead.
		if c.dataStore.GetENIs() < (c.maxENI - c.unmanagedENI - reserveSlotForTrunkENI) {
			if err = c.tryAllocateENI(ctx); err == nil {
				c.updateLastNodeIPPoolAction()
			}
		} else {
			log.Debugf("Skipping ENI allocation as the max ENI limit of %d is already reached (accounting for %d unmanaged ENIs and %d trunk ENIs)",
				c.maxENI, c.unmanagedENI, reserveSlotForTrunkENI)
		}
	}
}

func (c *IPAMContext) updateLastNodeIPPoolAction() {
	c.lastNodeIPPoolAction = time.Now()
	stats := c.dataStore.GetIPStats(ipV4AddrFamily)
	if !c.enablePrefixDelegation {
		log.Debugf("Successfully increased IP pool: %s", stats)
	} else {
		log.Debugf("Successfully increased Prefix pool: %s", stats)
	}
	c.logPoolStats(stats)
}

func (c *IPAMContext) tryAllocateENI(ctx context.Context) error {
	var securityGroups []*string
	var subnet string

	if c.useCustomNetworking {
		eniCfg, err := eniconfig.MyENIConfig(ctx, c.cachedK8SClient)

		if err != nil {
			log.Errorf("Failed to get pod ENI config")
			return err
		}

		log.Infof("ipamd: using custom network config: %v, %s", eniCfg.SecurityGroups, eniCfg.Subnet)
		for _, sgID := range eniCfg.SecurityGroups {
			log.Debugf("Found security-group id: %s", sgID)
			securityGroups = append(securityGroups, aws.String(sgID))
		}
		subnet = eniCfg.Subnet
	}

	eni, err := c.awsClient.AllocENI(c.useCustomNetworking, securityGroups, subnet)
	if err != nil {
		log.Errorf("Failed to increase pool size due to not able to allocate ENI %v", err)
		ipamdErrInc("increaseIPPoolAllocENI")
		return err
	}

	resourcesToAllocate := c.GetENIResourcesToAllocate()

	err = c.awsClient.AllocIPAddresses(eni, resourcesToAllocate)
	if err != nil {
		log.Warnf("Failed to allocate %d IP addresses on an ENI: %v", resourcesToAllocate, err)
		// Continue to process the allocated IP addresses
		ipamdErrInc("increaseIPPoolAllocIPAddressesFailed")
		if containsInsufficientCidrBlocksError(err) {
			log.Errorf("Unable to attach IPs/Prefixes for the ENI, subnet doesn't seem to have enough IPs/Prefixes. Consider using new subnet or carve a reserved range using create-subnet-cidr-reservation")
			c.lastInsufficientCidrError = time.Now()
			return err
		}
	}

	eniMetadata, err := c.awsClient.WaitForENIAndIPsAttached(eni, resourcesToAllocate)
	if err != nil {
		ipamdErrInc("increaseIPPoolwaitENIAttachedFailed")
		log.Errorf("Failed to increase pool size: Unable to discover attached ENI from metadata service %v", err)
		return err
	}

	// The CNI does not create trunk or EFA ENIs, so they will always be false here
	err = c.setupENI(eni, eniMetadata, false, false)
	if err != nil {
		ipamdErrInc("increaseIPPoolsetupENIFailed")
		log.Errorf("Failed to increase pool size: %v", err)
		return err
	}
	return err
}

// For an ENI, try to fill in missing IPs on an existing ENI with PD disabled
// try to fill in missing Prefixes on an existing ENI with PD enabled
func (c *IPAMContext) tryAssignCidrs() (increasedPool bool, err error) {
	short, _, warmIPTargetDefined := c.datastoreTargetState()
	if warmIPTargetDefined && short == 0 {
		log.Infof("Warm IP target set and short is 0 so not assigning Cidrs (IPs or Prefixes)")
		return false, nil
	}

	if !warmIPTargetDefined {
		shortPrefix, warmTargetDefined := c.datastorePrefixTargetState()
		if warmTargetDefined && shortPrefix == 0 {
			log.Infof("Warm prefix target set and short is 0 so not assigning Cidrs (Prefixes)")
			return false, nil
		}
	}

	if !c.enablePrefixDelegation {
		return c.tryAssignIPs()
	} else {
		return c.tryAssignPrefixes()
	}
}

// For an ENI, try to fill in missing IPs on an existing ENI
func (c *IPAMContext) tryAssignIPs() (increasedPool bool, err error) {
	// If WARM_IP_TARGET is set, only proceed if we are short of target
	short, _, warmIPTargetDefined := c.datastoreTargetState()
	if warmIPTargetDefined && short == 0 {
		return false, nil
	}

	// If WARM_IP_TARGET is set we only want to allocate up to that target
	// to avoid overallocating and releasing
	toAllocate := c.maxIPsPerENI
	if warmIPTargetDefined {
		toAllocate = short
	}

	// Find an ENI where we can add more IPs
	eni := c.dataStore.GetENINeedsIP(c.maxIPsPerENI, c.useCustomNetworking)
	if eni != nil && len(eni.AvailableIPv4Cidrs) < c.maxIPsPerENI {
		currentNumberOfAllocatedIPs := len(eni.AvailableIPv4Cidrs)
		// Try to allocate all available IPs for this ENI
		err = c.awsClient.AllocIPAddresses(eni.ID, int(math.Min(float64(c.maxIPsPerENI-currentNumberOfAllocatedIPs), float64(toAllocate))))
		if err != nil {
			log.Warnf("failed to allocate all available IP addresses on ENI %s, err: %v", eni.ID, err)
			// Try to just get one more IP
			err = c.awsClient.AllocIPAddresses(eni.ID, 1)
			if err != nil {
				ipamdErrInc("increaseIPPoolAllocIPAddressesFailed")
				return false, errors.Wrap(err, fmt.Sprintf("failed to allocate one IP addresses on ENI %s, err: %v", eni.ID, err))
			}
		}
		// This call to EC2 is needed to verify which IPs got attached to this ENI.
		ec2Addrs, err := c.awsClient.GetIPv4sFromEC2(eni.ID)
		if err != nil {
			ipamdErrInc("increaseIPPoolGetENIaddressesFailed")
			return true, errors.Wrap(err, "failed to get ENI IP addresses during IP allocation")
		}

		c.addENIsecondaryIPsToDataStore(ec2Addrs, eni.ID)
		return true, nil
	}
	return false, nil
}

func (c *IPAMContext) assignIPv6Prefix(eniID string) (err error) {
	log.Debugf("Assigning an IPv6Prefix for ENI: %s", eniID)
	//Let's make an EC2 API call to get a list of IPv6 prefixes (if any) that are already attached to the
	//current ENI. We will make this call only once during boot up/init and doing so will shield us from any
	//IMDS out of sync issues. We only need one v6 prefix per ENI/Node.
	ec2v6Prefixes, err := c.awsClient.GetIPv6PrefixesFromEC2(eniID)
	if err != nil {
		log.Errorf("assignIPv6Prefix; err: %s", err)
		return err
	}
	log.Debugf("ENI %s has %v prefixe(s) attached", eniID, len(ec2v6Prefixes))

	//Note: If we find more than one v6 prefix attached to the ENI, VPC CNI will not attempt to free it. VPC CNI
	//will only attach a single v6 prefix and it will not attempt to free the additional Prefixes.
	//We will add all the prefixes to our datastore. TODO - Should we instead pick one of them. If we do, how to track
	//that across restarts?

	//Check if we already have v6 Prefix(es) attached
	if len(ec2v6Prefixes) == 0 {
		//Allocate and attach a v6 Prefix to Primary ENI
		log.Debugf("No IPv6 Prefix(es) found for ENI: %s", eniID)
		strPrefixes, err := c.awsClient.AllocIPv6Prefixes(eniID)
		if err != nil {
			return err
		}
		for _, v6Prefix := range strPrefixes {
			ec2v6Prefixes = append(ec2v6Prefixes, &ec2.Ipv6PrefixSpecification{Ipv6Prefix: v6Prefix})
		}
		log.Debugf("Successfully allocated an IPv6Prefix for ENI: %s", eniID)
	} else if len(ec2v6Prefixes) > 1 {
		//Found more than one v6 prefix attached to the ENI. VPC CNI will only attach a single v6 prefix
		//and it will not attempt to free any additional Prefixes that are already attached.
		//Will use the first IPv6 Prefix attached for IP address allocation.
		ec2v6Prefixes = []*ec2.Ipv6PrefixSpecification{ec2v6Prefixes[0]}
	}
	c.addENIv6prefixesToDataStore(ec2v6Prefixes, eniID)
	return nil
}

func (c *IPAMContext) tryAssignPrefixes() (increasedPool bool, err error) {
	toAllocate := c.getPrefixesNeeded()
	// Returns an ENI which has space for more prefixes to be attached, but this
	// ENI might not suffice the WARM_IP_TARGET/WARM_PREFIX_TARGET
	eni := c.dataStore.GetENINeedsIP(c.maxPrefixesPerENI, c.useCustomNetworking)
	if eni != nil {
		currentNumberOfAllocatedPrefixes := len(eni.AvailableIPv4Cidrs)
		err = c.awsClient.AllocIPAddresses(eni.ID, min((c.maxPrefixesPerENI-currentNumberOfAllocatedPrefixes), toAllocate))
		if err != nil {
			log.Warnf("failed to allocate all available IPv4 Prefixes on ENI %s, err: %v", eni.ID, err)
			// Try to just get one more prefix
			err = c.awsClient.AllocIPAddresses(eni.ID, 1)
			if err != nil {
				ipamdErrInc("increaseIPPoolAllocIPAddressesFailed")
				return false, errors.Wrap(err, fmt.Sprintf("failed to allocate one IPv4 prefix on ENI %s, err: %v", eni.ID, err))
			}
		}
		ec2Prefixes, err := c.awsClient.GetIPv4PrefixesFromEC2(eni.ID)
		if err != nil {
			ipamdErrInc("increaseIPPoolGetENIprefixedFailed")
			return true, errors.Wrap(err, "failed to get ENI Prefix addresses during IPv4 Prefix allocation")
		}
		c.addENIv4prefixesToDataStore(ec2Prefixes, eni.ID)
		return true, nil
	}
	return false, nil
}

// setupENI does following:
// 1) add ENI to datastore
// 2) set up linux ENI related networking stack.
// 3) add all ENI's secondary IP addresses to datastore
func (c *IPAMContext) setupENI(eni string, eniMetadata awsutils.ENIMetadata, isTrunkENI, isEFAENI bool) error {
	primaryENI := c.awsClient.GetPrimaryENI()
	// Add the ENI to the datastore
	err := c.dataStore.AddENI(eni, eniMetadata.DeviceNumber, eni == primaryENI, isTrunkENI, isEFAENI)
	if err != nil && err.Error() != datastore.DuplicatedENIError {
		return errors.Wrapf(err, "failed to add ENI %s to data store", eni)
	}
	// Store the primary IP of the ENI
	c.primaryIP[eni] = eniMetadata.PrimaryIPv4Address()

	if c.enableIPv6 && eni == primaryENI {
		//In v6 PD Mode, VPC CNI will only manage primary ENI. Once we start supporting secondary IP and custom
		//networking modes for v6, we will relax this restriction. We filter out all the ENIs except Primary ENI
		//in v6 mode (prior to landing here), but included the primary ENI check as a safety net.
		err := c.assignIPv6Prefix(eni)
		if err != nil {
			return errors.Wrapf(err, "Failed to allocate IPv6 Prefixes to Primary ENI")
		}
	} else {
		// For secondary ENIs, set up the network
		if eni != primaryENI {
			err = c.networkClient.SetupENINetwork(c.primaryIP[eni], eniMetadata.MAC, eniMetadata.DeviceNumber, eniMetadata.SubnetIPv4CIDR)
			if err != nil {
				// Failed to set up the ENI
				errRemove := c.dataStore.RemoveENIFromDataStore(eni, true)
				if errRemove != nil {
					log.Warnf("failed to remove ENI %s: %v", eni, errRemove)
				}
				delete(c.primaryIP, eni)
				return errors.Wrapf(err, "failed to set up ENI %s network", eni)
			}
		}
		log.Infof("Found ENIs having %d secondary IPs and %d Prefixes", len(eniMetadata.IPv4Addresses), len(eniMetadata.IPv4Prefixes))
		//Either case add the IPs and prefixes to datastore.
		c.addENIsecondaryIPsToDataStore(eniMetadata.IPv4Addresses, eni)
		c.addENIv4prefixesToDataStore(eniMetadata.IPv4Prefixes, eni)
	}

	return nil
}

func (c *IPAMContext) addENIsecondaryIPsToDataStore(ec2PrivateIpAddrs []*ec2.NetworkInterfacePrivateIpAddress, eni string) {
	//Add all the secondary IPs
	for _, ec2PrivateIpAddr := range ec2PrivateIpAddrs {
		if aws.BoolValue(ec2PrivateIpAddr.Primary) {
			continue
		}
		cidr := net.IPNet{IP: net.ParseIP(aws.StringValue(ec2PrivateIpAddr.PrivateIpAddress)), Mask: net.IPv4Mask(255, 255, 255, 255)}
		err := c.dataStore.AddIPv4CidrToStore(eni, cidr, false)
		if err != nil && err.Error() != datastore.IPAlreadyInStoreError {
			log.Warnf("Failed to increase IP pool, failed to add IP %s to data store", ec2PrivateIpAddr.PrivateIpAddress)
			// continue to add next address
			ipamdErrInc("addENIsecondaryIPsToDataStoreFailed")
		}
	}
	c.logPoolStats(c.dataStore.GetIPStats(ipV4AddrFamily))
}

func (c *IPAMContext) addENIv4prefixesToDataStore(ec2PrefixAddrs []*ec2.Ipv4PrefixSpecification, eni string) {

	//Walk thru all prefixes
	for _, ec2PrefixAddr := range ec2PrefixAddrs {
		strIpv4Prefix := aws.StringValue(ec2PrefixAddr.Ipv4Prefix)
		_, ipnet, err := net.ParseCIDR(strIpv4Prefix)
		if err != nil {
			//Parsing failed, get next prefix
			log.Debugf("Parsing failed, moving on to next prefix")
			continue
		}
		cidr := *ipnet
		err = c.dataStore.AddIPv4CidrToStore(eni, cidr, true)
		if err != nil && err.Error() != datastore.IPAlreadyInStoreError {
			log.Warnf("Failed to increase Prefix pool, failed to add Prefix %s to data store", ec2PrefixAddr.Ipv4Prefix)
			// continue to add next address
			ipamdErrInc("addENIv4prefixesToDataStoreFailed")
		}
	}
	c.logPoolStats(c.dataStore.GetIPStats(ipV4AddrFamily))
}

func (c *IPAMContext) addENIv6prefixesToDataStore(ec2PrefixAddrs []*ec2.Ipv6PrefixSpecification, eni string) {
	log.Debugf("Updating datastore with IPv6Prefix(es) for ENI: %v, count: %v", eni, len(ec2PrefixAddrs))
	//Walk through all prefixes
	for _, ec2PrefixAddr := range ec2PrefixAddrs {
		strIpv6Prefix := aws.StringValue(ec2PrefixAddr.Ipv6Prefix)
		_, ipnet, err := net.ParseCIDR(strIpv6Prefix)
		if err != nil {
			//Parsing failed, get next prefix
			log.Debugf("Parsing failed, moving on to next prefix")
			continue
		}
		cidr := *ipnet
		err = c.dataStore.AddIPv6CidrToStore(eni, cidr, true)
		if err != nil && err.Error() != datastore.IPAlreadyInStoreError {
			log.Warnf("Failed to increase Prefix pool, failed to add Prefix %s to data store", ec2PrefixAddr.Ipv6Prefix)
			// continue to add next address
			ipamdErrInc("addENIv6prefixesToDataStoreFailed")
		}
	}
	c.logPoolStats(c.dataStore.GetIPStats(ipV6AddrFamily))
}

// getMaxENI returns the maximum number of ENIs to attach to this instance. This is calculated as the lesser of
// the limit for the instance type and the value configured via the MAX_ENI environment variable. If the value of
// the environment variable is 0 or less, it will be ignored and the maximum for the instance is returned.
func (c *IPAMContext) getMaxENI() (int, error) {
	instanceMaxENI := c.awsClient.GetENILimit()

	inputStr, found := os.LookupEnv(envMaxENI)
	envMax := defaultMaxENI
	if found {
		if input, err := strconv.Atoi(inputStr); err == nil && input >= 1 {
			log.Debugf("Using MAX_ENI %v", input)
			envMax = input
		}
	}

	if envMax >= 1 && envMax < instanceMaxENI {
		return envMax, nil
	}
	return instanceMaxENI, nil
}

func getWarmENITarget() int {
	inputStr, found := os.LookupEnv(envWarmENITarget)

	if !found {
		return defaultWarmENITarget
	}

	if input, err := strconv.Atoi(inputStr); err == nil {
		if input < 0 {
			return defaultWarmENITarget
		}
		log.Debugf("Using WARM_ENI_TARGET %v", input)
		return input
	}
	return defaultWarmENITarget
}

func getWarmPrefixTarget() int {
	inputStr, found := os.LookupEnv(envWarmPrefixTarget)

	if !found {
		return defaultWarmPrefixTarget
	}

	if input, err := strconv.Atoi(inputStr); err == nil {
		if input < 0 {
			return defaultWarmPrefixTarget
		}
		log.Debugf("Using WARM_PREFIX_TARGET %v", input)
		return input
	}
	return defaultWarmPrefixTarget
}

// logPoolStats logs usage information for allocated addresses/prefixes.
func (c *IPAMContext) logPoolStats(dataStoreStats *datastore.DataStoreStats) {
	prefix := "IP pool stats"
	if c.enablePrefixDelegation {
		prefix = "Prefix pool stats"
	}
	log.Debugf("%s: %s, c.maxIPsPerENI = %d", prefix, dataStoreStats, c.maxIPsPerENI)
}

func (c *IPAMContext) askForTrunkENIIfNeeded(ctx context.Context) {
	if c.enablePodENI && c.dataStore.GetTrunkENI() == "" {
		// Check that there is room for a trunk ENI to be attached:
		if c.dataStore.GetENIs() >= (c.maxENI - c.unmanagedENI) {
			log.Debug("No slot available for a trunk ENI to be attached. Not labeling the node")
			return
		}
		// We need to signal that VPC Resource Controller needs to attach a trunk ENI
		err := c.SetNodeLabel(ctx, "vpc.amazonaws.com/has-trunk-attached", "false")
		if err != nil {
			podENIErrInc("askForTrunkENIIfNeeded")
			log.Errorf("Failed to set node label", err)
		}
	}
}

// shouldRemoveExtraENIs returns true if we should attempt to find an ENI to free. When WARM_IP_TARGET is set, we
// always check and do verification in getDeletableENI()
// PD enabled : If the WARM_PREFIX_TARGET is spread across ENIs and we have more than needed then this function will return true.
// but if the number of prefixes are on just one ENI and is more than available even then it returns true so getDeletableENI will
// recheck if we need the ENI for prefix target.
func (c *IPAMContext) shouldRemoveExtraENIs() bool {
	_, _, warmTargetDefined := c.datastoreTargetState()
	if warmTargetDefined {
		return true
	}

	stats := c.dataStore.GetIPStats(ipV4AddrFamily)
	available := stats.AvailableAddresses()
	var shouldRemoveExtra bool

	// We need the +1 to make sure we are not going below the WARM_ENI_TARGET/WARM_PREFIX_TARGET
	warmTarget := (c.warmENITarget + 1)

	if c.enablePrefixDelegation {
		warmTarget = (c.warmPrefixTarget + 1)
	}

	shouldRemoveExtra = available >= (warmTarget)*c.maxIPsPerENI

	if shouldRemoveExtra {
		c.logPoolStats(stats)
		log.Debugf("It might be possible to remove extra ENIs because available (%d) >= (ENI/Prefix target + 1 (%d) + 1) * addrsPerENI (%d)", available, warmTarget, c.maxIPsPerENI)
	} else if c.enablePrefixDelegation {
		// When prefix target count is reduced, datastorehigh would have deleted extra prefixes over the warm prefix target.
		// Hence available will be less than (warmTarget)*c.maxIPsPerENI but there can be some extra ENIs which are not used hence see if we can clean it up.
		shouldRemoveExtra = c.dataStore.CheckFreeableENIexists()
	}
	return shouldRemoveExtra
}

func (c *IPAMContext) computeExtraPrefixesOverWarmTarget() int {
	over := 0
	if !c.warmPrefixTargetDefined() {
		return over
	}

	freePrefixes := c.dataStore.GetFreePrefixes()
	over = max(freePrefixes-c.warmPrefixTarget, 0)

	stats := c.dataStore.GetIPStats(ipV4AddrFamily)
	log.Debugf("computeExtraPrefixesOverWarmTarget available %d over %d warm_prefix_target %d", stats.AvailableAddresses(), over, c.warmPrefixTarget)
	c.logPoolStats(stats)
	return over
}

func ipamdErrInc(fn string) {
	ipamdErr.With(prometheus.Labels{"fn": fn}).Inc()
}

func podENIErrInc(fn string) {
	podENIErr.With(prometheus.Labels{"fn": fn}).Inc()
}

// nodeIPPoolReconcile reconcile ENI and IP info from metadata service and IP addresses in datastore
func (c *IPAMContext) nodeIPPoolReconcile(ctx context.Context, interval time.Duration) {
	timeSinceLast := time.Since(c.lastNodeIPPoolAction)
	if timeSinceLast <= interval {
		return
	}

	ipamdActionsInprogress.WithLabelValues("nodeIPPoolReconcile").Add(float64(1))
	defer ipamdActionsInprogress.WithLabelValues("nodeIPPoolReconcile").Sub(float64(1))

	log.Debugf("Reconciling ENI/IP pool info because time since last %v > %v", timeSinceLast, interval)
	allENIs, err := c.awsClient.GetAttachedENIs()
	if err != nil {
		log.Errorf("IP pool reconcile: Failed to get attached ENI info: %v", err.Error())
		ipamdErrInc("reconcileFailedGetENIs")
		return
	}
	// We must always have at least the primary ENI of the instance
	if allENIs == nil {
		log.Error("IP pool reconcile: No ENI found at all in metadata, unable to reconcile")
		ipamdErrInc("reconcileFailedGetENIs")
		return
	}
	attachedENIs := c.filterUnmanagedENIs(allENIs)
	currentENIs := c.dataStore.GetENIInfos().ENIs
	trunkENI := c.dataStore.GetTrunkENI()
	// Initialize the set with the known EFA interfaces
	efaENIs := c.dataStore.GetEFAENIs()

	// Check if a new ENI was added, if so we need to update the tags.
	needToUpdateTags := false
	for _, attachedENI := range attachedENIs {
		if _, ok := currentENIs[attachedENI.ENIID]; !ok {
			needToUpdateTags = true
			break
		}
	}

	var eniTagMap map[string]awsutils.TagMap
	if needToUpdateTags {
		log.Debugf("A new ENI added but not by ipamd, updating tags by calling EC2")
		metadataResult, err := c.awsClient.DescribeAllENIs()
		if err != nil {
			log.Warnf("Failed to call EC2 to describe ENIs, aborting reconcile: %v", err)
			return
		}

		if c.enablePodENI && metadataResult.TrunkENI != "" {
			// Label the node that we have a trunk
			err = c.SetNodeLabel(ctx, "vpc.amazonaws.com/has-trunk-attached", "true")
			if err != nil {
				podENIErrInc("askForTrunkENIIfNeeded")
				log.Errorf("Failed to set node label for trunk. Aborting reconcile", err)
				return
			}
		}
		// Update trunk ENI
		trunkENI = metadataResult.TrunkENI
		// Just copy values of the EFA set
		efaENIs = metadataResult.EFAENIs
		eniTagMap = metadataResult.TagMap
		c.setUnmanagedENIs(metadataResult.TagMap)
		c.awsClient.SetCNIUnmanagedENIs(metadataResult.MultiCardENIIDs)
		attachedENIs = c.filterUnmanagedENIs(metadataResult.ENIMetadata)
	}

	// Mark phase
	for _, attachedENI := range attachedENIs {
		eniIPPool, eniPrefixPool, err := c.dataStore.GetENICIDRs(attachedENI.ENIID)
		if err == nil {
			// If the attached ENI is in the data store
			log.Debugf("Reconcile existing ENI %s IP pool", attachedENI.ENIID)
			// Reconcile IP pool
			c.eniIPPoolReconcile(eniIPPool, attachedENI, attachedENI.ENIID)
			// If the attached ENI is in the data store
			log.Debugf("Reconcile existing ENI %s IP prefixes", attachedENI.ENIID)
			// Reconcile IP pool
			c.eniPrefixPoolReconcile(eniPrefixPool, attachedENI, attachedENI.ENIID)
			// Mark action, remove this ENI from currentENIs map
			delete(currentENIs, attachedENI.ENIID)
			continue
		}

		isTrunkENI := attachedENI.ENIID == trunkENI
		isEFAENI := efaENIs[attachedENI.ENIID]
		if !isTrunkENI && !c.disableENIProvisioning {
			if err := c.awsClient.TagENI(attachedENI.ENIID, eniTagMap[attachedENI.ENIID]); err != nil {
				log.Errorf("IP pool reconcile: failed to tag managed ENI %v: %v", attachedENI.ENIID, err)
				ipamdErrInc("eniReconcileAdd")
				continue
			}
		}

		// Add new ENI
		log.Debugf("Reconcile and add a new ENI %s", attachedENI)
		err = c.setupENI(attachedENI.ENIID, attachedENI, isTrunkENI, isEFAENI)
		if err != nil {
			log.Errorf("IP pool reconcile: Failed to set up ENI %s network: %v", attachedENI.ENIID, err)
			ipamdErrInc("eniReconcileAdd")
			// Continue if having trouble with ONLY 1 ENI, instead of bailout here?
			continue
		}
		reconcileCnt.With(prometheus.Labels{"fn": "eniReconcileAdd"}).Inc()
	}

	// Sweep phase: since the marked ENI have been removed, the remaining ones needs to be sweeped
	for eni := range currentENIs {
		log.Infof("Reconcile and delete detached ENI %s", eni)
		// Force the delete, since aws local metadata has told us that this ENI is no longer
		// attached, so any IPs assigned from this ENI will no longer work.
		err = c.dataStore.RemoveENIFromDataStore(eni, true /* force */)
		if err != nil {
			log.Errorf("IP pool reconcile: Failed to delete ENI during reconcile: %v", err)
			ipamdErrInc("eniReconcileDel")
			continue
		}
		delete(c.primaryIP, eni)
		reconcileCnt.With(prometheus.Labels{"fn": "eniReconcileDel"}).Inc()
	}
	c.lastNodeIPPoolAction = time.Now()

	log.Debug("Successfully Reconciled ENI/IP pool")
	c.logPoolStats(c.dataStore.GetIPStats(ipV4AddrFamily))
}

func (c *IPAMContext) eniIPPoolReconcile(ipPool []string, attachedENI awsutils.ENIMetadata, eni string) {
	attachedENIIPs := attachedENI.IPv4Addresses
	needEC2Reconcile := true
	// Here we can't trust attachedENI since the IMDS metadata can be stale. We need to check with EC2 API.
	// +1 is for the primary IP of the ENI that is not added to the ipPool and not available for pods to use.
	if 1+len(ipPool) != len(attachedENIIPs) {
		log.Warnf("Instance metadata does not match data store! ipPool: %v, metadata: %v", ipPool, attachedENIIPs)
		log.Debugf("We need to check the ENI status by calling the EC2 control plane.")
		// Call EC2 to verify IPs on this ENI
		ec2Addresses, err := c.awsClient.GetIPv4sFromEC2(eni)
		if err != nil {
			log.Errorf("Failed to fetch ENI IP addresses! Aborting reconcile of ENI %s", eni)
			return
		}
		attachedENIIPs = ec2Addresses
		needEC2Reconcile = false
	}

	// Add all known attached IPs to the datastore
	seenIPs := c.verifyAndAddIPsToDatastore(eni, attachedENIIPs, needEC2Reconcile)

	// Sweep phase, delete remaining IPs since they should not remain in the datastore
	for _, existingIP := range ipPool {
		if seenIPs[existingIP] {
			continue
		}

		log.Debugf("Reconcile and delete IP %s on ENI %s", existingIP, eni)
		// Force the delete, since we have verified with EC2 that these secondary IPs are no longer assigned to this ENI
		ipv4Addr := net.IPNet{IP: net.ParseIP(existingIP), Mask: net.IPv4Mask(255, 255, 255, 255)}
		err := c.dataStore.DelIPv4CidrFromStore(eni, ipv4Addr, true /* force */)
		if err != nil {
			log.Errorf("Failed to reconcile and delete IP %s on ENI %s, %v", existingIP, eni, err)
			ipamdErrInc("ipReconcileDel")
			// continue instead of bailout due to one ip
			continue
		}
		reconcileCnt.With(prometheus.Labels{"fn": "eniIPPoolReconcileDel"}).Inc()
	}
}

func (c *IPAMContext) eniPrefixPoolReconcile(ipPool []string, attachedENI awsutils.ENIMetadata, eni string) {
	attachedENIIPs := attachedENI.IPv4Prefixes
	needEC2Reconcile := true
	// Here we can't trust attachedENI since the IMDS metadata can be stale. We need to check with EC2 API.
	log.Debugf("Found prefix pool count %d for eni %s\n", len(ipPool), eni)

	if len(ipPool) != len(attachedENIIPs) {
		log.Warnf("Instance metadata does not match data store! ipPool: %v, metadata: %v", ipPool, attachedENIIPs)
		log.Debugf("We need to check the ENI status by calling the EC2 control plane.")
		// Call EC2 to verify IPs on this ENI
		ec2Addresses, err := c.awsClient.GetIPv4PrefixesFromEC2(eni)
		if err != nil {
			log.Errorf("Failed to fetch ENI IP addresses! Aborting reconcile of ENI %s", eni)
			return
		}
		attachedENIIPs = ec2Addresses
		needEC2Reconcile = false
	}

	// Add all known attached IPs to the datastore
	seenIPs := c.verifyAndAddPrefixesToDatastore(eni, attachedENIIPs, needEC2Reconcile)

	// Sweep phase, delete remaining Prefixes since they should not remain in the datastore
	for _, existingIP := range ipPool {
		if seenIPs[existingIP] {
			continue
		}

		log.Debugf("Reconcile and delete Prefix %s on ENI %s", existingIP, eni)
		// Force the delete, since we have verified with EC2 that these secondary IPs are no longer assigned to this ENI
		_, ipv4Cidr, err := net.ParseCIDR(existingIP)
		if err != nil {
			log.Debugf("Failed to parse so continuing with next prefix")
			continue
		}
		err = c.dataStore.DelIPv4CidrFromStore(eni, *ipv4Cidr, true /* force */)
		if err != nil {
			log.Errorf("Failed to reconcile and delete IP %s on ENI %s, %v", existingIP, eni, err)
			ipamdErrInc("ipReconcileDel")
			// continue instead of bailout due to one ip
			continue
		}
		reconcileCnt.With(prometheus.Labels{"fn": "eniIPPoolReconcileDel"}).Inc()
	}
}

// verifyAndAddIPsToDatastore updates the datastore with the known secondary IPs. IPs who are out of cooldown gets added
// back to the datastore after being verified against EC2.
func (c *IPAMContext) verifyAndAddIPsToDatastore(eni string, attachedENIIPs []*ec2.NetworkInterfacePrivateIpAddress, needEC2Reconcile bool) map[string]bool {
	var ec2VerifiedAddresses []*ec2.NetworkInterfacePrivateIpAddress
	seenIPs := make(map[string]bool)
	for _, privateIPv4 := range attachedENIIPs {
		strPrivateIPv4 := aws.StringValue(privateIPv4.PrivateIpAddress)
		if strPrivateIPv4 == c.primaryIP[eni] {
			log.Infof("Reconcile and skip primary IP %s on ENI %s", strPrivateIPv4, eni)
			continue
		}

		// Check if this IP was recently freed
		ipv4Addr := net.IPNet{IP: net.ParseIP(strPrivateIPv4), Mask: net.IPv4Mask(255, 255, 255, 255)}
		found, recentlyFreed := c.reconcileCooldownCache.RecentlyFreed(strPrivateIPv4)
		if found {
			if recentlyFreed {
				log.Debugf("Reconcile skipping IP %s on ENI %s because it was recently unassigned from the ENI.", strPrivateIPv4, eni)
				continue
			} else {
				if needEC2Reconcile {
					// IMDS data might be stale
					log.Debugf("This IP was recently freed, but is now out of cooldown. We need to verify with EC2 control plane.")
					// Only call EC2 once for this ENI
					if ec2VerifiedAddresses == nil {
						var err error
						// Call EC2 to verify IPs on this ENI
						ec2VerifiedAddresses, err = c.awsClient.GetIPv4sFromEC2(eni)
						if err != nil {
							log.Errorf("Failed to fetch ENI IP addresses from EC2! %v", err)
							// Do not delete this IP from the datastore or cooldown until we have confirmed with EC2
							seenIPs[strPrivateIPv4] = true
							continue
						}
					}
					// Verify that the IP really belongs to this ENI
					isReallyAttachedToENI := false
					for _, ec2Addr := range ec2VerifiedAddresses {
						if strPrivateIPv4 == aws.StringValue(ec2Addr.PrivateIpAddress) {
							isReallyAttachedToENI = true
							log.Debugf("Verified that IP %s is attached to ENI %s", strPrivateIPv4, eni)
							break
						}
					}
					if !isReallyAttachedToENI {
						log.Warnf("Skipping IP %s on ENI %s because it does not belong to this ENI!", strPrivateIPv4, eni)
						continue
					}
				}
				// The IP can be removed from the cooldown cache
				// TODO: Here we could check if the IP is still used by a pod stuck in Terminating state. (Issue #1091)
				c.reconcileCooldownCache.Remove(strPrivateIPv4)
			}
		}
		log.Infof("Trying to add %s", strPrivateIPv4)
		// Try to add the IP
		err := c.dataStore.AddIPv4CidrToStore(eni, ipv4Addr, false)
		if err != nil && err.Error() != datastore.IPAlreadyInStoreError {
			log.Errorf("Failed to reconcile IP %s on ENI %s", strPrivateIPv4, eni)
			ipamdErrInc("ipReconcileAdd")
			// Continue to check the other IPs instead of bailout due to one wrong IP
			continue

		}
		// Mark action
		seenIPs[strPrivateIPv4] = true
		reconcileCnt.With(prometheus.Labels{"fn": "eniDataStorePoolReconcileAdd"}).Inc()
	}
	return seenIPs
}

// verifyAndAddPrefixesToDatastore updates the datastore with the known Prefixes. Prefixes who are out of cooldown gets added
// back to the datastore after being verified against EC2.
func (c *IPAMContext) verifyAndAddPrefixesToDatastore(eni string, attachedENIPrefixes []*ec2.Ipv4PrefixSpecification, needEC2Reconcile bool) map[string]bool {
	var ec2VerifiedAddresses []*ec2.Ipv4PrefixSpecification
	seenIPs := make(map[string]bool)
	for _, privateIPv4Cidr := range attachedENIPrefixes {
		strPrivateIPv4Cidr := aws.StringValue(privateIPv4Cidr.Ipv4Prefix)
		log.Debugf("Check in coolddown Found prefix %s", strPrivateIPv4Cidr)

		// Check if this Prefix was recently freed
		_, ipv4CidrPtr, err := net.ParseCIDR(strPrivateIPv4Cidr)
		if err != nil {
			log.Debugf("Failed to parse so continuing with next prefix")
			continue
		}
		found, recentlyFreed := c.reconcileCooldownCache.RecentlyFreed(strPrivateIPv4Cidr)
		if found {
			if recentlyFreed {
				log.Debugf("Reconcile skipping IP %s on ENI %s because it was recently unassigned from the ENI.", strPrivateIPv4Cidr, eni)
				continue
			} else {
				if needEC2Reconcile {
					// IMDS data might be stale
					log.Debugf("This IP was recently freed, but is now out of cooldown. We need to verify with EC2 control plane.")
					// Only call EC2 once for this ENI and post GA fix this logic for both prefixes
					// and secondary IPs as per "split the loop" comment
					if ec2VerifiedAddresses == nil {
						var err error
						// Call EC2 to verify Prefixes on this ENI
						ec2VerifiedAddresses, err = c.awsClient.GetIPv4PrefixesFromEC2(eni)
						if err != nil {
							log.Errorf("Failed to fetch ENI IP addresses from EC2! %v", err)
							// Do not delete this Prefix from the datastore or cooldown until we have confirmed with EC2
							seenIPs[strPrivateIPv4Cidr] = true
							continue
						}
					}
					// Verify that the Prefix really belongs to this ENI
					isReallyAttachedToENI := false
					for _, ec2Addr := range ec2VerifiedAddresses {
						if strPrivateIPv4Cidr == aws.StringValue(ec2Addr.Ipv4Prefix) {
							isReallyAttachedToENI = true
							log.Debugf("Verified that IP %s is attached to ENI %s", strPrivateIPv4Cidr, eni)
							break
						}
					}
					if !isReallyAttachedToENI {
						log.Warnf("Skipping IP %s on ENI %s because it does not belong to this ENI!", strPrivateIPv4Cidr, eni)
						continue
					}
				}
				// The IP can be removed from the cooldown cache
				// TODO: Here we could check if the Prefix is still used by a pod stuck in Terminating state. (Issue #1091)
				c.reconcileCooldownCache.Remove(strPrivateIPv4Cidr)
			}
		}

		err = c.dataStore.AddIPv4CidrToStore(eni, *ipv4CidrPtr, true)
		if err != nil && err.Error() != datastore.IPAlreadyInStoreError {
			log.Errorf("Failed to reconcile Prefix %s on ENI %s", strPrivateIPv4Cidr, eni)
			ipamdErrInc("prefixReconcileAdd")
			// Continue to check the other Prefixs instead of bailout due to one wrong IP
			continue

		}
		// Mark action
		seenIPs[strPrivateIPv4Cidr] = true
		reconcileCnt.With(prometheus.Labels{"fn": "eniDataStorePoolReconcileAdd"}).Inc()
	}
	return seenIPs
}

// UseCustomNetworkCfg returns whether Pods needs to use pod specific configuration or not.
func UseCustomNetworkCfg() bool {
	if strValue := os.Getenv(envCustomNetworkCfg); strValue != "" {
		parsedValue, err := strconv.ParseBool(strValue)
		if err == nil {
			return parsedValue
		}
		log.Warnf("Failed to parse %s; using default: false, err: %v", envCustomNetworkCfg, err)
	}
	return false
}

func dsBackingStorePath() string {
	if value := os.Getenv(envBackingStorePath); value != "" {
		return value
	}
	return defaultBackingStorePath
}

func getWarmIPTarget() int {
	inputStr, found := os.LookupEnv(envWarmIPTarget)

	if !found {
		return noWarmIPTarget
	}

	if input, err := strconv.Atoi(inputStr); err == nil {
		if input >= 0 {
			log.Debugf("Using WARM_IP_TARGET %v", input)
			return input
		}
	}
	return noWarmIPTarget
}

func getMinimumIPTarget() int {
	inputStr, found := os.LookupEnv(envMinimumIPTarget)

	if !found {
		return noMinimumIPTarget
	}

	if input, err := strconv.Atoi(inputStr); err == nil {
		if input >= 0 {
			log.Debugf("Using MINIMUM_IP_TARGET %v", input)
			return input
		}
	}
	return noMinimumIPTarget
}

func disablingENIProvisioning() bool {
	return getEnvBoolWithDefault(envDisableENIProvisioning, false)
}

func enablePodENI() bool {
	return getEnvBoolWithDefault(envEnablePodENI, false)
}

func usePrefixDelegation() bool {
	return getEnvBoolWithDefault(envEnableIpv4PrefixDelegation, false)
}

func isIPv4Enabled() bool {
	return getEnvBoolWithDefault(envEnableIPv4, false)
}

func isIPv6Enabled() bool {
	return getEnvBoolWithDefault(envEnableIPv6, false)
}

func enableManageUntaggedMode() bool {
	return getEnvBoolWithDefault(envManageUntaggedENI, true)
}

<<<<<<< HEAD
func isLeakedENICollectionDisabled() bool {
	return getEnvBoolWithDefault(envDisableENIProvisioning, false)
=======
func enablePodIPAnnotation() bool {
	return getEnvBoolWithDefault(envAnnotatePodIP, false)
>>>>>>> 192f8472
}

// filterUnmanagedENIs filters out ENIs marked with the "node.k8s.amazonaws.com/no_manage" tag
func (c *IPAMContext) filterUnmanagedENIs(enis []awsutils.ENIMetadata) []awsutils.ENIMetadata {
	numFiltered := 0
	ret := make([]awsutils.ENIMetadata, 0, len(enis))
	for _, eni := range enis {
		//Filter out any Unmanaged ENIs. VPC CNI will only work with Primary ENI in IPv6 Prefix Delegation mode until
		//we open up IPv6 support in Secondary IP and Custom networking modes. Filtering out the ENIs here will
		//help us avoid myriad of if/else loops elsewhere in the code.
		if c.enableIPv6 && !c.awsClient.IsPrimaryENI(eni.ENIID) {
			log.Debugf("Skipping ENI %s: IPv6 Mode is enabled and VPC CNI will only manage Primary ENI in v6 PD mode",
				eni.ENIID)
			numFiltered++
			continue
		} else if c.awsClient.IsUnmanagedENI(eni.ENIID) {
			log.Debugf("Skipping ENI %s: since it is unmanaged", eni.ENIID)
			numFiltered++
			continue
		} else if c.awsClient.IsCNIUnmanagedENI(eni.ENIID) {
			log.Debugf("Skipping ENI %s: since on non-zero network card", eni.ENIID)
			numFiltered++
			continue
		}
		ret = append(ret, eni)
	}
	c.unmanagedENI = numFiltered
	c.updateIPStats(numFiltered)
	return ret
}

// datastoreTargetState determines the number of IPs `short` or `over` our WARM_IP_TARGET,
// accounting for the MINIMUM_IP_TARGET
// With prefix delegation this function determines the number of Prefixes `short` or `over`
func (c *IPAMContext) datastoreTargetState() (short int, over int, enabled bool) {

	if c.warmIPTarget == noWarmIPTarget && c.minimumIPTarget == noMinimumIPTarget {
		// there is no WARM_IP_TARGET defined and no MINIMUM_IP_TARGET, fallback to use all IP addresses on ENI
		return 0, 0, false
	}

	stats := c.dataStore.GetIPStats(ipV4AddrFamily)
	available := stats.AvailableAddresses()

	// short is greater than 0 when we have fewer available IPs than the warm IP target
	short = max(c.warmIPTarget-available, 0)

	// short is greater than the warm IP target alone when we have fewer total IPs than the minimum target
	short = max(short, c.minimumIPTarget-stats.TotalIPs)

	// over is the number of available IPs we have beyond the warm IP target
	over = max(available-c.warmIPTarget, 0)

	// over is less than the warm IP target alone if it would imply reducing total IPs below the minimum target
	over = max(min(over, stats.TotalIPs-c.minimumIPTarget), 0)

	if c.enablePrefixDelegation {

		//short : number of IPs short to reach warm targets
		//over : number of IPs over the warm targets

		_, numIPsPerPrefix, _ := datastore.GetPrefixDelegationDefaults()
		// Number of prefixes IPAMD is short of to achieve warm targets
		shortPrefix := datastore.DivCeil(short, numIPsPerPrefix)

		// Over will have number of IPs more than needed but with PD we would have allocated in chunks of /28
		// Say assigned = 1, warm ip target = 16, this will need 2 prefixes. But over will return 15.
		// Hence we need to check if 'over' number of IPs are needed to maintain the warm targets
		prefixNeededForWarmIP := datastore.DivCeil(stats.AssignedIPs+c.warmIPTarget, numIPsPerPrefix)
		prefixNeededForMinIP := datastore.DivCeil(c.minimumIPTarget, numIPsPerPrefix)

		// over will be number of prefixes over than needed but could be spread across used prefixes,
		// say, after couple of pod churns, 3 prefixes are allocated with 1 IP each assigned and warm ip target is 15
		// (J : is this needed? since we have to walk thru the loop of prefixes)
		freePrefixes := c.dataStore.GetFreePrefixes()
		overPrefix := max(min(freePrefixes, stats.TotalPrefixes-prefixNeededForWarmIP), 0)
		overPrefix = max(min(overPrefix, stats.TotalPrefixes-prefixNeededForMinIP), 0)
		log.Debugf("Current warm IP stats : target: %d, short(prefixes): %d, over(prefixes): %d, stats: %s", c.warmIPTarget, shortPrefix, overPrefix, stats)
		return shortPrefix, overPrefix, true

	}
	log.Debugf("Current warm IP stats : target: %d, short: %d, over: %d, stats: %s", c.warmIPTarget, short, over, stats)

	return short, over, true
}

// datastorePrefixTargetState determines the number of prefixes short to reach WARM_PREFIX_TARGET
func (c *IPAMContext) datastorePrefixTargetState() (short int, enabled bool) {
	if !c.warmPrefixTargetDefined() {
		return 0, false
	}
	// /28 will consume 16 IPs so let's not allocate if not needed.
	freePrefixesInStore := c.dataStore.GetFreePrefixes()
	toAllocate := max(c.warmPrefixTarget-freePrefixesInStore, 0)
	log.Debugf("Prefix target is %d, short of %d prefixes, free %d prefixes", c.warmPrefixTarget, toAllocate, freePrefixesInStore)

	return toAllocate, true
}

// setTerminating atomically sets the terminating flag.
func (c *IPAMContext) setTerminating() {
	atomic.StoreInt32(&c.terminating, 1)
}

func (c *IPAMContext) isTerminating() bool {
	return atomic.LoadInt32(&c.terminating) > 0
}

// GetConfigForDebug returns the active values of the configuration env vars (for debugging purposes).
func GetConfigForDebug() map[string]interface{} {
	return map[string]interface{}{
		envWarmIPTarget:     getWarmIPTarget(),
		envWarmENITarget:    getWarmENITarget(),
		envCustomNetworkCfg: UseCustomNetworkCfg(),
	}
}

func max(x, y int) int {
	if x < y {
		return y
	}
	return x
}

func min(x, y int) int {
	if y < x {
		return y
	}
	return x
}

func (c *IPAMContext) getTrunkLinkIndex() (int, error) {
	trunkENI := c.dataStore.GetTrunkENI()
	attachedENIs, err := c.awsClient.GetAttachedENIs()
	if err != nil {
		return -1, err
	}
	for _, eni := range attachedENIs {
		if eni.ENIID == trunkENI {
			retryLinkByMacInterval := 100 * time.Millisecond
			link, err := c.networkClient.GetLinkByMac(eni.MAC, retryLinkByMacInterval)
			if err != nil {
				return -1, err
			}
			return link.Attrs().Index, nil

		}
	}
	return -1, errors.New("no trunk found")
}

// SetNodeLabel sets or deletes a node label
func (c *IPAMContext) SetNodeLabel(ctx context.Context, key, value string) error {
	var node corev1.Node
	// Find my node
	err := c.cachedK8SClient.Get(ctx, types.NamespacedName{Name: c.myNodeName}, &node)
	log.Debugf("Node found %q - labels - %q", node.Name, len(node.Labels))

	if err != nil {
		log.Errorf("Failed to get node: %v", err)
		return err
	}

	if labelValue, ok := node.Labels[key]; ok && labelValue == value {
		log.Debugf("Node label %q is already %q", key, labelValue)
		return nil
	}

	// Make deep copy for modification
	updateNode := node.DeepCopy()

	// Set node label
	if value != "" {
		updateNode.Labels[key] = value
	} else {
		// Empty value, delete the label
		log.Debugf("Deleting label %q", key)
		delete(updateNode.Labels, key)
	}

	// Update node status to advertise the resource.
	err = c.cachedK8SClient.Update(ctx, updateNode)
	if err != nil {
		log.Errorf("Failed to update node %s with label %q: %q, error: %v", c.myNodeName, key, value, err)
	}
	log.Debugf("Updated node %s with label %q: %q", c.myNodeName, key, value)

	return nil
}

// GetPod returns the pod matching the name and namespace
func (c *IPAMContext) GetPod(podName, namespace string) (*corev1.Pod, error) {
	ctx := context.TODO()
	var pod corev1.Pod

	podKey := types.NamespacedName{
		Namespace: namespace,
		Name:      podName,
	}
	err := c.rawK8SClient.Get(ctx, podKey, &pod)
	if err != nil {
		return nil, fmt.Errorf("Error while trying to retrieve Pod Info: %s", err)
	}
	return &pod, nil
}

// AnnotatePod annotates the pod with the provided key and value
func (c *IPAMContext) AnnotatePod(podNamespace, podName, key, val string) error {
	ctx := context.TODO()
	var pod *corev1.Pod
	var err error

	err = retry.RetryOnConflict(retry.DefaultBackoff, func() error {
		if pod, err = c.GetPod(podNamespace, podName); err != nil {
			return err
		}

		newPod := pod.DeepCopy()
		newPod.Annotations[key] = val
		if err = c.rawK8SClient.Patch(ctx, newPod, client.MergeFrom(pod)); err != nil {
			log.Errorf("Failed to annotate %s the pod with %s, error %v", key, val, err)
			return err
		}
		log.Debugf("Annotates pod %s with %s: %s", podName, key, val)
		return nil
	})

	return err
}

func (c *IPAMContext) tryUnassignIPsFromENIs() {
	log.Debugf("In tryUnassignIPsFromENIs")
	eniInfos := c.dataStore.GetENIInfos()
	for eniID := range eniInfos.ENIs {
		c.tryUnassignIPFromENI(eniID)
	}
}

func (c *IPAMContext) tryUnassignIPFromENI(eniID string) {
	freeableIPs := c.dataStore.FreeableIPs(eniID)

	if len(freeableIPs) == 0 {
		log.Debugf("No freeable IPs")
		return
	}

	// Delete IPs from datastore
	var deletedIPs []string
	for _, toDelete := range freeableIPs {
		// Don't force the delete, since a freeable IP might have been assigned to a pod
		// before we get around to deleting it.
		err := c.dataStore.DelIPv4CidrFromStore(eniID, toDelete, false /* force */)
		if err != nil {
			log.Warnf("Failed to delete IP %s on ENI %s from datastore: %s", toDelete, eniID, err)
			ipamdErrInc("decreaseIPPool")
			continue
		} else {
			deletedIPs = append(deletedIPs, toDelete.IP.String())
		}
	}

	// Deallocate IPs from the instance if they aren't used by pods.
	if err := c.awsClient.DeallocIPAddresses(eniID, deletedIPs); err != nil {
		log.Warnf("Failed to decrease IP pool by removing IPs %v from ENI %s: %s", deletedIPs, eniID, err)
	} else {
		log.Debugf("Successfully decreased IP pool by removing IPs %v from ENI %s", deletedIPs, eniID)
	}
}

func (c *IPAMContext) tryUnassignPrefixesFromENIs() {
	eniInfos := c.dataStore.GetENIInfos()
	for eniID := range eniInfos.ENIs {
		c.tryUnassignPrefixFromENI(eniID)
	}
}

func (c *IPAMContext) tryUnassignPrefixFromENI(eniID string) {
	freeablePrefixes := c.dataStore.FreeablePrefixes(eniID)
	if len(freeablePrefixes) == 0 {
		return
	}
	// Delete Prefixes from datastore
	var deletedPrefixes []string
	for _, toDelete := range freeablePrefixes {
		// Don't force the delete, since a freeable Prefix might have been assigned to a pod
		// before we get around to deleting it.
		err := c.dataStore.DelIPv4CidrFromStore(eniID, toDelete, false /* force */)
		if err != nil {
			log.Warnf("Failed to delete Prefix %s on ENI %s from datastore: %s", toDelete, eniID, err)
			ipamdErrInc("decreaseIPPool")
			return
		} else {
			deletedPrefixes = append(deletedPrefixes, toDelete.String())
		}
	}

	// Deallocate IPs from the instance if they aren't used by pods.
	if err := c.awsClient.DeallocPrefixAddresses(eniID, deletedPrefixes); err != nil {
		log.Warnf("Failed to delete prefix %v from ENI %s: %s", deletedPrefixes, eniID, err)
	} else {
		log.Debugf("Successfully prefix removing IPs %v from ENI %s", deletedPrefixes, eniID)
	}
}

func (c *IPAMContext) GetENIResourcesToAllocate() int {
	var resourcesToAllocate int
	if !c.enablePrefixDelegation {
		resourcesToAllocate = c.maxIPsPerENI
		short, _, warmTargetDefined := c.datastoreTargetState()
		if warmTargetDefined {
			resourcesToAllocate = short
		}
	} else {
		resourcesToAllocate = c.getPrefixesNeeded()
	}
	return resourcesToAllocate
}

func (c *IPAMContext) GetIPv4Limit() (int, int, error) {
	var maxIPsPerENI, maxPrefixesPerENI, maxIpsPerPrefix int
	if !c.enablePrefixDelegation {
		maxIPsPerENI = c.awsClient.GetENIIPv4Limit()
		maxPrefixesPerENI = 0
	} else if c.enablePrefixDelegation {
		//Single PD - allocate one prefix per ENI and new add will be new ENI + prefix
		//Multi - allocate one prefix per ENI and new add will be new prefix or new ENI + prefix
		_, maxIpsPerPrefix, _ = datastore.GetPrefixDelegationDefaults()
		maxPrefixesPerENI = c.awsClient.GetENIIPv4Limit()
		maxIPsPerENI = maxPrefixesPerENI * maxIpsPerPrefix
		log.Debugf("max prefix %d max ips %d", maxPrefixesPerENI, maxIPsPerENI)
	}
	return maxIPsPerENI, maxPrefixesPerENI, nil
}

func (c *IPAMContext) isDatastorePoolTooLow() bool {
	short, _, warmTargetDefined := c.datastoreTargetState()
	if warmTargetDefined {
		return short > 0
	}

	stats := c.dataStore.GetIPStats(ipV4AddrFamily)
	available := stats.AvailableAddresses()

	warmTarget := c.warmENITarget
	totalIPs := c.maxIPsPerENI

	if c.enablePrefixDelegation {
		warmTarget = c.warmPrefixTarget
		_, maxIpsPerPrefix, _ := datastore.GetPrefixDelegationDefaults()
		totalIPs = maxIpsPerPrefix
	}

	poolTooLow := available < totalIPs*warmTarget || (warmTarget == 0 && available == 0)
	if poolTooLow {
		log.Debugf("IP pool is too low: available (%d) < ENI target (%d) * addrsPerENI (%d)", available, warmTarget, totalIPs)
		c.logPoolStats(stats)
	}
	return poolTooLow

}

func (c *IPAMContext) isDatastorePoolTooHigh() bool {
	_, over, warmTargetDefined := c.datastoreTargetState()
	if warmTargetDefined {
		return over > 0
	}

	//For the existing ENIs check if we can cleanup prefixes
	if c.warmPrefixTargetDefined() {
		freePrefixes := c.dataStore.GetFreePrefixes()
		poolTooHigh := freePrefixes > c.warmPrefixTarget
		if poolTooHigh {
			log.Debugf("Prefix pool is high so might be able to deallocate : free prefixes %d and warm prefix target %d", freePrefixes, c.warmPrefixTarget)
		}
		return poolTooHigh
	}
	// We only ever report the pool being too high if WARM_IP_TARGET or WARM_PREFIX_TARGET is set
	return false
}

func (c *IPAMContext) warmPrefixTargetDefined() bool {
	return c.warmPrefixTarget >= defaultWarmPrefixTarget && c.enablePrefixDelegation
}

//DeallocCidrs frees IPs and Prefixes from EC2
func (c *IPAMContext) DeallocCidrs(eniID string, deletableCidrs []datastore.CidrInfo) {
	var deletableIPs []string
	var deletablePrefixes []string

	for _, toDeleteCidr := range deletableCidrs {
		if toDeleteCidr.IsPrefix {
			strDeletablePrefix := toDeleteCidr.Cidr.String()
			deletablePrefixes = append(deletablePrefixes, strDeletablePrefix)
			// Track the last time we unassigned Cidrs from an ENI. We won't reconcile any Cidrs in this cache
			// for at least ipReconcileCooldown
			c.reconcileCooldownCache.Add(strDeletablePrefix)
		} else {
			strDeletableIP := toDeleteCidr.Cidr.IP.String()
			deletableIPs = append(deletableIPs, strDeletableIP)
			// Track the last time we unassigned IPs from an ENI. We won't reconcile any IPs in this cache
			// for at least ipReconcileCooldown
			c.reconcileCooldownCache.Add(strDeletableIP)
		}
	}

	if err := c.awsClient.DeallocPrefixAddresses(eniID, deletablePrefixes); err != nil {
		log.Warnf("Failed to free Prefixes %v from ENI %s: %s", deletablePrefixes, eniID, err)
	}

	if err := c.awsClient.DeallocIPAddresses(eniID, deletableIPs); err != nil {
		log.Warnf("Failed to free IPs %v from ENI %s: %s", deletableIPs, eniID, err)
	}
}

// getPrefixesNeeded returns the number of prefixes need to be allocated to the ENI
func (c *IPAMContext) getPrefixesNeeded() int {

	//By default allocate 1 prefix at a time
	toAllocate := 1

	//TODO - post GA we can evaluate to see if these two calls can be merged.
	//datastoreTargetState already has complex math so adding Prefix target will make it
	//even more complex.
	short, _, warmIPTargetDefined := c.datastoreTargetState()
	shortPrefixes, warmPrefixTargetDefined := c.datastorePrefixTargetState()

	//WARM_IP_TARGET takes precendence over WARM_PREFIX_TARGET
	if warmIPTargetDefined {
		toAllocate = max(toAllocate, short)
	} else if warmPrefixTargetDefined {
		toAllocate = max(toAllocate, shortPrefixes)
	}
	log.Debugf("ToAllocate: %d", toAllocate)
	return toAllocate
}

func (c *IPAMContext) initENIAndIPLimits() (err error) {
	if c.enableIPv4 {
		nodeMaxENI, err := c.getMaxENI()
		if err != nil {
			log.Error("Failed to get ENI limit")
			return err
		}
		c.maxENI = nodeMaxENI

		c.maxIPsPerENI, c.maxPrefixesPerENI, err = c.GetIPv4Limit()
		if err != nil {
			return err
		}
		log.Debugf("Max ip per ENI %d and max prefixes per ENI %d", c.maxIPsPerENI, c.maxPrefixesPerENI)
	}

	//WARM and MAX ENI & IP/Prefix counts are no-op in IPv6 Prefix delegation mode. Once we start supporting IPv6 in
	//Secondary  IP mode, these variables will play the same role as they currently do in IPv4 mode. So, for now we
	//leave them at their default values.

	return nil
}

func (c *IPAMContext) isConfigValid() bool {
	//Get Instance type
	hypervisorType := c.awsClient.GetInstanceHypervisorFamily()

	//Validate that only one among v4 and v6 is enabled.
	if c.enableIPv4 && c.enableIPv6 {
		log.Errorf("IPv4 and IPv6 are both enabled. VPC CNI currently doesn't support dual stack mode")
		return false
	} else if !c.enableIPv4 && !c.enableIPv6 {
		log.Errorf("IPv4 and IPv6 are both disabled. One of them have to be enabled")
		return false
	}

	//Validate PD mode is enabled if VPC CNI is operating in IPv6 mode. SGPP and Custom networking are not supported in IPv6 mode.
	if c.enableIPv6 && (c.enablePodENI || c.useCustomNetworking || !c.enablePrefixDelegation) {
		log.Errorf("IPv6 is supported only in Prefix Delegation mode. Security Group Per Pod and " +
			"Custom Networking are not supported in IPv6 mode. Please set the env variables accordingly.")
		return false
	}

	//Validate Prefix Delegation against v4 and v6 modes.
	if hypervisorType != "nitro" && c.enablePrefixDelegation {
		if c.enableIPv6 {
			log.Errorf("Prefix Delegation is not supported on non-nitro instance %s. IPv6 is only supported in Prefix delegation Mode. ", c.awsClient.GetInstanceType())
			return false
		}
		log.Warnf("Prefix delegation is not supported on non-nitro instance %s hence falling back to default (secondary IP) mode", c.awsClient.GetInstanceType())
		c.enablePrefixDelegation = false
	}

	return true
}<|MERGE_RESOLUTION|>--- conflicted
+++ resolved
@@ -158,10 +158,9 @@
 
 	eniNodeTagKey = "node.k8s.amazonaws.com/instance_id"
 
-<<<<<<< HEAD
 	//envDisableLeakedENICollection is used to disable leaked eni go routine in aws-node
 	envDisableLeakedENICollection = "DISABLE_LEAKED_ENI_COLLECTION"
-=======
+
 	// envAnnotatePodIP is used to annotate[vpc.amazonaws.com/pod-ips] pod's with IPs
 	// Ref : https://github.com/projectcalico/calico/issues/3530
 	// not present; in which case we fall back to the k8s podIP
@@ -169,7 +168,7 @@
 	// Present and set to the empty string, which we use to mean "CNI DEL had occurred; networking has been removed from this pod"
 	// The empty string one helps close a trace at pod shutdown where it looks like the pod still has its IP when the IP has been released
 	envAnnotatePodIP = "ANNOTATE_POD_IP"
->>>>>>> 192f8472
+
 )
 
 var log = logger.Get()
@@ -254,7 +253,6 @@
 	lastDecreaseIPPool   time.Time
 	// reconcileCooldownCache keeps timestamps of the last time an IP address was unassigned from an ENI,
 	// so that we don't reconcile and add it back too quickly if IMDS lags behind reality.
-<<<<<<< HEAD
 	reconcileCooldownCache     ReconcileCooldownCache
 	terminating                int32 // Flag to warn that the pod is about to shut down.
 	disableENIProvisioning     bool
@@ -264,17 +262,8 @@
 	lastInsufficientCidrError  time.Time
 	enableManageUntaggedMode   bool
 	disableLeakedENICollection bool
-=======
-	reconcileCooldownCache    ReconcileCooldownCache
-	terminating               int32 // Flag to warn that the pod is about to shut down.
-	disableENIProvisioning    bool
-	enablePodENI              bool
-	myNodeName                string
-	enablePrefixDelegation    bool
-	lastInsufficientCidrError time.Time
-	enableManageUntaggedMode  bool
 	enablePodIPAnnotation     bool
->>>>>>> 192f8472
+
 }
 
 // setUnmanagedENIs will rebuild the set of ENI IDs for ENIs tagged as "no_manage"
@@ -1706,13 +1695,13 @@
 	return getEnvBoolWithDefault(envManageUntaggedENI, true)
 }
 
-<<<<<<< HEAD
+
 func isLeakedENICollectionDisabled() bool {
 	return getEnvBoolWithDefault(envDisableENIProvisioning, false)
-=======
+}
+
 func enablePodIPAnnotation() bool {
 	return getEnvBoolWithDefault(envAnnotatePodIP, false)
->>>>>>> 192f8472
 }
 
 // filterUnmanagedENIs filters out ENIs marked with the "node.k8s.amazonaws.com/no_manage" tag
