--- conflicted
+++ resolved
@@ -539,14 +539,11 @@
 		if err == nil && increasedPool {
 			c.updateLastNodeIPPoolAction()
 		} else if err != nil {
-<<<<<<< HEAD
 			if containsInsufficientCidrBlocksError(err) {
 				log.Errorf("Unable to attach IPs/Prefixes for the ENI, subnet doesn't seem to have enough IPs/Prefixes. Consider using new subnet or carve a reserved range using create-subnet-cidr-reservation")
 				c.lastInsufficientCidrError = time.Now()
 				return nil
 			}
-=======
->>>>>>> 325d79f2
 			return err
 		}
 	}
