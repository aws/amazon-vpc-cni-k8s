--- conflicted
+++ resolved
@@ -307,10 +307,7 @@
 
 // containsInsufficientCIDRsOrSubnetIPs returns whether a CIDR cannot be carved in the subnet or subnet is running out of IP addresses
 func containsInsufficientCIDRsOrSubnetIPs(err error) bool {
-<<<<<<< HEAD
-=======
 	log.Debugf("containsInsufficientCIDRsOrSubnetIPs encountered %v", err)
->>>>>>> 458364d1
 	var apiErr smithy.APIError
 	// IP exhaustion can be due to Insufficient Cidr blocks or Insufficient Free Address in a Subnet
 	// In these 2 cases we will back off for 2 minutes before retrying
@@ -323,10 +320,7 @@
 
 // containsPrivateIPAddressLimitExceededError returns whether exceeds ENI's IP address limit
 func containsPrivateIPAddressLimitExceededError(err error) bool {
-<<<<<<< HEAD
-=======
 	log.Debugf("containsPrivateIPAddressLimitExceededError encountered %v", err)
->>>>>>> 458364d1
 	var apiErr smithy.APIError
 	if errors.As(err, &apiErr) {
 		return apiErr.ErrorCode() == "PrivateIpAddressLimitExceeded"
