// Copyright Amazon.com Inc. or its affiliates. All Rights Reserved.
//
// Licensed under the Apache License, Version 2.0 (the "License"). You may
// not use this file except in compliance with the License. A copy of the
// License is located at
//
//     http://aws.amazon.com/apache2.0/
//
// or in the "license" file accompanying this file. This file is distributed
// on an "AS IS" BASIS, WITHOUT WARRANTIES OR CONDITIONS OF ANY KIND, either
// express or implied. See the License for the specific language governing
// permissions and limitations under the License.

package ipamd

import (
	"context"
	"fmt"
	"math"
	"net"
	"os"
	"strconv"
	"strings"
	"sync"
	"sync/atomic"
	"time"

	"sigs.k8s.io/controller-runtime/pkg/client"

	"github.com/aws/aws-sdk-go/aws"
	"github.com/aws/aws-sdk-go/aws/awserr"
	"github.com/aws/aws-sdk-go/service/ec2"
	"github.com/pkg/errors"
	"github.com/prometheus/client_golang/prometheus"
	corev1 "k8s.io/api/core/v1"
	"k8s.io/apimachinery/pkg/types"
	"k8s.io/apimachinery/pkg/util/sets"
	"k8s.io/apimachinery/pkg/util/wait"

	"github.com/aws/amazon-vpc-cni-k8s/pkg/awsutils"
	"github.com/aws/amazon-vpc-cni-k8s/pkg/eniconfig"
	"github.com/aws/amazon-vpc-cni-k8s/pkg/ipamd/datastore"
	"github.com/aws/amazon-vpc-cni-k8s/pkg/networkutils"
	"github.com/aws/amazon-vpc-cni-k8s/pkg/utils/logger"
)

// The package ipamd is a long running daemon which manages a warm pool of available IP addresses.
// It also monitors the size of the pool, dynamically allocates more ENIs when the pool size goes below
// the minimum threshold and frees them back when the pool size goes above max threshold.

const (
	ipPoolMonitorInterval       = 5 * time.Second
	maxRetryCheckENI            = 5
	eniAttachTime               = 10 * time.Second
	nodeIPPoolReconcileInterval = 60 * time.Second
	decreaseIPPoolInterval      = 30 * time.Second

	// ipReconcileCooldown is the amount of time that an IP address must wait until it can be added to the data store
	// during reconciliation after being discovered on the EC2 instance metadata.
	ipReconcileCooldown = 60 * time.Second

	// This environment variable is used to specify the desired number of free IPs always available in the "warm pool".
	// When it is not set, ipamd defaults to use all available IPs per ENI for that instance type.
	// For example, for a m4.4xlarge node,
	//     If WARM-IP-TARGET is set to 1, and there are 9 pods running on the node, ipamd will try
	//     to make the "warm pool" have 10 IP addresses with 9 being assigned to pods and 1 free IP.
	//
	//     If "WARM-IP-TARGET is not set, it will default to 30 (which the maximum number of IPs per ENI).
	//     If there are 9 pods running on the node, ipamd will try to make the "warm pool" have 39 IPs with 9 being
	//     assigned to pods and 30 free IPs.
	envWarmIPTarget = "WARM_IP_TARGET"
	noWarmIPTarget  = 0

	// This environment variable is used to specify the desired minimum number of total IPs.
	// When it is not set, ipamd defaults to 0.
	// For example, for a m4.4xlarge node,
	//     If WARM_IP_TARGET is set to 1 and MINIMUM_IP_TARGET is set to 12, and there are 9 pods running on the node,
	//     ipamd will make the "warm pool" have 12 IP addresses with 9 being assigned to pods and 3 free IPs.
	//
	//     If "MINIMUM_IP_TARGET is not set, it will default to 0, which causes WARM_IP_TARGET settings to be the
	//	   only settings considered.
	envMinimumIPTarget = "MINIMUM_IP_TARGET"
	noMinimumIPTarget  = 0

	// This environment is used to specify the desired number of free ENIs along with all of its IP addresses
	// always available in "warm pool".
	// When it is not set, it is default to 1.
	//
	// when "WARM-IP-TARGET" is defined, ipamd will use behavior defined for "WARM-IP-TARGET".
	//
	// For example, for a m4.4xlarge node
	//     If WARM_ENI_TARGET is set to 2, and there are 9 pods running on the node, ipamd will try to
	//     make the "warm pool" to have 2 extra ENIs and its IP addresses, in other words, 90 IP addresses
	//     with 9 IPs assigned to pods and 81 free IPs.
	//
	//     If "WARM_ENI_TARGET" is not set, it defaults to 1, so if there are 9 pods running on the node,
	//     ipamd will try to make the "warm pool" have 1 extra ENI, in other words, 60 IPs with 9 already
	//     being assigned to pods and 51 free IPs.
	envWarmENITarget     = "WARM_ENI_TARGET"
	defaultWarmENITarget = 1

	// This environment variable is used to specify the maximum number of ENIs that will be allocated.
	// When it is not set or less than 1, the default is to use the maximum available for the instance type.
	//
	// The maximum number of ENIs is in any case limited to the amount allowed for the instance type.
	envMaxENI     = "MAX_ENI"
	defaultMaxENI = -1

	// This environment is used to specify whether Pods need to use a security group and subnet defined in an ENIConfig CRD.
	// When it is NOT set or set to false, ipamd will use primary interface security group and subnet for Pod network.
	envCustomNetworkCfg = "AWS_VPC_K8S_CNI_CUSTOM_NETWORK_CFG"

	// eniNoManageTagKey is the tag that may be set on an ENI to indicate ipamd
	// should not manage it in any form.
	eniNoManageTagKey = "node.k8s.amazonaws.com/no_manage"

	// disableENIProvisioning is used to specify that ENI doesn't need to be synced during initializing a pod.
	envDisableENIProvisioning = "DISABLE_NETWORK_RESOURCE_PROVISIONING"

	// Specify where ipam should persist its current IP<->container allocations.
	envBackingStorePath     = "AWS_VPC_K8S_CNI_BACKING_STORE"
	defaultBackingStorePath = "/var/run/aws-node/ipam.json"

	// envEnablePodENI is used to attach a Trunk ENI to every node. Required in order to give Branch ENIs to pods.
	envEnablePodENI = "ENABLE_POD_ENI"

	// envNodeName will be used to store Node name
	envNodeName = "MY_NODE_NAME"

	// vpcENIConfigLabel is used by the VPC resource controller to pick the right ENI config.
	vpcENIConfigLabel = "vpc.amazonaws.com/eniConfig"

	//envEnableIpv4PrefixDelegation is used to allocate /28 prefix instead of secondary IP for an ENI.
	envEnableIpv4PrefixDelegation = "ENABLE_PREFIX_DELEGATION"

	//envWarmPrefixTarget is used to keep a /28 prefix in warm pool.
	envWarmPrefixTarget     = "WARM_PREFIX_TARGET"
	defaultWarmPrefixTarget = 0

<<<<<<< HEAD
	//insufficientCidrErrorCooldown is the amount of time reconciler will wait before trying to fetch
	//more IPs/prefixes for an ENI. With InsufficientCidr we know the subnet doesn't have enough IPs so
	//instead of retrying every 5s which would lead to increase in EC2 AllocIPAddress calls, we wait for
	//120 seconds for a retry.
	insufficientCidrErrorCooldown = 120 * time.Second
=======
	// envManageUntaggedENI is used to determine if untagged ENIs should be managed or unmanaged
	envManageUntaggedENI = "MANAGE_UNTAGGED_ENI"

	eniNodeTagKey = "node.k8s.amazonaws.com/instance_id"
>>>>>>> 509abfa4
)

var log = logger.Get()

var (
	ipamdErr = prometheus.NewCounterVec(
		prometheus.CounterOpts{
			Name: "awscni_ipamd_error_count",
			Help: "The number of errors encountered in ipamd",
		},
		[]string{"fn"},
	)
	ipamdActionsInprogress = prometheus.NewGaugeVec(
		prometheus.GaugeOpts{
			Name: "awscni_ipamd_action_inprogress",
			Help: "The number of ipamd actions in progress",
		},
		[]string{"fn"},
	)
	enisMax = prometheus.NewGauge(
		prometheus.GaugeOpts{
			Name: "awscni_eni_max",
			Help: "The maximum number of ENIs that can be attached to the instance, accounting for unmanaged ENIs",
		},
	)
	ipMax = prometheus.NewGauge(
		prometheus.GaugeOpts{
			Name: "awscni_ip_max",
			Help: "The maximum number of IP addresses that can be allocated to the instance",
		},
	)
	reconcileCnt = prometheus.NewCounterVec(
		prometheus.CounterOpts{
			Name: "awscni_reconcile_count",
			Help: "The number of times ipamd reconciles on ENIs and IP/Prefix addresses",
		},
		[]string{"fn"},
	)
	addIPCnt = prometheus.NewCounter(
		prometheus.CounterOpts{
			Name: "awscni_add_ip_req_count",
			Help: "The number of add IP address requests",
		},
	)
	delIPCnt = prometheus.NewCounterVec(
		prometheus.CounterOpts{
			Name: "awscni_del_ip_req_count",
			Help: "The number of delete IP address requests",
		},
		[]string{"reason"},
	)
	podENIErr = prometheus.NewCounterVec(
		prometheus.CounterOpts{
			Name: "awscni_pod_eni_error_count",
			Help: "The number of errors encountered for pod ENIs",
		},
		[]string{"fn"},
	)
	prometheusRegistered = false
)

// IPAMContext contains node level control information
type IPAMContext struct {
	awsClient            awsutils.APIs
	dataStore            *datastore.DataStore
	rawK8SClient         client.Client
	cachedK8SClient      client.Client
	useCustomNetworking  bool
	networkClient        networkutils.NetworkAPIs
	maxIPsPerENI         int
	maxENI               int
	maxPrefixesPerENI    int
	unmanagedENI         int
	warmENITarget        int
	warmIPTarget         int
	minimumIPTarget      int
	warmPrefixTarget     int
	primaryIP            map[string]string // primaryIP is a map from ENI ID to primary IP of that ENI
	lastNodeIPPoolAction time.Time
	lastDecreaseIPPool   time.Time
	// reconcileCooldownCache keeps timestamps of the last time an IP address was unassigned from an ENI,
	// so that we don't reconcile and add it back too quickly if IMDS lags behind reality.
	reconcileCooldownCache     ReconcileCooldownCache
	terminating                int32 // Flag to warn that the pod is about to shut down.
	disableENIProvisioning     bool
	enablePodENI               bool
	myNodeName                 string
	enableIpv4PrefixDelegation bool
<<<<<<< HEAD
	lastInsufficientCidrError  time.Time
=======
	enableManageUntaggedMode   bool
>>>>>>> 509abfa4
}

// setUnmanagedENIs will rebuild the set of ENI IDs for ENIs tagged as "no_manage"
func (c *IPAMContext) setUnmanagedENIs(tagMap map[string]awsutils.TagMap) {
	if len(tagMap) == 0 {
		return
	}
	var unmanagedENIlist []string
	// if "no_manage" tag is present and is true - ENI is unmanaged
	// if "no_manage" tag is present and is "not true" - ENI is managed
	// if "instance_id" tag is present and is set to instanceID - ENI is managed since this was created by IPAMD
	// if "no_manage" tag is not present or not IPAMD created ENI, check if we are in Manage Untagged Mode, default is true.
	// if enableManageUntaggedMode is false, then consider all untagged ENIs as unmanaged.
	for eniID, tags := range tagMap {
		if _, found := tags[eniNoManageTagKey]; found {
			if tags[eniNoManageTagKey] != "true" {
				continue
			}
		} else if _, found := tags[eniNodeTagKey]; found && tags[eniNodeTagKey] == c.awsClient.GetInstanceID() {
			continue
		} else if c.enableManageUntaggedMode {
			continue
		}

		if eniID == c.awsClient.GetPrimaryENI() {
			log.Debugf("Ignoring primary ENI %s since it is always managed", eniID)
		} else {
			log.Debugf("Marking ENI %s as being unmanaged", eniID)
			unmanagedENIlist = append(unmanagedENIlist, eniID)
		}
	}
	c.awsClient.SetUnmanagedENIs(unmanagedENIlist)
}

// ReconcileCooldownCache keep track of recently freed CIDRs to avoid reading stale EC2 metadata
type ReconcileCooldownCache struct {
	sync.RWMutex
	cache map[string]time.Time
}

// Add sets a timestamp for the CIDR added that says how long they are not to be put back in the data store.
func (r *ReconcileCooldownCache) Add(cidr string) {
	r.Lock()
	defer r.Unlock()
	expiry := time.Now().Add(ipReconcileCooldown)
	r.cache[cidr] = expiry
}

// Remove removes a CIDR from the cooldown cache.
func (r *ReconcileCooldownCache) Remove(cidr string) {
	r.Lock()
	defer r.Unlock()
	log.Debugf("Removing %s from cooldown cache.", cidr)
	delete(r.cache, cidr)
}

// RecentlyFreed checks if this CIDR was recently freed.
func (r *ReconcileCooldownCache) RecentlyFreed(cidr string) (found, recentlyFreed bool) {
	r.Lock()
	defer r.Unlock()
	now := time.Now()
	if expiry, ok := r.cache[cidr]; ok {
		log.Debugf("Checking if CIDR %s has been recently freed. Cooldown expires at: %s. (Cooldown: %v)", cidr, expiry, now.Sub(expiry) < 0)
		return true, now.Sub(expiry) < 0
	}
	return false, false
}

func prometheusRegister() {
	if !prometheusRegistered {
		prometheus.MustRegister(ipamdErr)
		prometheus.MustRegister(ipamdActionsInprogress)
		prometheus.MustRegister(enisMax)
		prometheus.MustRegister(ipMax)
		prometheus.MustRegister(reconcileCnt)
		prometheus.MustRegister(addIPCnt)
		prometheus.MustRegister(delIPCnt)
		prometheus.MustRegister(podENIErr)
		prometheusRegistered = true
	}
}

// containsInsufficientCidrBlocksError returns whether exceeds ENI's IP address limit
func containsInsufficientCidrBlocksError(err error) bool {
	var awsErr awserr.Error
	if errors.As(err, &awsErr) {
		return awsErr.Code() == "InsufficientCidrBlocks"
	}
	return false
}

// inInsufficientCidrCoolingPeriod checks whether IPAMD is in insufficientCidrErrorCooldown
func (c *IPAMContext) inInsufficientCidrCoolingPeriod() bool {
	return time.Since(c.lastInsufficientCidrError) <= insufficientCidrErrorCooldown
}

// New retrieves IP address usage information from Instance MetaData service and Kubelet
// then initializes IP address pool data store
func New(rawK8SClient client.Client, cachedK8SClient client.Client) (*IPAMContext, error) {
	prometheusRegister()
	c := &IPAMContext{}

	c.rawK8SClient = rawK8SClient
	c.cachedK8SClient = cachedK8SClient
	c.networkClient = networkutils.New()
	c.useCustomNetworking = UseCustomNetworkCfg()
	c.enableIpv4PrefixDelegation = useIpv4PrefixDelegation()
	c.disableENIProvisioning = disablingENIProvisioning()

	client, err := awsutils.New(c.useCustomNetworking, c.disableENIProvisioning)
	if err != nil {
		return nil, errors.Wrap(err, "ipamd: can not initialize with AWS SDK interface")
	}
	c.awsClient = client

	c.primaryIP = make(map[string]string)
	c.reconcileCooldownCache.cache = make(map[string]time.Time)
	c.warmENITarget = getWarmENITarget()
	c.warmIPTarget = getWarmIPTarget()
	c.minimumIPTarget = getMinimumIPTarget()
	c.warmPrefixTarget = getWarmPrefixTarget()

	c.enablePodENI = enablePodENI()
	c.enableManageUntaggedMode = enableManageUntaggedMode()

	hypervisorType, err := c.awsClient.GetInstanceHypervisorFamily()
	if err != nil {
		log.Error("Failed to get hypervisor type")
		return nil, err
	}
	if hypervisorType != "nitro" && c.enableIpv4PrefixDelegation {
		log.Warnf("Prefix delegation is not supported on non-nitro instance %s hence falling back to default (secondary IP) mode", c.awsClient.GetInstanceType())
		c.enableIpv4PrefixDelegation = false
	}
	c.awsClient.InitCachedPrefixDelegation(c.enableIpv4PrefixDelegation)
	c.myNodeName = os.Getenv("MY_NODE_NAME")
	checkpointer := datastore.NewJSONFile(dsBackingStorePath())
	c.dataStore = datastore.NewDataStore(log, checkpointer, c.enableIpv4PrefixDelegation)

	err = c.nodeInit()
	if err != nil {
		return nil, err
	}

	mac := c.awsClient.GetPrimaryENImac()
	// retrieve security groups
	if !c.disableENIProvisioning {
		err = c.awsClient.RefreshSGIDs(mac)
		if err != nil {
			return nil, err
		}

		// Refresh security groups and VPC CIDR blocks in the background
		// Ignoring errors since we will retry in 30s
		go wait.Forever(func() { _ = c.awsClient.RefreshSGIDs(mac) }, 30*time.Second)
	}

	return c, nil
}

func (c *IPAMContext) nodeInit() error {
	ipamdActionsInprogress.WithLabelValues("nodeInit").Add(float64(1))
	defer ipamdActionsInprogress.WithLabelValues("nodeInit").Sub(float64(1))
	var err error
	ctx := context.TODO()

	log.Debugf("Start node init")

	nodeMaxENI, err := c.getMaxENI()
	if err != nil {
		log.Error("Failed to get ENI limit")
		return err
	}
	c.maxENI = nodeMaxENI
	c.maxIPsPerENI, c.maxPrefixesPerENI, err = c.GetIPv4Limit()
	if err != nil {
		return err
	}
	log.Debugf("Max ip per ENI %d and max prefixes per ENI %d", c.maxIPsPerENI, c.maxPrefixesPerENI)

	vpcCIDRs, err := c.awsClient.GetVPCIPv4CIDRs()
	if err != nil {
		return err
	}
	primaryIP := c.awsClient.GetLocalIPv4()
	err = c.networkClient.SetupHostNetwork(vpcCIDRs, c.awsClient.GetPrimaryENImac(), &primaryIP, c.enablePodENI)
	if err != nil {
		return errors.Wrap(err, "ipamd init: failed to set up host network")
	}

	metadataResult, err := c.awsClient.DescribeAllENIs()
	if err != nil {
		return errors.New("ipamd init: failed to retrieve attached ENIs info")
	}
	log.Debugf("DescribeAllENIs success: ENIs: %d, tagged: %d", len(metadataResult.ENIMetadata), len(metadataResult.TagMap))
	c.awsClient.SetCNIUnmanagedENIs(metadataResult.MultiCardENIIDs)
	c.setUnmanagedENIs(metadataResult.TagMap)
	enis := c.filterUnmanagedENIs(metadataResult.ENIMetadata)

	for _, eni := range enis {
		log.Debugf("Discovered ENI %s, trying to set it up", eni.ENIID)
		if c.awsClient.IsCNIUnmanagedENI(eni.ENIID) {
			log.Infof("Skipping ENI %s since it is not on network card 0", eni.ENIID)
			continue
		}

		isTrunkENI := eni.ENIID == metadataResult.TrunkENI
		isEFAENI := metadataResult.EFAENIs[eni.ENIID]
		if !isTrunkENI && !c.disableENIProvisioning {
			if err := c.awsClient.TagENI(eni.ENIID, metadataResult.TagMap[eni.ENIID]); err != nil {
				return errors.Wrapf(err, "ipamd init: failed to tag managed ENI %v", eni.ENIID)
			}
		}

		// Retry ENI sync
		retry := 0
		for {
			retry++
			if err = c.setupENI(eni.ENIID, eni, isTrunkENI, isEFAENI); err == nil {
				log.Infof("ENI %s set up.", eni.ENIID)
				break
			}

			if retry > maxRetryCheckENI {
				log.Warnf("Reached max retry: Unable to discover attached IPs for ENI from metadata service (attempted %d/%d): %v", retry, maxRetryCheckENI, err)
				ipamdErrInc("waitENIAttachedMaxRetryExceeded")
				break
			}

			log.Warnf("Error trying to set up ENI %s: %v", eni.ENIID, err)
			if strings.Contains(err.Error(), "setupENINetwork: failed to find the link which uses MAC address") {
				// If we can't find the matching link for this MAC address, there is no point in retrying for this ENI.
				log.Debug("Unable to match link for this ENI, going to the next one.")
				break
			}
			log.Debugf("Unable to discover IPs for this ENI yet (attempt %d/%d)", retry, maxRetryCheckENI)
			time.Sleep(eniAttachTime)
		}
	}

	if err := c.dataStore.ReadBackingStore(); err != nil {
		return err
	}

	if c.enableIpv4PrefixDelegation {
		//During upgrade or if prefix delgation knob is disabled to enabled then we
		//might have secondary IPs attached to ENIs so doing a cleanup if not used before moving on
		c.tryUnassignIPsFromENIs()
	} else {
		//When prefix delegation knob is enabled to disabled then we might
		//have unused prefixes attached to the ENIs so need to cleanup
		c.tryUnassignPrefixesFromENIs()
	}

	if err = c.configureIPRulesForPods(); err != nil {
		return err
	}
	// Spawning updateCIDRsRulesOnChange go-routine
	go wait.Forever(func() {
		vpcCIDRs = c.updateCIDRsRulesOnChange(vpcCIDRs)
	}, 30*time.Second)

	eniConfigName, err := eniconfig.GetNodeSpecificENIConfigName(ctx, c.cachedK8SClient)
	if err == nil && c.useCustomNetworking && eniConfigName != "default" {
		// Signal to VPC Resource Controller that the node is using custom networking
		err := c.SetNodeLabel(ctx, vpcENIConfigLabel, eniConfigName)
		if err != nil {
			log.Errorf("Failed to set eniConfig node label", err)
			podENIErrInc("nodeInit")
			return err
		}
	} else {
		// Remove the custom networking label
		err := c.SetNodeLabel(ctx, vpcENIConfigLabel, "")
		if err != nil {
			log.Errorf("Failed to delete eniConfig node label", err)
			podENIErrInc("nodeInit")
			return err
		}
	}

	// If we started on a node with a trunk ENI already attached, add the node label.
	if metadataResult.TrunkENI != "" {
		// Signal to VPC Resource Controller that the node has a trunk already
		err := c.SetNodeLabel(ctx, "vpc.amazonaws.com/has-trunk-attached", "true")
		if err != nil {
			log.Errorf("Failed to set node label", err)
			podENIErrInc("nodeInit")
			// If this fails, we probably can't talk to the API server. Let the pod restart
			return err
		}
	} else {
		// Check if we want to ask for one
		c.askForTrunkENIIfNeeded(ctx)
	}

	if !c.disableENIProvisioning {
		// For a new node, attach Cidrs (secondary ips/prefixes)
		increasedPool, err := c.tryAssignCidrs()
		if err == nil && increasedPool {
			c.updateLastNodeIPPoolAction()
		} else if err != nil {
			if containsInsufficientCidrBlocksError(err) {
				log.Errorf("Unable to attach IPs/Prefixes for the ENI, subnet doesn't seem to have enough IPs/Prefixes. Consider using new subnet or carve a reserved range using create-subnet-cidr-reservation")
				c.lastInsufficientCidrError = time.Now()
				return nil
			}
			return err
		}
	}
	return nil
}

func (c *IPAMContext) configureIPRulesForPods() error {
	rules, err := c.networkClient.GetRuleList()
	if err != nil {
		log.Errorf("During ipamd init: failed to retrieve IP rule list %v", err)
		return nil
	}

	for _, info := range c.dataStore.AllocatedIPs() {
		// TODO(gus): This should really be done via CNI CHECK calls, rather than in ipam (requires upstream k8s changes).

		// Update ip rules in case there is a change in VPC CIDRs, AWS_VPC_K8S_CNI_EXTERNALSNAT setting
		srcIPNet := net.IPNet{IP: net.ParseIP(info.IP), Mask: net.IPv4Mask(255, 255, 255, 255)}

		err = c.networkClient.UpdateRuleListBySrc(rules, srcIPNet)
		if err != nil {
			log.Warnf("UpdateRuleListBySrc in nodeInit() failed for IP %s: %v", info.IP, err)
		}
	}
	return nil
}

func (c *IPAMContext) updateCIDRsRulesOnChange(oldVPCCIDRs []string) []string {
	newVPCCIDRs, err := c.awsClient.GetVPCIPv4CIDRs()
	if err != nil {
		log.Warnf("skipping periodic update to VPC CIDRs due to error: %v", err)
		return oldVPCCIDRs
	}

	old := sets.NewString(oldVPCCIDRs...)
	new := sets.NewString(newVPCCIDRs...)
	if !old.Equal(new) {
		primaryIP := c.awsClient.GetLocalIPv4()
		err = c.networkClient.UpdateHostIptablesRules(newVPCCIDRs, c.awsClient.GetPrimaryENImac(), &primaryIP)
		if err != nil {
			log.Warnf("unable to update host iptables rules for VPC CIDRs due to error: %v", err)
		}
	}
	return newVPCCIDRs
}

func (c *IPAMContext) updateIPStats(unmanaged int) {
	ipMax.Set(float64(c.maxIPsPerENI * (c.maxENI - unmanaged)))
	enisMax.Set(float64(c.maxENI - unmanaged))
}

// StartNodeIPPoolManager monitors the IP pool, add or del them when it is required.
func (c *IPAMContext) StartNodeIPPoolManager() {
	sleepDuration := ipPoolMonitorInterval / 2
	ctx := context.Background()
	for {
		if !c.disableENIProvisioning {
			time.Sleep(sleepDuration)
			c.updateIPPoolIfRequired(ctx)
		}
		time.Sleep(sleepDuration)
		c.nodeIPPoolReconcile(ctx, nodeIPPoolReconcileInterval)
	}
}

func (c *IPAMContext) updateIPPoolIfRequired(ctx context.Context) {
	c.askForTrunkENIIfNeeded(ctx)
	if c.isDatastorePoolTooLow() {
		c.increaseDatastorePool(ctx)
	} else if c.isDatastorePoolTooHigh() {
		c.decreaseDatastorePool(decreaseIPPoolInterval)
	}
	if c.shouldRemoveExtraENIs() {
		c.tryFreeENI()
	}
}

// decreaseDatastorePool runs every `interval` and attempts to return unused ENIs and IPs
func (c *IPAMContext) decreaseDatastorePool(interval time.Duration) {
	ipamdActionsInprogress.WithLabelValues("decreaseDatastorePool").Add(float64(1))
	defer ipamdActionsInprogress.WithLabelValues("decreaseDatastorePool").Sub(float64(1))

	now := time.Now()
	timeSinceLast := now.Sub(c.lastDecreaseIPPool)
	if timeSinceLast <= interval {
		log.Debugf("Skipping decrease Datastore pool because time since last %v <= %v", timeSinceLast, interval)
		return
	}

	log.Debugf("Starting to decrease Datastore pool")
	c.tryUnassignCidrsFromAll()

	c.lastDecreaseIPPool = now
	c.lastNodeIPPoolAction = now
	total, used, _ := c.dataStore.GetStats()
	log.Debugf("Successfully decreased IP pool")
	logPoolStats(total, used, c.maxIPsPerENI, c.enableIpv4PrefixDelegation)
}

// tryFreeENI always tries to free one ENI
func (c *IPAMContext) tryFreeENI() {
	if c.isTerminating() {
		log.Debug("AWS CNI is terminating, not detaching any ENIs")
		return
	}

	eni := c.dataStore.RemoveUnusedENIFromStore(c.warmIPTarget, c.minimumIPTarget, c.warmPrefixTarget)
	if eni == "" {
		return
	}

	log.Debugf("Start freeing ENI %s", eni)
	err := c.awsClient.FreeENI(eni)
	if err != nil {
		ipamdErrInc("decreaseIPPoolFreeENIFailed")
		log.Errorf("Failed to free ENI %s, err: %v", eni, err)
		return
	}
}

// tryUnassignIPsorPrefixesFromAll determines if there are IPs to free when we have extra IPs beyond the target and warmIPTargetDefined
// is enabled, deallocate extra IP addresses
func (c *IPAMContext) tryUnassignCidrsFromAll() {

	_, over, warmTargetDefined := c.datastoreTargetState()

	//WARM IP targets not defined then check if WARM_PREFIX_TARGET is defined.
	if !warmTargetDefined {
		over = c.computeExtraPrefixesOverWarmTarget()
	}

	if over > 0 {
		eniInfos := c.dataStore.GetENIInfos()
		for eniID := range eniInfos.ENIs {
			//Either returns prefixes or IPs [Cidrs]
			cidrs := c.dataStore.FindFreeableCidrs(eniID)
			if cidrs == nil {
				log.Errorf("Error finding unassigned IPs for ENI %s", eniID)
				return
			}

			// Free the number of Cidrs `over` the warm IP target, unless `over` is greater than the number of available Cidrs on
			// this ENI. In that case we should only free the number of available Cidrs.
			numFreeable := min(over, len(cidrs))
			cidrs = cidrs[:numFreeable]

			if len(cidrs) == 0 {
				continue
			}

			// Delete IPs from datastore
			var deletedCidrs []datastore.CidrInfo
			for _, toDelete := range cidrs {
				// Don't force the delete, since a freeable Cidrs might have been assigned to a pod
				// before we get around to deleting it.
				err := c.dataStore.DelIPv4CidrFromStore(eniID, toDelete.Cidr, false /* force */)
				if err != nil {
					log.Warnf("Failed to delete Cidr %s on ENI %s from datastore: %s", toDelete, eniID, err)
					ipamdErrInc("decreaseIPPool")
					continue
				} else {
					deletedCidrs = append(deletedCidrs, toDelete)
				}
			}

			// Deallocate Cidrs from the instance if they aren't used by pods.
			c.DeallocCidrs(eniID, deletedCidrs)
		}
	}
}

func (c *IPAMContext) increaseDatastorePool(ctx context.Context) {
	log.Debug("Starting to increase pool size")
	ipamdActionsInprogress.WithLabelValues("increaseDatastorePool").Add(float64(1))
	defer ipamdActionsInprogress.WithLabelValues("increaseDatastorePool").Sub(float64(1))

	short, _, warmIPTargetDefined := c.datastoreTargetState()
	if warmIPTargetDefined && short == 0 {
		log.Debugf("Skipping increase Datastore pool, warm target reached")
		return
	}

	if !warmIPTargetDefined {
		shortPrefix, warmTargetDefined := c.datastorePrefixTargetState()
		if warmTargetDefined && shortPrefix == 0 {
			log.Debugf("Skipping increase Datastore pool, warm prefix target reached")
			return
		}
	}

	if c.isTerminating() {
		log.Debug("AWS CNI is terminating, will not try to attach any new IPs or ENIs right now")
		return
	}
	// Try to add more Cidrs to existing ENIs first.
	if c.inInsufficientCidrCoolingPeriod() {
		log.Debugf("Recently we had InsufficientCidr error hence will wait for %v before retrying", insufficientCidrErrorCooldown)
		return
	}

	increasedPool, err := c.tryAssignCidrs()
	if err != nil {
		log.Errorf(err.Error())
		if containsInsufficientCidrBlocksError(err) {
			log.Errorf("Unable to attach IPs/Prefixes for the ENI, subnet doesn't seem to have enough IPs/Prefixes. Consider using new subnet or carve a reserved range using create-subnet-cidr-reservation")
			c.lastInsufficientCidrError = time.Now()
			return
		}
	}
	if increasedPool {
		c.updateLastNodeIPPoolAction()
	} else {
		// Check if we need to make room for the VPC Resource Controller to attach a trunk ENI
		reserveSlotForTrunkENI := 0
		if c.enablePodENI && c.dataStore.GetTrunkENI() == "" {
			reserveSlotForTrunkENI = 1
		}
		// If we did not add an IP, try to add an ENI instead.
		if c.dataStore.GetENIs() < (c.maxENI - c.unmanagedENI - reserveSlotForTrunkENI) {
			if err = c.tryAllocateENI(ctx); err == nil {
				c.updateLastNodeIPPoolAction()
			}
		} else {
			log.Debugf("Skipping ENI allocation as the max ENI limit of %d is already reached (accounting for %d unmanaged ENIs and %d trunk ENIs)",
				c.maxENI, c.unmanagedENI, reserveSlotForTrunkENI)
		}
	}
}

func (c *IPAMContext) updateLastNodeIPPoolAction() {
	c.lastNodeIPPoolAction = time.Now()
	total, used, totalPrefix := c.dataStore.GetStats()
	if !c.enableIpv4PrefixDelegation {
		log.Debugf("Successfully increased IP pool, total: %d, used: %d", total, used)
	} else if c.enableIpv4PrefixDelegation {
		log.Debugf("Successfully increased Prefix pool, total: %d, used: %d", totalPrefix, used)
	}
	logPoolStats(total, used, c.maxIPsPerENI, c.enableIpv4PrefixDelegation)
}

func (c *IPAMContext) tryAllocateENI(ctx context.Context) error {
	var securityGroups []*string
	var subnet string

	if c.useCustomNetworking {
		eniCfg, err := eniconfig.MyENIConfig(ctx, c.cachedK8SClient)

		if err != nil {
			log.Errorf("Failed to get pod ENI config")
			return err
		}

		log.Infof("ipamd: using custom network config: %v, %s", eniCfg.SecurityGroups, eniCfg.Subnet)
		for _, sgID := range eniCfg.SecurityGroups {
			log.Debugf("Found security-group id: %s", sgID)
			securityGroups = append(securityGroups, aws.String(sgID))
		}
		subnet = eniCfg.Subnet
	}

	eni, err := c.awsClient.AllocENI(c.useCustomNetworking, securityGroups, subnet)
	if err != nil {
		log.Errorf("Failed to increase pool size due to not able to allocate ENI %v", err)
		ipamdErrInc("increaseIPPoolAllocENI")
		return err
	}

	resourcesToAllocate := c.GetENIResourcesToAllocate()

	err = c.awsClient.AllocIPAddresses(eni, resourcesToAllocate)
	if err != nil {
		log.Warnf("Failed to allocate %d IP addresses on an ENI: %v", resourcesToAllocate, err)
		// Continue to process the allocated IP addresses
		ipamdErrInc("increaseIPPoolAllocIPAddressesFailed")
		if containsInsufficientCidrBlocksError(err) {
			log.Errorf("Unable to attach IPs/Prefixes for the ENI, subnet doesn't seem to have enough IPs/Prefixes. Consider using new subnet or carve a reserved range using create-subnet-cidr-reservation")
			c.lastInsufficientCidrError = time.Now()
			return err
		}
	}

	eniMetadata, err := c.awsClient.WaitForENIAndIPsAttached(eni, resourcesToAllocate)
	if err != nil {
		ipamdErrInc("increaseIPPoolwaitENIAttachedFailed")
		log.Errorf("Failed to increase pool size: Unable to discover attached ENI from metadata service %v", err)
		return err
	}

	// The CNI does not create trunk or EFA ENIs, so they will always be false here
	err = c.setupENI(eni, eniMetadata, false, false)
	if err != nil {
		ipamdErrInc("increaseIPPoolsetupENIFailed")
		log.Errorf("Failed to increase pool size: %v", err)
		return err
	}
	return err
}

// For an ENI, try to fill in missing IPs on an existing ENI with PD disabled
// try to fill in missing Prefixes on an existing ENI with PD enabled
func (c *IPAMContext) tryAssignCidrs() (increasedPool bool, err error) {
	short, _, warmIPTargetDefined := c.datastoreTargetState()
	if warmIPTargetDefined && short == 0 {
		log.Infof("Warm IP target set and short is 0 so not assigning Cidrs (IPs or Prefixes)")
		return false, nil
	}

	if !warmIPTargetDefined {
		shortPrefix, warmTargetDefined := c.datastorePrefixTargetState()
		if warmTargetDefined && shortPrefix == 0 {
			log.Infof("Warm prefix target set and short is 0 so not assigning Cidrs (Prefixes)")
			return false, nil
		}
	}

	if !c.enableIpv4PrefixDelegation {
		return c.tryAssignIPs()
	} else {
		return c.tryAssignPrefixes()
	}
}

// For an ENI, try to fill in missing IPs on an existing ENI
func (c *IPAMContext) tryAssignIPs() (increasedPool bool, err error) {
	// If WARM_IP_TARGET is set, only proceed if we are short of target
	short, _, warmIPTargetDefined := c.datastoreTargetState()
	if warmIPTargetDefined && short == 0 {
		return false, nil
	}

	// If WARM_IP_TARGET is set we only want to allocate up to that target
	// to avoid overallocating and releasing
	toAllocate := c.maxIPsPerENI
	if warmIPTargetDefined {
		toAllocate = short
	}

	// Find an ENI where we can add more IPs
	eni := c.dataStore.GetENINeedsIP(c.maxIPsPerENI, c.useCustomNetworking)
	if eni != nil && len(eni.AvailableIPv4Cidrs) < c.maxIPsPerENI {
		currentNumberOfAllocatedIPs := len(eni.AvailableIPv4Cidrs)
		// Try to allocate all available IPs for this ENI
		err = c.awsClient.AllocIPAddresses(eni.ID, int(math.Min(float64(c.maxIPsPerENI-currentNumberOfAllocatedIPs), float64(toAllocate))))
		if err != nil {
			log.Warnf("failed to allocate all available IP addresses on ENI %s, err: %v", eni.ID, err)
			// Try to just get one more IP
			err = c.awsClient.AllocIPAddresses(eni.ID, 1)
			if err != nil {
				ipamdErrInc("increaseIPPoolAllocIPAddressesFailed")
				return false, errors.Wrap(err, fmt.Sprintf("failed to allocate one IP addresses on ENI %s, err: %v", eni.ID, err))
			}
		}
		// This call to EC2 is needed to verify which IPs got attached to this ENI.
		ec2Addrs, err := c.awsClient.GetIPv4sFromEC2(eni.ID)
		if err != nil {
			ipamdErrInc("increaseIPPoolGetENIaddressesFailed")
			return true, errors.Wrap(err, "failed to get ENI IP addresses during IP allocation")
		}

		c.addENIsecondaryIPsToDataStore(ec2Addrs, eni.ID)
		return true, nil
	}
	return false, nil
}

func (c *IPAMContext) tryAssignPrefixes() (increasedPool bool, err error) {
	toAllocate := c.getPrefixesNeeded()
	// Returns an ENI which has space for more prefixes to be attached, but this
	// ENI might not suffice the WARM_IP_TARGET/WARM_PREFIX_TARGET
	eni := c.dataStore.GetENINeedsIP(c.maxPrefixesPerENI, c.useCustomNetworking)
	if eni != nil {
		currentNumberOfAllocatedPrefixes := len(eni.AvailableIPv4Cidrs)
		err = c.awsClient.AllocIPAddresses(eni.ID, min((c.maxPrefixesPerENI-currentNumberOfAllocatedPrefixes), toAllocate))
		if err != nil {
			log.Warnf("failed to allocate all available IPv4 Prefixes on ENI %s, err: %v", eni.ID, err)
			// Try to just get one more prefix
			err = c.awsClient.AllocIPAddresses(eni.ID, 1)
			if err != nil {
				ipamdErrInc("increaseIPPoolAllocIPAddressesFailed")
				return false, errors.Wrap(err, fmt.Sprintf("failed to allocate one IPv4 prefix on ENI %s, err: %v", eni.ID, err))
			}
		}
		ec2Prefixes, err := c.awsClient.GetIPv4PrefixesFromEC2(eni.ID)
		if err != nil {
			ipamdErrInc("increaseIPPoolGetENIprefixedFailed")
			return true, errors.Wrap(err, "failed to get ENI Prefix addresses during IPv4 Prefix allocation")
		}
		c.addENIprefixesToDataStore(ec2Prefixes, eni.ID)
		return true, nil
	}
	return false, nil
}

// setupENI does following:
// 1) add ENI to datastore
// 2) set up linux ENI related networking stack.
// 3) add all ENI's secondary IP addresses to datastore
func (c *IPAMContext) setupENI(eni string, eniMetadata awsutils.ENIMetadata, isTrunkENI, isEFAENI bool) error {
	primaryENI := c.awsClient.GetPrimaryENI()
	// Add the ENI to the datastore
	err := c.dataStore.AddENI(eni, eniMetadata.DeviceNumber, eni == primaryENI, isTrunkENI, isEFAENI)
	if err != nil && err.Error() != datastore.DuplicatedENIError {
		return errors.Wrapf(err, "failed to add ENI %s to data store", eni)
	}
	// Store the primary IP of the ENI
	c.primaryIP[eni] = eniMetadata.PrimaryIPv4Address()

	// For secondary ENIs, set up the network
	if eni != primaryENI {
		err = c.networkClient.SetupENINetwork(c.primaryIP[eni], eniMetadata.MAC, eniMetadata.DeviceNumber, eniMetadata.SubnetIPv4CIDR)
		if err != nil {
			// Failed to set up the ENI
			errRemove := c.dataStore.RemoveENIFromDataStore(eni, true)
			if errRemove != nil {
				log.Warnf("failed to remove ENI %s: %v", eni, errRemove)
			}
			delete(c.primaryIP, eni)
			return errors.Wrapf(err, "failed to set up ENI %s network", eni)
		}
	}

	log.Infof("Found ENIs having %d secondary IPs and %d Prefixes", len(eniMetadata.IPv4Addresses), len(eniMetadata.IPv4Prefixes))
	//Either case add the IPs and prefixes to datastore.
	c.addENIsecondaryIPsToDataStore(eniMetadata.IPv4Addresses, eni)
	c.addENIprefixesToDataStore(eniMetadata.IPv4Prefixes, eni)

	return nil
}

func (c *IPAMContext) addENIsecondaryIPsToDataStore(ec2PrivateIpAddrs []*ec2.NetworkInterfacePrivateIpAddress, eni string) {
	//Add all the secondary IPs
	for _, ec2PrivateIpAddr := range ec2PrivateIpAddrs {
		if aws.BoolValue(ec2PrivateIpAddr.Primary) {
			continue
		}
		cidr := net.IPNet{IP: net.ParseIP(aws.StringValue(ec2PrivateIpAddr.PrivateIpAddress)), Mask: net.IPv4Mask(255, 255, 255, 255)}
		err := c.dataStore.AddIPv4CidrToStore(eni, cidr, false)
		if err != nil && err.Error() != datastore.IPAlreadyInStoreError {
			log.Warnf("Failed to increase IP pool, failed to add IP %s to data store", ec2PrivateIpAddr.PrivateIpAddress)
			// continue to add next address
			ipamdErrInc("addENIsecondaryIPsToDataStoreFailed")
		}
	}

	total, assigned, totalPrefix := c.dataStore.GetStats()
	log.Debugf("Datastore Pool stats: total(/32): %d, assigned(/32): %d, total prefixes(/28): %d", total, assigned, totalPrefix)
}

func (c *IPAMContext) addENIprefixesToDataStore(ec2PrefixAddrs []*ec2.Ipv4PrefixSpecification, eni string) {

	//Walk thru all prefixes
	for _, ec2PrefixAddr := range ec2PrefixAddrs {
		strIpv4Prefix := aws.StringValue(ec2PrefixAddr.Ipv4Prefix)
		_, ipnet, err := net.ParseCIDR(strIpv4Prefix)
		if err != nil {
			//Parsing failed, get next prefix
			log.Debugf("Parsing failed, moving on to next prefix")
			continue
		}
		cidr := *ipnet
		err = c.dataStore.AddIPv4CidrToStore(eni, cidr, true)
		if err != nil && err.Error() != datastore.IPAlreadyInStoreError {
			log.Warnf("Failed to increase Prefix pool, failed to add Prefix %s to data store", ec2PrefixAddr.Ipv4Prefix)
			// continue to add next address
			ipamdErrInc("addENIprefixesToDataStoreFailed")
		}
	}
	total, assigned, totalPrefix := c.dataStore.GetStats()
	log.Debugf("Datastore Pool stats: total(/32): %d, assigned(/32): %d, total prefixes(/28): %d", total, assigned, totalPrefix)
}

// getMaxENI returns the maximum number of ENIs to attach to this instance. This is calculated as the lesser of
// the limit for the instance type and the value configured via the MAX_ENI environment variable. If the value of
// the environment variable is 0 or less, it will be ignored and the maximum for the instance is returned.
func (c *IPAMContext) getMaxENI() (int, error) {
	instanceMaxENI, err := c.awsClient.GetENILimit()
	if err != nil {
		return 0, err
	}
	inputStr, found := os.LookupEnv(envMaxENI)
	envMax := defaultMaxENI
	if found {
		if input, err := strconv.Atoi(inputStr); err == nil && input >= 1 {
			log.Debugf("Using MAX_ENI %v", input)
			envMax = input
		}
	}

	if envMax >= 1 && envMax < instanceMaxENI {
		return envMax, nil
	}
	return instanceMaxENI, nil
}

func getWarmENITarget() int {
	inputStr, found := os.LookupEnv(envWarmENITarget)

	if !found {
		return defaultWarmENITarget
	}

	if input, err := strconv.Atoi(inputStr); err == nil {
		if input < 0 {
			return defaultWarmENITarget
		}
		log.Debugf("Using WARM_ENI_TARGET %v", input)
		return input
	}
	return defaultWarmENITarget
}

func getWarmPrefixTarget() int {
	inputStr, found := os.LookupEnv(envWarmPrefixTarget)

	if !found {
		return defaultWarmPrefixTarget
	}

	if input, err := strconv.Atoi(inputStr); err == nil {
		if input < 0 {
			return defaultWarmPrefixTarget
		}
		log.Debugf("Using WARM_PREFIX_TARGET %v", input)
		return input
	}
	return defaultWarmPrefixTarget
}

func logPoolStats(total int, used int, maxAddrsPerENI int, Ipv4PrefixDelegation bool) {
	if !Ipv4PrefixDelegation {
		log.Debugf("IP pool stats: total = %d, used = %d, c.maxIPsPerENI = %d", total, used, maxAddrsPerENI)
	} else {
		log.Debugf("Prefix pool stats: total = %d, used = %d, c.maxIPsPerENI = %d", total, used, maxAddrsPerENI)
	}
}

func (c *IPAMContext) askForTrunkENIIfNeeded(ctx context.Context) {
	if c.enablePodENI && c.dataStore.GetTrunkENI() == "" {
		// Check that there is room for a trunk ENI to be attached:
		if c.dataStore.GetENIs() >= (c.maxENI - c.unmanagedENI) {
			log.Debug("No slot available for a trunk ENI to be attached. Not labeling the node")
			return
		}
		// We need to signal that VPC Resource Controller needs to attach a trunk ENI
		err := c.SetNodeLabel(ctx, "vpc.amazonaws.com/has-trunk-attached", "false")
		if err != nil {
			podENIErrInc("askForTrunkENIIfNeeded")
			log.Errorf("Failed to set node label", err)
		}
	}
}

// shouldRemoveExtraENIs returns true if we should attempt to find an ENI to free. When WARM_IP_TARGET is set, we
// always check and do verification in getDeletableENI()
// PD enabled : If the WARM_PREFIX_TARGET is spread across ENIs and we have more than needed then this function will return true.
// but if the number of prefixes are on just one ENI and is more than available even then it returns true so getDeletableENI will
// recheck if we need the ENI for prefix target.
func (c *IPAMContext) shouldRemoveExtraENIs() bool {
	_, _, warmTargetDefined := c.datastoreTargetState()
	if warmTargetDefined {
		return true
	}

	total, used, _ := c.dataStore.GetStats()
	available := total - used
	var shouldRemoveExtra bool

	// We need the +1 to make sure we are not going below the WARM_ENI_TARGET/WARM_PREFIX_TARGET
	warmTarget := (c.warmENITarget + 1)

	if c.enableIpv4PrefixDelegation {
		warmTarget = (c.warmPrefixTarget + 1)
	}

	shouldRemoveExtra = available >= (warmTarget)*c.maxIPsPerENI

	if shouldRemoveExtra {
		logPoolStats(total, used, c.maxIPsPerENI, c.enableIpv4PrefixDelegation)
		log.Debugf("It might be possible to remove extra ENIs because available (%d) >= (ENI/Prefix target + 1 (%d) + 1) * addrsPerENI (%d)", available, warmTarget, c.maxIPsPerENI)
	} else if c.enableIpv4PrefixDelegation {
		// When prefix target count is reduced, datastorehigh would have deleted extra prefixes over the warm prefix target.
		// Hence available will be less than (warmTarget)*c.maxIPsPerENI but there can be some extra ENIs which are not used hence see if we can clean it up.
		shouldRemoveExtra = c.dataStore.CheckFreeableENIexists()
	}
	return shouldRemoveExtra
}

func (c *IPAMContext) computeExtraPrefixesOverWarmTarget() int {
	over := 0
	if !c.warmPrefixTargetDefined() {
		return over
	}

	total, used, _ := c.dataStore.GetStats()
	available := total - used

	freePrefixes := c.dataStore.GetFreePrefixes()
	over = max(freePrefixes-c.warmPrefixTarget, 0)

	logPoolStats(total, used, c.maxIPsPerENI, c.enableIpv4PrefixDelegation)
	log.Debugf("computeExtraPrefixesOverWarmTarget available %d over %d warm_prefix_target %d", available, over, c.warmPrefixTarget)

	return over
}

func ipamdErrInc(fn string) {
	ipamdErr.With(prometheus.Labels{"fn": fn}).Inc()
}

func podENIErrInc(fn string) {
	podENIErr.With(prometheus.Labels{"fn": fn}).Inc()
}

// nodeIPPoolReconcile reconcile ENI and IP info from metadata service and IP addresses in datastore
func (c *IPAMContext) nodeIPPoolReconcile(ctx context.Context, interval time.Duration) {
	curTime := time.Now()
	timeSinceLast := curTime.Sub(c.lastNodeIPPoolAction)
	if timeSinceLast <= interval {
		return
	}

	ipamdActionsInprogress.WithLabelValues("nodeIPPoolReconcile").Add(float64(1))
	defer ipamdActionsInprogress.WithLabelValues("nodeIPPoolReconcile").Sub(float64(1))

	log.Debugf("Reconciling ENI/IP pool info because time since last %v <= %v", timeSinceLast, interval)
	allENIs, err := c.awsClient.GetAttachedENIs()
	if err != nil {
		log.Errorf("IP pool reconcile: Failed to get attached ENI info: %v", err.Error())
		ipamdErrInc("reconcileFailedGetENIs")
		return
	}
	// We must always have at least the primary ENI of the instance
	if allENIs == nil {
		log.Error("IP pool reconcile: No ENI found at all in metadata, unable to reconcile")
		ipamdErrInc("reconcileFailedGetENIs")
		return
	}
	attachedENIs := c.filterUnmanagedENIs(allENIs)
	currentENIs := c.dataStore.GetENIInfos().ENIs
	trunkENI := c.dataStore.GetTrunkENI()
	// Initialize the set with the known EFA interfaces
	efaENIs := c.dataStore.GetEFAENIs()

	// Check if a new ENI was added, if so we need to update the tags.
	needToUpdateTags := false
	for _, attachedENI := range attachedENIs {
		if _, ok := currentENIs[attachedENI.ENIID]; !ok {
			needToUpdateTags = true
			break
		}
	}

	var eniTagMap map[string]awsutils.TagMap
	if needToUpdateTags {
		log.Debugf("A new ENI added but not by ipamd, updating tags by calling EC2")
		metadataResult, err := c.awsClient.DescribeAllENIs()
		if err != nil {
			log.Warnf("Failed to call EC2 to describe ENIs, aborting reconcile: %v", err)
			return
		}

		if c.enablePodENI && metadataResult.TrunkENI != "" {
			// Label the node that we have a trunk
			err = c.SetNodeLabel(ctx, "vpc.amazonaws.com/has-trunk-attached", "true")
			if err != nil {
				podENIErrInc("askForTrunkENIIfNeeded")
				log.Errorf("Failed to set node label for trunk. Aborting reconcile", err)
				return
			}
		}
		// Update trunk ENI
		trunkENI = metadataResult.TrunkENI
		// Just copy values of the EFA set
		efaENIs = metadataResult.EFAENIs
		eniTagMap = metadataResult.TagMap
		c.setUnmanagedENIs(metadataResult.TagMap)
		c.awsClient.SetCNIUnmanagedENIs(metadataResult.MultiCardENIIDs)
		attachedENIs = c.filterUnmanagedENIs(metadataResult.ENIMetadata)
	}

	// Mark phase
	for _, attachedENI := range attachedENIs {
		eniIPPool, eniPrefixPool, err := c.dataStore.GetENICIDRs(attachedENI.ENIID)
		if err == nil {
			// If the attached ENI is in the data store
			log.Debugf("Reconcile existing ENI %s IP pool", attachedENI.ENIID)
			// Reconcile IP pool
			c.eniIPPoolReconcile(eniIPPool, attachedENI, attachedENI.ENIID)
			// If the attached ENI is in the data store
			log.Debugf("Reconcile existing ENI %s IP prefixes", attachedENI.ENIID)
			// Reconcile IP pool
			c.eniPrefixPoolReconcile(eniPrefixPool, attachedENI, attachedENI.ENIID)
			// Mark action, remove this ENI from currentENIs map
			delete(currentENIs, attachedENI.ENIID)
			continue
		}

		isTrunkENI := attachedENI.ENIID == trunkENI
		isEFAENI := efaENIs[attachedENI.ENIID]
		if !isTrunkENI && !c.disableENIProvisioning {
			if err := c.awsClient.TagENI(attachedENI.ENIID, eniTagMap[attachedENI.ENIID]); err != nil {
				log.Errorf("IP pool reconcile: failed to tag managed ENI %v: %v", attachedENI.ENIID, err)
				ipamdErrInc("eniReconcileAdd")
				continue
			}
		}

		// Add new ENI
		log.Debugf("Reconcile and add a new ENI %s", attachedENI)
		err = c.setupENI(attachedENI.ENIID, attachedENI, isTrunkENI, isEFAENI)
		if err != nil {
			log.Errorf("IP pool reconcile: Failed to set up ENI %s network: %v", attachedENI.ENIID, err)
			ipamdErrInc("eniReconcileAdd")
			// Continue if having trouble with ONLY 1 ENI, instead of bailout here?
			continue
		}
		reconcileCnt.With(prometheus.Labels{"fn": "eniReconcileAdd"}).Inc()
	}

	// Sweep phase: since the marked ENI have been removed, the remaining ones needs to be sweeped
	for eni := range currentENIs {
		log.Infof("Reconcile and delete detached ENI %s", eni)
		// Force the delete, since aws local metadata has told us that this ENI is no longer
		// attached, so any IPs assigned from this ENI will no longer work.
		err = c.dataStore.RemoveENIFromDataStore(eni, true /* force */)
		if err != nil {
			log.Errorf("IP pool reconcile: Failed to delete ENI during reconcile: %v", err)
			ipamdErrInc("eniReconcileDel")
			continue
		}
		delete(c.primaryIP, eni)
		reconcileCnt.With(prometheus.Labels{"fn": "eniReconcileDel"}).Inc()
	}
	log.Debug("Successfully Reconciled ENI/IP pool")
	total, assigned, totalPrefix := c.dataStore.GetStats()
	log.Debugf("IP/Prefix Address Pool stats: total: %d, assigned: %d, total prefixes: %d", total, assigned, totalPrefix)
	c.lastNodeIPPoolAction = curTime
}

func (c *IPAMContext) eniIPPoolReconcile(ipPool []string, attachedENI awsutils.ENIMetadata, eni string) {
	attachedENIIPs := attachedENI.IPv4Addresses
	needEC2Reconcile := true
	// Here we can't trust attachedENI since the IMDS metadata can be stale. We need to check with EC2 API.
	// +1 is for the primary IP of the ENI that is not added to the ipPool and not available for pods to use.
	if 1+len(ipPool) != len(attachedENIIPs) {
		log.Warnf("Instance metadata does not match data store! ipPool: %v, metadata: %v", ipPool, attachedENIIPs)
		log.Debugf("We need to check the ENI status by calling the EC2 control plane.")
		// Call EC2 to verify IPs on this ENI
		ec2Addresses, err := c.awsClient.GetIPv4sFromEC2(eni)
		if err != nil {
			log.Errorf("Failed to fetch ENI IP addresses! Aborting reconcile of ENI %s", eni)
			return
		}
		attachedENIIPs = ec2Addresses
		needEC2Reconcile = false
	}

	// Add all known attached IPs to the datastore
	seenIPs := c.verifyAndAddIPsToDatastore(eni, attachedENIIPs, needEC2Reconcile)

	// Sweep phase, delete remaining IPs since they should not remain in the datastore
	for _, existingIP := range ipPool {
		if seenIPs[existingIP] {
			continue
		}

		log.Debugf("Reconcile and delete IP %s on ENI %s", existingIP, eni)
		// Force the delete, since we have verified with EC2 that these secondary IPs are no longer assigned to this ENI
		ipv4Addr := net.IPNet{IP: net.ParseIP(existingIP), Mask: net.IPv4Mask(255, 255, 255, 255)}
		err := c.dataStore.DelIPv4CidrFromStore(eni, ipv4Addr, true /* force */)
		if err != nil {
			log.Errorf("Failed to reconcile and delete IP %s on ENI %s, %v", existingIP, eni, err)
			ipamdErrInc("ipReconcileDel")
			// continue instead of bailout due to one ip
			continue
		}
		reconcileCnt.With(prometheus.Labels{"fn": "eniIPPoolReconcileDel"}).Inc()
	}
}

func (c *IPAMContext) eniPrefixPoolReconcile(ipPool []string, attachedENI awsutils.ENIMetadata, eni string) {
	attachedENIIPs := attachedENI.IPv4Prefixes
	needEC2Reconcile := true
	// Here we can't trust attachedENI since the IMDS metadata can be stale. We need to check with EC2 API.
	log.Debugf("Found prefix pool count %d for eni %s\n", len(ipPool), eni)

	if len(ipPool) != len(attachedENIIPs) {
		log.Warnf("Instance metadata does not match data store! ipPool: %v, metadata: %v", ipPool, attachedENIIPs)
		log.Debugf("We need to check the ENI status by calling the EC2 control plane.")
		// Call EC2 to verify IPs on this ENI
		ec2Addresses, err := c.awsClient.GetIPv4PrefixesFromEC2(eni)
		if err != nil {
			log.Errorf("Failed to fetch ENI IP addresses! Aborting reconcile of ENI %s", eni)
			return
		}
		attachedENIIPs = ec2Addresses
		needEC2Reconcile = false
	}

	// Add all known attached IPs to the datastore
	seenIPs := c.verifyAndAddPrefixesToDatastore(eni, attachedENIIPs, needEC2Reconcile)

	// Sweep phase, delete remaining Prefixes since they should not remain in the datastore
	for _, existingIP := range ipPool {
		if seenIPs[existingIP] {
			continue
		}

		log.Debugf("Reconcile and delete Prefix %s on ENI %s", existingIP, eni)
		// Force the delete, since we have verified with EC2 that these secondary IPs are no longer assigned to this ENI
		_, ipv4Cidr, err := net.ParseCIDR(existingIP)
		if err != nil {
			log.Debugf("Failed to parse so continuing with next prefix")
			continue
		}
		err = c.dataStore.DelIPv4CidrFromStore(eni, *ipv4Cidr, true /* force */)
		if err != nil {
			log.Errorf("Failed to reconcile and delete IP %s on ENI %s, %v", existingIP, eni, err)
			ipamdErrInc("ipReconcileDel")
			// continue instead of bailout due to one ip
			continue
		}
		reconcileCnt.With(prometheus.Labels{"fn": "eniIPPoolReconcileDel"}).Inc()
	}
}

// verifyAndAddIPsToDatastore updates the datastore with the known secondary IPs. IPs who are out of cooldown gets added
// back to the datastore after being verified against EC2.
func (c *IPAMContext) verifyAndAddIPsToDatastore(eni string, attachedENIIPs []*ec2.NetworkInterfacePrivateIpAddress, needEC2Reconcile bool) map[string]bool {
	var ec2VerifiedAddresses []*ec2.NetworkInterfacePrivateIpAddress
	seenIPs := make(map[string]bool)
	for _, privateIPv4 := range attachedENIIPs {
		strPrivateIPv4 := aws.StringValue(privateIPv4.PrivateIpAddress)
		if strPrivateIPv4 == c.primaryIP[eni] {
			log.Infof("Reconcile and skip primary IP %s on ENI %s", strPrivateIPv4, eni)
			continue
		}

		// Check if this IP was recently freed
		ipv4Addr := net.IPNet{IP: net.ParseIP(strPrivateIPv4), Mask: net.IPv4Mask(255, 255, 255, 255)}
		found, recentlyFreed := c.reconcileCooldownCache.RecentlyFreed(strPrivateIPv4)
		if found {
			if recentlyFreed {
				log.Debugf("Reconcile skipping IP %s on ENI %s because it was recently unassigned from the ENI.", strPrivateIPv4, eni)
				continue
			} else {
				if needEC2Reconcile {
					// IMDS data might be stale
					log.Debugf("This IP was recently freed, but is now out of cooldown. We need to verify with EC2 control plane.")
					// Only call EC2 once for this ENI
					if ec2VerifiedAddresses == nil {
						var err error
						// Call EC2 to verify IPs on this ENI
						ec2VerifiedAddresses, err = c.awsClient.GetIPv4sFromEC2(eni)
						if err != nil {
							log.Errorf("Failed to fetch ENI IP addresses from EC2! %v", err)
							// Do not delete this IP from the datastore or cooldown until we have confirmed with EC2
							seenIPs[strPrivateIPv4] = true
							continue
						}
					}
					// Verify that the IP really belongs to this ENI
					isReallyAttachedToENI := false
					for _, ec2Addr := range ec2VerifiedAddresses {
						if strPrivateIPv4 == aws.StringValue(ec2Addr.PrivateIpAddress) {
							isReallyAttachedToENI = true
							log.Debugf("Verified that IP %s is attached to ENI %s", strPrivateIPv4, eni)
							break
						}
					}
					if !isReallyAttachedToENI {
						log.Warnf("Skipping IP %s on ENI %s because it does not belong to this ENI!", strPrivateIPv4, eni)
						continue
					}
				}
				// The IP can be removed from the cooldown cache
				// TODO: Here we could check if the IP is still used by a pod stuck in Terminating state. (Issue #1091)
				c.reconcileCooldownCache.Remove(strPrivateIPv4)
			}
		}
		log.Infof("Trying to add %s", strPrivateIPv4)
		// Try to add the IP
		err := c.dataStore.AddIPv4CidrToStore(eni, ipv4Addr, false)
		if err != nil && err.Error() != datastore.IPAlreadyInStoreError {
			log.Errorf("Failed to reconcile IP %s on ENI %s", strPrivateIPv4, eni)
			ipamdErrInc("ipReconcileAdd")
			// Continue to check the other IPs instead of bailout due to one wrong IP
			continue

		}
		// Mark action
		seenIPs[strPrivateIPv4] = true
		reconcileCnt.With(prometheus.Labels{"fn": "eniDataStorePoolReconcileAdd"}).Inc()
	}
	return seenIPs
}

// verifyAndAddPrefixesToDatastore updates the datastore with the known Prefixes. Prefixes who are out of cooldown gets added
// back to the datastore after being verified against EC2.
func (c *IPAMContext) verifyAndAddPrefixesToDatastore(eni string, attachedENIPrefixes []*ec2.Ipv4PrefixSpecification, needEC2Reconcile bool) map[string]bool {
	var ec2VerifiedAddresses []*ec2.Ipv4PrefixSpecification
	seenIPs := make(map[string]bool)
	for _, privateIPv4Cidr := range attachedENIPrefixes {
		strPrivateIPv4Cidr := aws.StringValue(privateIPv4Cidr.Ipv4Prefix)
		log.Debugf("Check in coolddown Found prefix %s", strPrivateIPv4Cidr)

		// Check if this Prefix was recently freed
		_, ipv4CidrPtr, err := net.ParseCIDR(strPrivateIPv4Cidr)
		if err != nil {
			log.Debugf("Failed to parse so continuing with next prefix")
			continue
		}
		found, recentlyFreed := c.reconcileCooldownCache.RecentlyFreed(strPrivateIPv4Cidr)
		if found {
			if recentlyFreed {
				log.Debugf("Reconcile skipping IP %s on ENI %s because it was recently unassigned from the ENI.", strPrivateIPv4Cidr, eni)
				continue
			} else {
				if needEC2Reconcile {
					// IMDS data might be stale
					log.Debugf("This IP was recently freed, but is now out of cooldown. We need to verify with EC2 control plane.")
					// Only call EC2 once for this ENI and post GA fix this logic for both prefixes
					// and secondary IPs as per "split the loop" comment
					if ec2VerifiedAddresses == nil {
						var err error
						// Call EC2 to verify Prefixes on this ENI
						ec2VerifiedAddresses, err = c.awsClient.GetIPv4PrefixesFromEC2(eni)
						if err != nil {
							log.Errorf("Failed to fetch ENI IP addresses from EC2! %v", err)
							// Do not delete this Prefix from the datastore or cooldown until we have confirmed with EC2
							seenIPs[strPrivateIPv4Cidr] = true
							continue
						}
					}
					// Verify that the Prefix really belongs to this ENI
					isReallyAttachedToENI := false
					for _, ec2Addr := range ec2VerifiedAddresses {
						if strPrivateIPv4Cidr == aws.StringValue(ec2Addr.Ipv4Prefix) {
							isReallyAttachedToENI = true
							log.Debugf("Verified that IP %s is attached to ENI %s", strPrivateIPv4Cidr, eni)
							break
						}
					}
					if !isReallyAttachedToENI {
						log.Warnf("Skipping IP %s on ENI %s because it does not belong to this ENI!", strPrivateIPv4Cidr, eni)
						continue
					}
				}
				// The IP can be removed from the cooldown cache
				// TODO: Here we could check if the Prefix is still used by a pod stuck in Terminating state. (Issue #1091)
				c.reconcileCooldownCache.Remove(strPrivateIPv4Cidr)
			}
		}

		err = c.dataStore.AddIPv4CidrToStore(eni, *ipv4CidrPtr, true)
		if err != nil && err.Error() != datastore.IPAlreadyInStoreError {
			log.Errorf("Failed to reconcile Prefix %s on ENI %s", strPrivateIPv4Cidr, eni)
			ipamdErrInc("prefixReconcileAdd")
			// Continue to check the other Prefixs instead of bailout due to one wrong IP
			continue

		}
		// Mark action
		seenIPs[strPrivateIPv4Cidr] = true
		reconcileCnt.With(prometheus.Labels{"fn": "eniDataStorePoolReconcileAdd"}).Inc()
	}
	return seenIPs
}

// UseCustomNetworkCfg returns whether Pods needs to use pod specific configuration or not.
func UseCustomNetworkCfg() bool {
	if strValue := os.Getenv(envCustomNetworkCfg); strValue != "" {
		parsedValue, err := strconv.ParseBool(strValue)
		if err == nil {
			return parsedValue
		}
		log.Warnf("Failed to parse %s; using default: false, err: %v", envCustomNetworkCfg, err)
	}
	return false
}

func dsBackingStorePath() string {
	if value := os.Getenv(envBackingStorePath); value != "" {
		return value
	}
	return defaultBackingStorePath
}

func getWarmIPTarget() int {
	inputStr, found := os.LookupEnv(envWarmIPTarget)

	if !found {
		return noWarmIPTarget
	}

	if input, err := strconv.Atoi(inputStr); err == nil {
		if input >= 0 {
			log.Debugf("Using WARM_IP_TARGET %v", input)
			return input
		}
	}
	return noWarmIPTarget
}

func getMinimumIPTarget() int {
	inputStr, found := os.LookupEnv(envMinimumIPTarget)

	if !found {
		return noMinimumIPTarget
	}

	if input, err := strconv.Atoi(inputStr); err == nil {
		if input >= 0 {
			log.Debugf("Using MINIMUM_IP_TARGET %v", input)
			return input
		}
	}
	return noMinimumIPTarget
}

func disablingENIProvisioning() bool {
	return getEnvBoolWithDefault(envDisableENIProvisioning, false)
}

func enablePodENI() bool {
	return getEnvBoolWithDefault(envEnablePodENI, false)
}

func useIpv4PrefixDelegation() bool {
	return getEnvBoolWithDefault(envEnableIpv4PrefixDelegation, false)
}

func enableManageUntaggedMode() bool {
	return getEnvBoolWithDefault(envManageUntaggedENI, true)
}

// filterUnmanagedENIs filters out ENIs marked with the "node.k8s.amazonaws.com/no_manage" tag
func (c *IPAMContext) filterUnmanagedENIs(enis []awsutils.ENIMetadata) []awsutils.ENIMetadata {
	numFiltered := 0
	ret := make([]awsutils.ENIMetadata, 0, len(enis))
	for _, eni := range enis {
		// If we have unmanaged ENIs, filter them out
		if c.awsClient.IsUnmanagedENI(eni.ENIID) {
			log.Debugf("Skipping ENI %s: tagged with %s", eni.ENIID, eniNoManageTagKey)
			numFiltered++
			continue
		} else if c.awsClient.IsCNIUnmanagedENI(eni.ENIID) {
			log.Debugf("Skipping ENI %s: since on non-zero network card", eni.ENIID)
			numFiltered++
			continue
		}

		ret = append(ret, eni)
	}
	c.unmanagedENI = numFiltered
	c.updateIPStats(numFiltered)
	return ret
}

// datastoreTargetState determines the number of IPs `short` or `over` our WARM_IP_TARGET,
// accounting for the MINIMUM_IP_TARGET
// With prefix delegation this function determines the number of Prefixes `short` or `over`
func (c *IPAMContext) datastoreTargetState() (short int, over int, enabled bool) {

	if c.warmIPTarget == noWarmIPTarget && c.minimumIPTarget == noMinimumIPTarget {
		// there is no WARM_IP_TARGET defined and no MINIMUM_IP_TARGET, fallback to use all IP addresses on ENI
		return 0, 0, false
	}

	total, assigned, totalPrefix := c.dataStore.GetStats()
	available := total - assigned

	// short is greater than 0 when we have fewer available IPs than the warm IP target
	short = max(c.warmIPTarget-available, 0)

	// short is greater than the warm IP target alone when we have fewer total IPs than the minimum target
	short = max(short, c.minimumIPTarget-total)

	// over is the number of available IPs we have beyond the warm IP target
	over = max(available-c.warmIPTarget, 0)

	// over is less than the warm IP target alone if it would imply reducing total IPs below the minimum target
	over = max(min(over, total-c.minimumIPTarget), 0)

	if c.enableIpv4PrefixDelegation {

		//short : number of IPs short to reach warm targets
		//over : number of IPs over the warm targets

		_, numIPsPerPrefix, _ := datastore.GetPrefixDelegationDefaults()
		// Number of prefixes IPAMD is short of to achieve warm targets
		shortPrefix := datastore.DivCeil(short, numIPsPerPrefix)

		// Over will have number of IPs more than needed but with PD we would have allocated in chunks of /28
		// Say assigned = 1, warm ip target = 16, this will need 2 prefixes. But over will return 15.
		// Hence we need to check if 'over' number of IPs are needed to maintain the warm targets
		prefixNeededForWarmIP := datastore.DivCeil(assigned+c.warmIPTarget, numIPsPerPrefix)
		prefixNeededForMinIP := datastore.DivCeil(c.minimumIPTarget, numIPsPerPrefix)

		// over will be number of prefixes over than needed but could be spread across used prefixes,
		// say, after couple of pod churns, 3 prefixes are allocated with 1 IP each assigned and warm ip target is 15
		// (J : is this needed? since we have to walk thru the loop of prefixes)
		freePrefixes := c.dataStore.GetFreePrefixes()
		overPrefix := max(min(freePrefixes, totalPrefix-prefixNeededForWarmIP), 0)
		overPrefix = max(min(overPrefix, totalPrefix-prefixNeededForMinIP), 0)
		log.Debugf("Current warm IP stats : target: %d, total: %d, assigned: %d, available: %d, short(prefixes): %d, over(prefixes): %d", c.warmIPTarget, total, assigned, available, shortPrefix, overPrefix)
		return shortPrefix, overPrefix, true

	}
	log.Debugf("Current warm IP stats: target: %d, total: %d, assigned: %d, available: %d, short: %d, over %d", c.warmIPTarget, total, assigned, available, short, over)

	return short, over, true
}

// datastorePrefixTargetState determines the number of prefixes short to reach WARM_PREFIX_TARGET
func (c *IPAMContext) datastorePrefixTargetState() (short int, enabled bool) {
	if !c.warmPrefixTargetDefined() {
		return 0, false
	}
	// /28 will consume 16 IPs so let's not allocate if not needed.
	freePrefixesInStore := c.dataStore.GetFreePrefixes()
	toAllocate := max(c.warmPrefixTarget-freePrefixesInStore, 0)
	log.Debugf("Prefix target is %d, short of %d prefixes, free %d prefixes", c.warmPrefixTarget, toAllocate, freePrefixesInStore)

	return toAllocate, true
}

// setTerminating atomically sets the terminating flag.
func (c *IPAMContext) setTerminating() {
	atomic.StoreInt32(&c.terminating, 1)
}

func (c *IPAMContext) isTerminating() bool {
	return atomic.LoadInt32(&c.terminating) > 0
}

// GetConfigForDebug returns the active values of the configuration env vars (for debugging purposes).
func GetConfigForDebug() map[string]interface{} {
	return map[string]interface{}{
		envWarmIPTarget:     getWarmIPTarget(),
		envWarmENITarget:    getWarmENITarget(),
		envCustomNetworkCfg: UseCustomNetworkCfg(),
	}
}

func max(x, y int) int {
	if x < y {
		return y
	}
	return x
}

func min(x, y int) int {
	if y < x {
		return y
	}
	return x
}

func (c *IPAMContext) getTrunkLinkIndex() (int, error) {
	trunkENI := c.dataStore.GetTrunkENI()
	attachedENIs, err := c.awsClient.GetAttachedENIs()
	if err != nil {
		return -1, err
	}
	for _, eni := range attachedENIs {
		if eni.ENIID == trunkENI {
			retryLinkByMacInterval := 100 * time.Millisecond
			link, err := c.networkClient.GetLinkByMac(eni.MAC, retryLinkByMacInterval)
			if err != nil {
				return -1, err
			}
			return link.Attrs().Index, nil

		}
	}
	return -1, errors.New("no trunk found")
}

// SetNodeLabel sets or deletes a node label
func (c *IPAMContext) SetNodeLabel(ctx context.Context, key, value string) error {
	var node corev1.Node
	// Find my node
	err := c.cachedK8SClient.Get(ctx, types.NamespacedName{Name: c.myNodeName}, &node)
	log.Debugf("Node found %q - labels - %q", node.Name, len(node.Labels))

	if err != nil {
		log.Errorf("Failed to get node: %v", err)
		return err
	}

	if labelValue, ok := node.Labels[key]; ok && labelValue == value {
		log.Debugf("Node label %q is already %q", key, labelValue)
		return nil
	}

	// Make deep copy for modification
	updateNode := node.DeepCopy()

	// Set node label
	if value != "" {
		updateNode.Labels[key] = value
	} else {
		// Empty value, delete the label
		log.Debugf("Deleting label %q", key)
		delete(updateNode.Labels, key)
	}

	// Update node status to advertise the resource.
	err = c.cachedK8SClient.Update(ctx, updateNode)
	if err != nil {
		log.Errorf("Failed to update node %s with label %q: %q, error: %v", c.myNodeName, key, value, err)
	}
	log.Debugf("Updated node %s with label %q: %q", c.myNodeName, key, value)

	return nil
}

// GetPod returns the pod matching the name and namespace
func (c *IPAMContext) GetPod(podName, namespace string) (*corev1.Pod, error) {
	ctx := context.TODO()
	var pod corev1.Pod

	podKey := types.NamespacedName{
		Namespace: namespace,
		Name:      podName,
	}
	err := c.rawK8SClient.Get(ctx, podKey, &pod)
	if err != nil {
		return nil, fmt.Errorf("Error while trying to retrieve Pod Info: %s", err)
	}
	return &pod, nil
}

func (c *IPAMContext) tryUnassignIPsFromENIs() {
	log.Debugf("In tryUnassignIPsFromENIs")
	eniInfos := c.dataStore.GetENIInfos()
	for eniID := range eniInfos.ENIs {
		c.tryUnassignIPFromENI(eniID)
	}
}

func (c *IPAMContext) tryUnassignIPFromENI(eniID string) {
	freeableIPs := c.dataStore.FreeableIPs(eniID)

	if len(freeableIPs) == 0 {
		log.Debugf("No freeable IPs")
		return
	}

	// Delete IPs from datastore
	var deletedIPs []string
	for _, toDelete := range freeableIPs {
		// Don't force the delete, since a freeable IP might have been assigned to a pod
		// before we get around to deleting it.
		err := c.dataStore.DelIPv4CidrFromStore(eniID, toDelete, false /* force */)
		if err != nil {
			log.Warnf("Failed to delete IP %s on ENI %s from datastore: %s", toDelete, eniID, err)
			ipamdErrInc("decreaseIPPool")
			continue
		} else {
			deletedIPs = append(deletedIPs, toDelete.IP.String())
		}
	}

	// Deallocate IPs from the instance if they aren't used by pods.
	if err := c.awsClient.DeallocIPAddresses(eniID, deletedIPs); err != nil {
		log.Warnf("Failed to decrease IP pool by removing IPs %v from ENI %s: %s", deletedIPs, eniID, err)
	} else {
		log.Debugf("Successfully decreased IP pool by removing IPs %v from ENI %s", deletedIPs, eniID)
	}
}

func (c *IPAMContext) tryUnassignPrefixesFromENIs() {
	eniInfos := c.dataStore.GetENIInfos()
	for eniID := range eniInfos.ENIs {
		c.tryUnassignPrefixFromENI(eniID)
	}
}

func (c *IPAMContext) tryUnassignPrefixFromENI(eniID string) {
	freeablePrefixes := c.dataStore.FreeablePrefixes(eniID)
	if len(freeablePrefixes) == 0 {
		return
	}
	// Delete Prefixes from datastore
	var deletedPrefixes []string
	for _, toDelete := range freeablePrefixes {
		// Don't force the delete, since a freeable Prefix might have been assigned to a pod
		// before we get around to deleting it.
		err := c.dataStore.DelIPv4CidrFromStore(eniID, toDelete, false /* force */)
		if err != nil {
			log.Warnf("Failed to delete Prefix %s on ENI %s from datastore: %s", toDelete, eniID, err)
			ipamdErrInc("decreaseIPPool")
			return
		} else {
			deletedPrefixes = append(deletedPrefixes, toDelete.String())
		}
	}

	// Deallocate IPs from the instance if they aren't used by pods.
	if err := c.awsClient.DeallocPrefixAddresses(eniID, deletedPrefixes); err != nil {
		log.Warnf("Failed to delete prefix %v from ENI %s: %s", deletedPrefixes, eniID, err)
	} else {
		log.Debugf("Successfully prefix removing IPs %v from ENI %s", deletedPrefixes, eniID)
	}
}

func (c *IPAMContext) GetENIResourcesToAllocate() int {
	var resourcesToAllocate int
	if !c.enableIpv4PrefixDelegation {
		resourcesToAllocate = c.maxIPsPerENI
		short, _, warmTargetDefined := c.datastoreTargetState()
		if warmTargetDefined {
			resourcesToAllocate = short
		}
	} else {
		resourcesToAllocate = c.getPrefixesNeeded()
	}
	return resourcesToAllocate
}

func (c *IPAMContext) GetIPv4Limit() (int, int, error) {
	var maxIPsPerENI, maxPrefixesPerENI, maxIpsPerPrefix int
	var err error
	if !c.enableIpv4PrefixDelegation {
		maxIPsPerENI, err = c.awsClient.GetENIIPv4Limit()
		maxPrefixesPerENI = 0
		if err != nil {
			return 0, 0, err
		}
	} else if c.enableIpv4PrefixDelegation {
		//Single PD - allocate one prefix per ENI and new add will be new ENI + prefix
		//Multi - allocate one prefix per ENI and new add will be new prefix or new ENI + prefix
		_, maxIpsPerPrefix, _ = datastore.GetPrefixDelegationDefaults()
		maxPrefixesPerENI, err = c.awsClient.GetENIIPv4Limit()
		if err != nil {
			return 0, 0, err
		}
		maxIPsPerENI = maxPrefixesPerENI * maxIpsPerPrefix
		log.Debugf("max prefix %d max ips %d", maxPrefixesPerENI, maxIPsPerENI)
	}
	return maxIPsPerENI, maxPrefixesPerENI, nil
}

func (c *IPAMContext) isDatastorePoolTooLow() bool {
	short, _, warmTargetDefined := c.datastoreTargetState()
	if warmTargetDefined {
		return short > 0
	}

	total, used, _ := c.dataStore.GetStats()
	available := total - used

	warmTarget := c.warmENITarget
	totalIPs := c.maxIPsPerENI

	if c.enableIpv4PrefixDelegation {
		warmTarget = c.warmPrefixTarget
		_, maxIpsPerPrefix, _ := datastore.GetPrefixDelegationDefaults()
		totalIPs = maxIpsPerPrefix
	}

	poolTooLow := available < totalIPs*warmTarget || (warmTarget == 0 && available == 0)
	if poolTooLow {
		logPoolStats(total, used, c.maxIPsPerENI, c.enableIpv4PrefixDelegation)
		log.Debugf("IP pool is too low: available (%d) < ENI target (%d) * addrsPerENI (%d)", available, warmTarget, totalIPs)
	}
	return poolTooLow

}

func (c *IPAMContext) isDatastorePoolTooHigh() bool {
	_, over, warmTargetDefined := c.datastoreTargetState()
	if warmTargetDefined {
		return over > 0
	}

	//For the existing ENIs check if we can cleanup prefixes
	if c.warmPrefixTargetDefined() {
		freePrefixes := c.dataStore.GetFreePrefixes()
		poolTooHigh := freePrefixes > c.warmPrefixTarget
		if poolTooHigh {
			log.Debugf("Prefix pool is high so might be able to deallocate : free prefixes %d and warm prefix target %d", freePrefixes, c.warmPrefixTarget)
		}
		return poolTooHigh
	}
	// We only ever report the pool being too high if WARM_IP_TARGET or WARM_PREFIX_TARGET is set
	return false
}

func (c *IPAMContext) warmPrefixTargetDefined() bool {
	return c.warmPrefixTarget >= defaultWarmPrefixTarget && c.enableIpv4PrefixDelegation
}

//DeallocCidrs frees IPs and Prefixes from EC2
func (c *IPAMContext) DeallocCidrs(eniID string, deletableCidrs []datastore.CidrInfo) {
	var deletableIPs []string
	var deletablePrefixes []string

	for _, toDeleteCidr := range deletableCidrs {
		if toDeleteCidr.IsPrefix {
			strDeletablePrefix := toDeleteCidr.Cidr.String()
			deletablePrefixes = append(deletablePrefixes, strDeletablePrefix)
			// Track the last time we unassigned Cidrs from an ENI. We won't reconcile any Cidrs in this cache
			// for at least ipReconcileCooldown
			c.reconcileCooldownCache.Add(strDeletablePrefix)
		} else {
			strDeletableIP := toDeleteCidr.Cidr.IP.String()
			deletableIPs = append(deletableIPs, strDeletableIP)
			// Track the last time we unassigned IPs from an ENI. We won't reconcile any IPs in this cache
			// for at least ipReconcileCooldown
			c.reconcileCooldownCache.Add(strDeletableIP)
		}
	}

	if err := c.awsClient.DeallocPrefixAddresses(eniID, deletablePrefixes); err != nil {
		log.Warnf("Failed to free Prefixes %v from ENI %s: %s", deletablePrefixes, eniID, err)
	}

	if err := c.awsClient.DeallocIPAddresses(eniID, deletableIPs); err != nil {
		log.Warnf("Failed to free IPs %v from ENI %s: %s", deletableIPs, eniID, err)
	}
}

// getPrefixesNeeded returns the number of prefixes need to be allocated to the ENI
func (c *IPAMContext) getPrefixesNeeded() int {

	//By default allocate 1 prefix at a time
	toAllocate := 1

	//TODO - post GA we can evaluate to see if these two calls can be merged.
	//datastoreTargetState already has complex math so adding Prefix target will make it
	//even more complex.
	short, _, warmIPTargetDefined := c.datastoreTargetState()
	shortPrefixes, warmPrefixTargetDefined := c.datastorePrefixTargetState()

	//WARM_IP_TARGET takes precendence over WARM_PREFIX_TARGET
	if warmIPTargetDefined {
		toAllocate = max(toAllocate, short)
	} else if warmPrefixTargetDefined {
		toAllocate = max(toAllocate, shortPrefixes)
	}
	log.Debugf("ToAllocate: %d", toAllocate)
	return toAllocate
}<|MERGE_RESOLUTION|>--- conflicted
+++ resolved
@@ -137,18 +137,17 @@
 	envWarmPrefixTarget     = "WARM_PREFIX_TARGET"
 	defaultWarmPrefixTarget = 0
 
-<<<<<<< HEAD
 	//insufficientCidrErrorCooldown is the amount of time reconciler will wait before trying to fetch
 	//more IPs/prefixes for an ENI. With InsufficientCidr we know the subnet doesn't have enough IPs so
 	//instead of retrying every 5s which would lead to increase in EC2 AllocIPAddress calls, we wait for
 	//120 seconds for a retry.
 	insufficientCidrErrorCooldown = 120 * time.Second
-=======
+
 	// envManageUntaggedENI is used to determine if untagged ENIs should be managed or unmanaged
 	envManageUntaggedENI = "MANAGE_UNTAGGED_ENI"
 
 	eniNodeTagKey = "node.k8s.amazonaws.com/instance_id"
->>>>>>> 509abfa4
+
 )
 
 var log = logger.Get()
@@ -237,11 +236,8 @@
 	enablePodENI               bool
 	myNodeName                 string
 	enableIpv4PrefixDelegation bool
-<<<<<<< HEAD
 	lastInsufficientCidrError  time.Time
-=======
 	enableManageUntaggedMode   bool
->>>>>>> 509abfa4
 }
 
 // setUnmanagedENIs will rebuild the set of ENI IDs for ENIs tagged as "no_manage"
