--- conflicted
+++ resolved
@@ -1853,17 +1853,10 @@
 	value, exists := os.LookupEnv(envNetworkPolicyMode)
 	if !exists {
 		return "", nil
-<<<<<<< HEAD
 	}
 	if utils.IsValidNetworkPolicyEnforcingMode(value) {
 		return value, nil
 	}
-=======
-	}
-	if utils.IsValidNetworkPolicyEnforcingMode(value) {
-		return value, nil
-	}
->>>>>>> 2acfc66c
 	return "", errors.New("invalid Network policy mode, supported modes: none, strict, standard")
 }
 
