// Copyright Amazon.com Inc. or its affiliates. All Rights Reserved.
//
// Licensed under the Apache License, Version 2.0 (the "License"). You may
// not use this file except in compliance with the License. A copy of the
// License is located at
//
//     http://aws.amazon.com/apache2.0/
//
// or in the "license" file accompanying this file. This file is distributed
// on an "AS IS" BASIS, WITHOUT WARRANTIES OR CONDITIONS OF ANY KIND, either
// express or implied. See the License for the specific language governing
// permissions and limitations under the License.

package datastore

import (
	"net"
	"sort"
	"sync"
	"time"

	"github.com/aws/amazon-vpc-cni-k8s/pkg/k8sapi"
	"github.com/aws/amazon-vpc-cni-k8s/pkg/utils/logger"
	"github.com/pkg/errors"
	"github.com/prometheus/client_golang/prometheus"
)

const (
	minLifeTime = 1 * time.Minute
	// addressENICoolingPeriod is used to ensure ENI will NOT get freed back to EC2 control plane if one of
	// its secondary IP addresses is used for a Pod within last addressENICoolingPeriod
	addressENICoolingPeriod = 1 * time.Minute

	// addressCoolingPeriod is used to ensure an IP not get assigned to a Pod if this IP is used by a different Pod
	// in addressCoolingPeriod
	addressCoolingPeriod = 30 * time.Second

	// DuplicatedENIError is an error when caller tries to add an duplicate ENI to data store
	DuplicatedENIError = "data store: duplicate ENI"

	// IPAlreadyInStoreError is an error when caller tries to add an duplicate IP address to data store
	IPAlreadyInStoreError = "datastore: IP already in data store"

	// UnknownIPError is an error when caller tries to delete an IP which is unknown to data store
	UnknownIPError = "datastore: unknown IP"

	// IPInUseError is an error when caller tries to delete an IP where IP is still assigned to a Pod
	IPInUseError = "datastore: IP is used and can not be deleted"

	// ENIInUseError is an error when caller tries to delete an ENI where there are IP still assigned to a pod
	ENIInUseError = "datastore: ENI is used and can not be deleted"

	// UnknownENIError is an error when caller tries to access an ENI which is unknown to datastore
	UnknownENIError = "datastore: unknown ENI"
)

// ErrUnknownPod is an error when there is no pod in data store matching pod name, namespace, sandbox id
var ErrUnknownPod = errors.New("datastore: unknown pod")

// ErrUnknownPodIP is an error where pod's IP address is not found in data store
var ErrUnknownPodIP = errors.New("datastore: pod using unknown IP address")

var (
	enis = prometheus.NewGauge(
		prometheus.GaugeOpts{
			Name: "awscni_eni_allocated",
			Help: "The number of ENIs allocated",
		},
	)
	totalIPs = prometheus.NewGauge(
		prometheus.GaugeOpts{
			Name: "awscni_total_ip_addresses",
			Help: "The total number of IP addresses",
		},
	)
	assignedIPs = prometheus.NewGauge(
		prometheus.GaugeOpts{
			Name: "awscni_assigned_ip_addresses",
			Help: "The number of IP addresses assigned to pods",
		},
	)
	forceRemovedENIs = prometheus.NewCounter(
		prometheus.CounterOpts{
			Name: "awscni_force_removed_enis",
			Help: "The number of ENIs force removed while they had assigned pods",
		},
	)
	forceRemovedIPs = prometheus.NewCounter(
		prometheus.CounterOpts{
			Name: "awscni_force_removed_ips",
			Help: "The number of IPs force removed while they had assigned pods",
		},
	)
	prometheusRegistered = false
)

// ENIIPPool contains ENI/IP Pool information. Exported fields will be marshaled for introspection.
type ENIIPPool struct {
	createTime         time.Time
	lastUnassignedTime time.Time
	// IsPrimary indicates whether ENI is a primary ENI
	IsPrimary bool
	ID        string
	// DeviceNumber is the device number of ENI
	DeviceNumber int
	// Is this ENI matching an ENIConfig? "" means it does not
	ENIConfigName string
	// Subnet IP Range associated with this pool
	SubnetIPv4CIDR net.IPNet
	// AssignedIPv4Addresses is the number of IP addresses already been assigned
	AssignedIPv4Addresses int
	// IPv4Addresses shows whether each address is assigned, the key is IP address, which must
	// be in dot-decimal notation with no leading zeros and no whitespace(eg: "10.1.0.253")
	IPv4Addresses map[string]*AddressInfo
}

// AddressInfo contains information about an IP, Exported fields will be marshaled for introspection.
type AddressInfo struct {
	Address        string
	Assigned       bool // true if it is assigned to a pod
	UnassignedTime time.Time
}

// PodKey is used to locate pod IP
type PodKey struct {
	name      string
	namespace string
	sandbox   string
	ifname    string
}

// PodIPInfo contains pod's IP and the device number of the ENI
type PodIPInfo struct {
	// IP is the IP address of pod
	IP string
	// DeviceNumber is the device number of  pod
	DeviceNumber int
}

// DataStore contains node level ENI/IP
type DataStore struct {
	total      int
	assigned   int
	eniIPPools map[string]*ENIIPPool
	podsIP     map[PodKey]PodIPInfo
	lock       sync.RWMutex
	log 	   logger.Logger
}

// PodInfos contains pods IP information which uses key name_namespace_sandbox
type PodInfos map[string]PodIPInfo

// ENIInfos contains ENI IP information
type ENIInfos struct {
	// TotalIPs is the total number of IP addresses
	TotalIPs int
	// assigned is the number of IP addresses that has been assigned
	AssignedIPs int
	// ENIIPPools contains ENI IP pool information
	ENIIPPools map[string]ENIIPPool
}

func prometheusRegister() {
	if !prometheusRegistered {
		prometheus.MustRegister(enis)
		prometheus.MustRegister(totalIPs)
		prometheus.MustRegister(assignedIPs)
		prometheus.MustRegister(forceRemovedENIs)
		prometheus.MustRegister(forceRemovedIPs)
		prometheusRegistered = true
	}
}

// NewDataStore returns DataStore structure
func NewDataStore(log logger.Logger) *DataStore {
	prometheusRegister()
	return &DataStore{
		eniIPPools: make(map[string]*ENIIPPool),
		podsIP:     make(map[PodKey]PodIPInfo),
		log: 		log,
	}
}

// AddENI add ENI to data store
func (ds *DataStore) AddENI(eniID string, deviceNumber int, isPrimary bool, eniConfigName string) error {
	addr := net.IPNet{
		IP:	net.ParseIP("0.0.0.0"),
		Mask: net.CIDRMask(32, 32),
	}
	return ds.AddENIWithSubnet(eniID, deviceNumber, isPrimary, eniConfigName, addr)
}

func (ds *DataStore) AddENIWithSubnet(eniID string, deviceNumber int,
	isPrimary bool, eniConfigName string, subnetIPv4CIDR net.IPNet) error {

	ds.lock.Lock()
	defer ds.lock.Unlock()

	ds.log.Debugf("DataStore Add an ENI %s", eniID)

	_, ok := ds.eniIPPools[eniID]
	if ok {
		return errors.New(DuplicatedENIError)
	}
	ds.eniIPPools[eniID] = &ENIIPPool{
		createTime:    time.Now(),
		IsPrimary:     isPrimary,
		ID:            eniID,
		DeviceNumber:  deviceNumber,
		ENIConfigName: eniConfigName,
		SubnetIPv4CIDR: subnetIPv4CIDR,
		IPv4Addresses: make(map[string]*AddressInfo)}
	enis.Set(float64(len(ds.eniIPPools)))
	return nil
}

// AddIPv4AddressToStore add an IP of an ENI to data store
func (ds *DataStore) AddIPv4AddressToStore(eniID string, ipv4 string) error {
	ds.lock.Lock()
	defer ds.lock.Unlock()

	ds.log.Debugf("Adding ENI(%s)'s IPv4 address %s to datastore", eniID, ipv4)
	ds.log.Debugf("IP Address Pool stats: total: %d, assigned: %d", ds.total, ds.assigned)

	curENI, ok := ds.eniIPPools[eniID]
	if !ok {
		return errors.New("add ENI's IP to datastore: unknown ENI")
	}

	// Already there
	_, ok = curENI.IPv4Addresses[ipv4]
	if ok {
		return errors.New(IPAlreadyInStoreError)
	}

	ds.total++
	// Prometheus gauge
	totalIPs.Set(float64(ds.total))

	curENI.IPv4Addresses[ipv4] = &AddressInfo{Address: ipv4, Assigned: false}
	ds.log.Infof("Added ENI(%s)'s IP %s to datastore", eniID, ipv4)
	return nil
}

// DelIPv4AddressFromStore delete an IP of ENI from datastore
func (ds *DataStore) DelIPv4AddressFromStore(eniID string, ipv4 string, force bool) error {
	ds.lock.Lock()
	defer ds.lock.Unlock()
	ds.log.Debugf("Deleting ENI(%s)'s IPv4 address %s from datastore", eniID, ipv4)
	ds.log.Debugf("IP Address Pool stats: total: %d, assigned: %d", ds.total, ds.assigned)

	curENI, ok := ds.eniIPPools[eniID]
	if !ok {
		return errors.New(UnknownENIError)
	}

	ipAddr, ok := curENI.IPv4Addresses[ipv4]
	if !ok {
		return errors.New(UnknownIPError)
	}

	if ipAddr.Assigned {
		if !force {
			return errors.New(IPInUseError)
		}
		ds.log.Warnf("Force deleting assigned ip %s on eni %s", ipv4, eniID)
		forceRemovedIPs.Inc()
		decrementAssignedCount(ds, curENI, ipAddr)
		for key, info := range ds.podsIP {
			if info.IP == ipv4 {
				delete(ds.podsIP, key)
				break
			}
		}
	}

	ds.total--
	// Prometheus gauge
	totalIPs.Set(float64(ds.total))

	delete(curENI.IPv4Addresses, ipv4)

	ds.log.Infof("Deleted ENI(%s)'s IP %s from datastore", eniID, ipv4)
	return nil
}

// AssignPodIPv4Address assigns an IPv4 address to pod
// It returns the assigned IPv4 address, device number, error
func (ds *DataStore) AssignPodIPv4Address(k8sPod *k8sapi.K8SPodInfo) (ip net.IPNet, deviceNumber int, err error) {
	ds.lock.Lock()
	defer ds.lock.Unlock()

	ds.log.Debugf("AssignIPv4Address: IP address pool stats: total: %d, assigned %d", ds.total, ds.assigned)
	podKey := PodKey{
		name:      k8sPod.Name,
		namespace: k8sPod.Namespace,
		sandbox:   k8sPod.Sandbox,
		ifname:    k8sPod.IfName,
	}
	ipAddr, ok := ds.podsIP[podKey]
	if ok {
		if ipAddr.IP == k8sPod.IP && k8sPod.IP != "" {
			// The caller invoke multiple times to assign(PodName/NameSpace --> same IPAddress). It is not a error, but not very efficient.
<<<<<<< HEAD
			log.Infof("AssignPodIPv4Address: duplicate pod assign for IP %s, name %s, namespace %s, sandbox %s, ifName %s",
				k8sPod.IP, k8sPod.Name, k8sPod.Namespace, k8sPod.Sandbox, k8sPod.IfName)
			return net.IPNet{IP: net.ParseIP(ipAddr.IP)}, ipAddr.DeviceNumber, nil
		}
		log.Errorf("AssignPodIPv4Address: current IP %s is changed to IP %s for pod(name %s, namespace %s, sandbox %s, ifName %s)",
			ipAddr, k8sPod.IP, k8sPod.Name, k8sPod.Namespace, k8sPod.Sandbox, k8sPod.IfName)
		return net.IPNet{}, 0, errors.New("AssignPodIPv4Address: invalid pod with multiple IP addresses")
=======
			ds.log.Infof("AssignPodIPv4Address: duplicate pod assign for IP %s, name %s, namespace %s, sandbox %s",
				k8sPod.IP, k8sPod.Name, k8sPod.Namespace, k8sPod.Sandbox)
			return ipAddr.IP, ipAddr.DeviceNumber, nil
		}
		ds.log.Errorf("AssignPodIPv4Address: current IP %s is changed to IP %s for pod(name %s, namespace %s, sandbox %s)",
			ipAddr, k8sPod.IP, k8sPod.Name, k8sPod.Namespace, k8sPod.Sandbox)
		return "", 0, errors.New("AssignPodIPv4Address: invalid pod with multiple IP addresses")
>>>>>>> a3bc00da
	}
	return ds.assignPodIPv4AddressUnsafe(podKey, k8sPod)
}

// It returns the assigned IPv4 address, device number, error
func (ds *DataStore) assignPodIPv4AddressUnsafe(podKey PodKey, k8sPod *k8sapi.K8SPodInfo) (ip net.IPNet, deviceNumber int, err error) {
	requestedEniConfigName := k8sPod.ENIConfigName

	for _, eni := range ds.eniIPPools {

		log.Debugf("Compare ENIConfigs thisPool %s, requested %s", eni.ENIConfigName, requestedEniConfigName)
		if (requestedEniConfigName != "") && (eni.ENIConfigName != requestedEniConfigName) {
			log.Debugf("Requested ENIConfig did not match this pool %s, requested %s", eni.ENIConfigName, requestedEniConfigName)
			continue
		}

		if (k8sPod.IP == "") && (len(eni.IPv4Addresses) == eni.AssignedIPv4Addresses) {
			// Skip this ENI, since it has no available IP addresses
			ds.log.Debugf("AssignPodIPv4Address: Skip ENI %s that does not have available addresses", eni.ID)
			continue
		}
		mask := eni.SubnetIPv4CIDR.Mask
		for _, addr := range eni.IPv4Addresses {
			if k8sPod.IP == addr.Address {
				// After L-IPAM restart and built IP warm-pool, it needs to take the existing running pod IP out of the pool.
				if !addr.Assigned {
					incrementAssignedCount(ds, eni, addr)
				}
				ds.log.Infof("AssignPodIPv4Address: Reassign IP %v to pod (name %s, namespace %s)",
					addr.Address, k8sPod.Name, k8sPod.Namespace)
				ds.podsIP[podKey] = PodIPInfo{IP: addr.Address, DeviceNumber: eni.DeviceNumber}
				return net.IPNet{IP: net.ParseIP(addr.Address), Mask: mask}, eni.DeviceNumber, nil
			}
			if !addr.Assigned && k8sPod.IP == "" && !addr.inCoolingPeriod() {
				// This is triggered by a pod's Add Network command from CNI plugin
				incrementAssignedCount(ds, eni, addr)
<<<<<<< HEAD
				log.Infof("AssignPodIPv4Address: Assign IP %v mask %s to pod (name %s, namespace %s sandbox %s)",
					addr.Address, mask, k8sPod.Name, k8sPod.Namespace, k8sPod.Sandbox)
=======
				ds.log.Infof("AssignPodIPv4Address: Assign IP %v to pod (name %s, namespace %s sandbox %s)",
					addr.Address, k8sPod.Name, k8sPod.Namespace, k8sPod.Sandbox)
>>>>>>> a3bc00da
				ds.podsIP[podKey] = PodIPInfo{IP: addr.Address, DeviceNumber: eni.DeviceNumber}
				return net.IPNet{IP: net.ParseIP(addr.Address), Mask: mask}, eni.DeviceNumber, nil
			}
		}
	}
<<<<<<< HEAD
	log.Errorf("DataStore has no available IP addresses")
	return net.IPNet{}, 0, errors.New("assignPodIPv4AddressUnsafe: no available IP addresses")
=======
	ds.log.Errorf("DataStore has no available IP addresses")
	return "", 0, errors.New("assignPodIPv4AddressUnsafe: no available IP addresses")
>>>>>>> a3bc00da
}

func incrementAssignedCount(ds *DataStore, eni *ENIIPPool, addr *AddressInfo) {
	ds.assigned++
	eni.AssignedIPv4Addresses++
	addr.Assigned = true
	// Prometheus gauge
	assignedIPs.Set(float64(ds.assigned))
}

func decrementAssignedCount(ds *DataStore, eni *ENIIPPool, addr *AddressInfo) {
	ds.assigned--
	eni.AssignedIPv4Addresses--
	addr.Assigned = false
	curTime := time.Now()
	eni.lastUnassignedTime = curTime
	addr.UnassignedTime = curTime
	// Prometheus gauge
	assignedIPs.Set(float64(ds.assigned))
}

// GetStats returns total number of IP addresses and number of assigned IP addresses
func (ds *DataStore) GetStats() (int, int) {
	return ds.total, ds.assigned
}

// IsRequiredForWarmIPTarget determines if this ENI has warm IPs that are required to fulfill whatever WARM_IP_TARGET is
// set to.
func (ds *DataStore) isRequiredForWarmIPTarget(warmIPTarget int, eni *ENIIPPool) bool {
	otherWarmIPs := 0
	for _, other := range ds.eniIPPools {
		if other.ID != eni.ID {
			otherWarmIPs += len(other.IPv4Addresses) - other.AssignedIPv4Addresses
		}
	}
	return otherWarmIPs < warmIPTarget
}

// IsRequiredForMinimumIPTarget determines if this ENI is necessary to fulfill whatever MINIMUM_IP_TARGET is
// set to.
func (ds *DataStore) isRequiredForMinimumIPTarget(minimumIPTarget int, eni *ENIIPPool) bool {
	otherIPs := 0
	for _, other := range ds.eniIPPools {
		if other.ID != eni.ID {
			otherIPs += len(other.IPv4Addresses)
		}
	}
	return otherIPs < minimumIPTarget
}

func (ds *DataStore) getDeletableENI(warmIPTarget int, minimumIPTarget int) *ENIIPPool {
	for _, eni := range ds.eniIPPools {
		if eni.IsPrimary {
			ds.log.Debugf("ENI %s cannot be deleted because it is primary", eni.ID)
			continue
		}

		if eni.isTooYoung() {
			ds.log.Debugf("ENI %s cannot be deleted because it is too young", eni.ID)
			continue
		}

		if eni.hasIPInCooling() {
			ds.log.Debugf("ENI %s cannot be deleted because has IPs in cooling", eni.ID)
			continue
		}

		if eni.hasPods() {
			ds.log.Debugf("ENI %s cannot be deleted because it has pods assigned", eni.ID)
			continue
		}

		if warmIPTarget != 0 && ds.isRequiredForWarmIPTarget(warmIPTarget, eni) {
			ds.log.Debugf("ENI %s cannot be deleted because it is required for WARM_IP_TARGET: %d", eni.ID, warmIPTarget)
			continue
		}

		if minimumIPTarget != 0 && ds.isRequiredForMinimumIPTarget(minimumIPTarget, eni) {
			ds.log.Debugf("ENI %s cannot be deleted because it is required for MINIMUM_IP_TARGET: %d", eni.ID, minimumIPTarget)
			continue
		}

		ds.log.Debugf("getDeletableENI: found a deletable ENI %s", eni.ID)
		return eni
	}
	return nil
}

// IsTooYoung returns true if the ENI hasn't been around long enough to be deleted.
func (e *ENIIPPool) isTooYoung() bool {
	return time.Since(e.createTime) < minLifeTime
}

// HasIPInCooling returns true if an IP address was unassigned recently.
func (e *ENIIPPool) hasIPInCooling() bool {
	return time.Since(e.lastUnassignedTime) < addressENICoolingPeriod
}

// HasPods returns true if the ENI has pods assigned to it.
func (e *ENIIPPool) hasPods() bool {
	return e.AssignedIPv4Addresses != 0
}

// GetENINeedsIP finds an ENI in the datastore that needs more IP addresses allocated
func (ds *DataStore) GetENINeedsIP(maxIPperENI int, skipPrimary bool) *ENIIPPool {
	// NOTE(jaypipes): Some tests rely on key order so we iterate over the IP
	// pool structs here in sorted key order.
	// TODO(jaypipes): Don't use a map as the primary iterator vehicle.
	// Instead, use a slice of *ENIPool and use a map for existence checks only
	eniIDs := make([]string, 0)
	for eniID, eni := range ds.eniIPPools {
		if skipPrimary && eni.IsPrimary {
			ds.log.Debugf("Skip the primary ENI for need IP check")
			continue
		}
		eniIDs = append(eniIDs, eniID)
	}
	sort.Strings(eniIDs)
	for _, eniID := range eniIDs {
		eni := ds.eniIPPools[eniID]
		if len(eni.IPv4Addresses) < maxIPperENI {
			ds.log.Debugf("Found ENI %s that has less than the maximum number of IP addresses allocated: cur=%d, max=%d",
				eni.ID, len(eni.IPv4Addresses), maxIPperENI)
			return eni
		}
	}
	return nil
}

// RemoveUnusedENIFromStore removes a deletable ENI from the data store.
// It returns the name of the ENI which has been removed from the data store and needs to be deleted,
// or empty string if no ENI could be removed.
func (ds *DataStore) RemoveUnusedENIFromStore(warmIPTarget int, minimumIPTarget int) string {
	ds.lock.Lock()
	defer ds.lock.Unlock()

	deletableENI := ds.getDeletableENI(warmIPTarget, minimumIPTarget)
	if deletableENI == nil {
		return ""
	}

	removableENI := deletableENI.ID
	eniIPCount := len(ds.eniIPPools[removableENI].IPv4Addresses)
	ds.total -= eniIPCount
	ds.log.Infof("RemoveUnusedENIFromStore %s: IP address pool stats: free %d addresses, total: %d, assigned: %d",
		removableENI, eniIPCount, ds.total, ds.assigned)
	delete(ds.eniIPPools, removableENI)

	// Prometheus update
	enis.Set(float64(len(ds.eniIPPools)))
	totalIPs.Set(float64(ds.total))
	return removableENI
}

// RemoveENIFromDataStore removes an ENI from the datastore.  It return nil on success or an error.
func (ds *DataStore) RemoveENIFromDataStore(eni string, force bool) error {
	ds.lock.Lock()
	defer ds.lock.Unlock()

	eniIPPool, ok := ds.eniIPPools[eni]
	if !ok {
		return errors.New(UnknownENIError)
	}

	if eniIPPool.hasPods() {
		if !force {
			return errors.New(ENIInUseError)
		}
		// This scenario can occur if the reconciliation process discovered this eni was detached
		// from the EC2 instance outside of the control of ipamd.  If this happens, there's nothing
		// we can do other than force all pods to be unassigned from the IPs on this eni.
		ds.log.Warnf("Force removing eni %s with %d assigned pods", eni, eniIPPool.AssignedIPv4Addresses)
		forceRemovedENIs.Inc()
		forceRemovedIPs.Add(float64(eniIPPool.AssignedIPv4Addresses))
		for _, addr := range eniIPPool.IPv4Addresses {
			if addr.Assigned {
				decrementAssignedCount(ds, eniIPPool, addr)
			}
		}
		for key, info := range ds.podsIP {
			if info.DeviceNumber == eniIPPool.DeviceNumber {
				delete(ds.podsIP, key)
			}
		}
	}

	ds.total -= len(eniIPPool.IPv4Addresses)
	ds.log.Infof("RemoveENIFromDataStore %s: IP address pool stats: free %d addresses, total: %d, assigned: %d",
		eni, len(eniIPPool.IPv4Addresses), ds.total, ds.assigned)
	delete(ds.eniIPPools, eni)

	// Prometheus gauge
	enis.Set(float64(len(ds.eniIPPools)))
	return nil
}

// UnassignPodIPv4Address a) find out the IP address based on PodName and PodNameSpace
// b)  mark IP address as unassigned c) returns IP address, ENI's device number, error
func (ds *DataStore) UnassignPodIPv4Address(k8sPod *k8sapi.K8SPodInfo) (ip string, deviceNumber int, err error) {
	ds.lock.Lock()
	defer ds.lock.Unlock()
<<<<<<< HEAD
	log.Debugf("UnassignPodIPv4Address: IP address pool stats: total:%d, assigned %d, pod(Name: %s, Namespace: %s, Sandbox %s, IfName %s)",
		ds.total, ds.assigned, k8sPod.Name, k8sPod.Namespace, k8sPod.Sandbox, k8sPod.IfName)
=======
	ds.log.Debugf("UnassignPodIPv4Address: IP address pool stats: total:%d, assigned %d, pod(Name: %s, Namespace: %s, Sandbox %s)",
		ds.total, ds.assigned, k8sPod.Name, k8sPod.Namespace, k8sPod.Sandbox)
>>>>>>> a3bc00da

	podKey := PodKey{
		name:      k8sPod.Name,
		namespace: k8sPod.Namespace,
		sandbox:   k8sPod.Sandbox,
		ifname:    k8sPod.IfName,
	}
	ipAddr, ok := ds.podsIP[podKey]
	if !ok {
<<<<<<< HEAD
		log.Warnf("UnassignPodIPv4Address: Failed to find pod %s namespace %q, sandbox %q, IfName %s",
			k8sPod.Name, k8sPod.Namespace, k8sPod.Sandbox, k8sPod.IfName)
=======
		ds.log.Warnf("UnassignPodIPv4Address: Failed to find pod %s namespace %q, sandbox %q",
			k8sPod.Name, k8sPod.Namespace, k8sPod.Sandbox)
>>>>>>> a3bc00da
		return "", 0, ErrUnknownPod
	}

	for _, eni := range ds.eniIPPools {
		ip, ok := eni.IPv4Addresses[ipAddr.IP]
		if ok && ip.Assigned {
			decrementAssignedCount(ds, eni, ip)
<<<<<<< HEAD
			log.Infof("UnassignPodIPv4Address: pod (Name: %s, NameSpace %s Sandbox %s, IfName %s)'s ipAddr %s, DeviceNumber%d",
				k8sPod.Name, k8sPod.Namespace, k8sPod.Sandbox, k8sPod.IfName, ip.Address, eni.DeviceNumber)
=======
			ds.log.Infof("UnassignPodIPv4Address: pod (Name: %s, NameSpace %s Sandbox %s)'s ipAddr %s, DeviceNumber%d",
				k8sPod.Name, k8sPod.Namespace, k8sPod.Sandbox, ip.Address, eni.DeviceNumber)
>>>>>>> a3bc00da
			delete(ds.podsIP, podKey)
			return ip.Address, eni.DeviceNumber, nil
		}
	}

<<<<<<< HEAD
	log.Warnf("UnassignPodIPv4Address: Failed to find pod %s namespace %s sandbox %s IfName %s using IP %s",
		k8sPod.Name, k8sPod.Namespace, k8sPod.Sandbox, k8sPod.IfName, ipAddr.IP)
=======
	ds.log.Warnf("UnassignPodIPv4Address: Failed to find pod %s namespace %s sandbox %s using IP %s",
		k8sPod.Name, k8sPod.Namespace, k8sPod.Sandbox, ipAddr.IP)
>>>>>>> a3bc00da
	return "", 0, ErrUnknownPodIP
}

// GetPodInfos provides pod IP information to introspection endpoint
func (ds *DataStore) GetPodInfos() *map[string]PodIPInfo {
	ds.lock.Lock()
	defer ds.lock.Unlock()

	var podInfos = make(map[string]PodIPInfo, len(ds.podsIP))

	for podKey, podInfo := range ds.podsIP {
		key := podKey.name + "_" + podKey.namespace + "_" + podKey.sandbox
		podInfos[key] = podInfo
		ds.log.Debugf("GetPodInfos: key %s", key)
	}

	ds.log.Debugf("GetPodInfos: len %d", len(ds.podsIP))
	return &podInfos
}

// GetENIInfos provides ENI IP information to introspection endpoint
func (ds *DataStore) GetENIInfos() *ENIInfos {
	ds.lock.Lock()
	defer ds.lock.Unlock()

	var eniInfos = ENIInfos{
		TotalIPs:    ds.total,
		AssignedIPs: ds.assigned,
		ENIIPPools:  make(map[string]ENIIPPool, len(ds.eniIPPools)),
	}

	for eni, eniInfo := range ds.eniIPPools {
		eniInfos.ENIIPPools[eni] = *eniInfo
	}
	return &eniInfos
}

// GetENIs provides the number of ENI in the datastore
func (ds *DataStore) GetENIs() int {
	ds.lock.Lock()
	defer ds.lock.Unlock()
	return len(ds.eniIPPools)
}

// GetENIIPPools returns eni's IP address list
func (ds *DataStore) GetENIIPPools(eni string) (map[string]*AddressInfo, error) {
	ds.lock.Lock()
	defer ds.lock.Unlock()

	eniIPPool, ok := ds.eniIPPools[eni]
	if !ok {
		return nil, errors.New(UnknownENIError)
	}

	var ipPool = make(map[string]*AddressInfo, len(eniIPPool.IPv4Addresses))
	for ip, ipAddr := range eniIPPool.IPv4Addresses {
		ipPool[ip] = ipAddr
	}
	return ipPool, nil
}

// InCoolingPeriod checks whether an addr is in addressCoolingPeriod
func (addr AddressInfo) inCoolingPeriod() bool {
	return time.Since(addr.UnassignedTime) <= addressCoolingPeriod
}<|MERGE_RESOLUTION|>--- conflicted
+++ resolved
@@ -301,23 +301,13 @@
 	if ok {
 		if ipAddr.IP == k8sPod.IP && k8sPod.IP != "" {
 			// The caller invoke multiple times to assign(PodName/NameSpace --> same IPAddress). It is not a error, but not very efficient.
-<<<<<<< HEAD
-			log.Infof("AssignPodIPv4Address: duplicate pod assign for IP %s, name %s, namespace %s, sandbox %s, ifName %s",
+			ds.log.Infof("AssignPodIPv4Address: duplicate pod assign for IP %s, name %s, namespace %s, sandbox %s, ifName %s",
 				k8sPod.IP, k8sPod.Name, k8sPod.Namespace, k8sPod.Sandbox, k8sPod.IfName)
 			return net.IPNet{IP: net.ParseIP(ipAddr.IP)}, ipAddr.DeviceNumber, nil
 		}
-		log.Errorf("AssignPodIPv4Address: current IP %s is changed to IP %s for pod(name %s, namespace %s, sandbox %s, ifName %s)",
+		ds.log.Errorf("AssignPodIPv4Address: current IP %s is changed to IP %s for pod(name %s, namespace %s, sandbox %s, ifName %s)",
 			ipAddr, k8sPod.IP, k8sPod.Name, k8sPod.Namespace, k8sPod.Sandbox, k8sPod.IfName)
 		return net.IPNet{}, 0, errors.New("AssignPodIPv4Address: invalid pod with multiple IP addresses")
-=======
-			ds.log.Infof("AssignPodIPv4Address: duplicate pod assign for IP %s, name %s, namespace %s, sandbox %s",
-				k8sPod.IP, k8sPod.Name, k8sPod.Namespace, k8sPod.Sandbox)
-			return ipAddr.IP, ipAddr.DeviceNumber, nil
-		}
-		ds.log.Errorf("AssignPodIPv4Address: current IP %s is changed to IP %s for pod(name %s, namespace %s, sandbox %s)",
-			ipAddr, k8sPod.IP, k8sPod.Name, k8sPod.Namespace, k8sPod.Sandbox)
-		return "", 0, errors.New("AssignPodIPv4Address: invalid pod with multiple IP addresses")
->>>>>>> a3bc00da
 	}
 	return ds.assignPodIPv4AddressUnsafe(podKey, k8sPod)
 }
@@ -328,9 +318,9 @@
 
 	for _, eni := range ds.eniIPPools {
 
-		log.Debugf("Compare ENIConfigs thisPool %s, requested %s", eni.ENIConfigName, requestedEniConfigName)
+		ds.log.Debugf("Compare ENIConfigs thisPool %s, requested %s", eni.ENIConfigName, requestedEniConfigName)
 		if (requestedEniConfigName != "") && (eni.ENIConfigName != requestedEniConfigName) {
-			log.Debugf("Requested ENIConfig did not match this pool %s, requested %s", eni.ENIConfigName, requestedEniConfigName)
+			ds.log.Debugf("Requested ENIConfig did not match this pool %s, requested %s", eni.ENIConfigName, requestedEniConfigName)
 			continue
 		}
 
@@ -354,25 +344,15 @@
 			if !addr.Assigned && k8sPod.IP == "" && !addr.inCoolingPeriod() {
 				// This is triggered by a pod's Add Network command from CNI plugin
 				incrementAssignedCount(ds, eni, addr)
-<<<<<<< HEAD
-				log.Infof("AssignPodIPv4Address: Assign IP %v mask %s to pod (name %s, namespace %s sandbox %s)",
+				ds.log.Infof("AssignPodIPv4Address: Assign IP %v mask %s to pod (name %s, namespace %s sandbox %s)",
 					addr.Address, mask, k8sPod.Name, k8sPod.Namespace, k8sPod.Sandbox)
-=======
-				ds.log.Infof("AssignPodIPv4Address: Assign IP %v to pod (name %s, namespace %s sandbox %s)",
-					addr.Address, k8sPod.Name, k8sPod.Namespace, k8sPod.Sandbox)
->>>>>>> a3bc00da
 				ds.podsIP[podKey] = PodIPInfo{IP: addr.Address, DeviceNumber: eni.DeviceNumber}
 				return net.IPNet{IP: net.ParseIP(addr.Address), Mask: mask}, eni.DeviceNumber, nil
 			}
 		}
 	}
-<<<<<<< HEAD
-	log.Errorf("DataStore has no available IP addresses")
+	ds.log.Errorf("DataStore has no available IP addresses")
 	return net.IPNet{}, 0, errors.New("assignPodIPv4AddressUnsafe: no available IP addresses")
-=======
-	ds.log.Errorf("DataStore has no available IP addresses")
-	return "", 0, errors.New("assignPodIPv4AddressUnsafe: no available IP addresses")
->>>>>>> a3bc00da
 }
 
 func incrementAssignedCount(ds *DataStore, eni *ENIIPPool, addr *AddressInfo) {
@@ -574,13 +554,8 @@
 func (ds *DataStore) UnassignPodIPv4Address(k8sPod *k8sapi.K8SPodInfo) (ip string, deviceNumber int, err error) {
 	ds.lock.Lock()
 	defer ds.lock.Unlock()
-<<<<<<< HEAD
-	log.Debugf("UnassignPodIPv4Address: IP address pool stats: total:%d, assigned %d, pod(Name: %s, Namespace: %s, Sandbox %s, IfName %s)",
+	ds.log.Debugf("UnassignPodIPv4Address: IP address pool stats: total:%d, assigned %d, pod(Name: %s, Namespace: %s, Sandbox %s, IfName %s)",
 		ds.total, ds.assigned, k8sPod.Name, k8sPod.Namespace, k8sPod.Sandbox, k8sPod.IfName)
-=======
-	ds.log.Debugf("UnassignPodIPv4Address: IP address pool stats: total:%d, assigned %d, pod(Name: %s, Namespace: %s, Sandbox %s)",
-		ds.total, ds.assigned, k8sPod.Name, k8sPod.Namespace, k8sPod.Sandbox)
->>>>>>> a3bc00da
 
 	podKey := PodKey{
 		name:      k8sPod.Name,
@@ -590,13 +565,8 @@
 	}
 	ipAddr, ok := ds.podsIP[podKey]
 	if !ok {
-<<<<<<< HEAD
-		log.Warnf("UnassignPodIPv4Address: Failed to find pod %s namespace %q, sandbox %q, IfName %s",
+		ds.log.Warnf("UnassignPodIPv4Address: Failed to find pod %s namespace %q, sandbox %q, IfName %s",
 			k8sPod.Name, k8sPod.Namespace, k8sPod.Sandbox, k8sPod.IfName)
-=======
-		ds.log.Warnf("UnassignPodIPv4Address: Failed to find pod %s namespace %q, sandbox %q",
-			k8sPod.Name, k8sPod.Namespace, k8sPod.Sandbox)
->>>>>>> a3bc00da
 		return "", 0, ErrUnknownPod
 	}
 
@@ -604,25 +574,15 @@
 		ip, ok := eni.IPv4Addresses[ipAddr.IP]
 		if ok && ip.Assigned {
 			decrementAssignedCount(ds, eni, ip)
-<<<<<<< HEAD
-			log.Infof("UnassignPodIPv4Address: pod (Name: %s, NameSpace %s Sandbox %s, IfName %s)'s ipAddr %s, DeviceNumber%d",
+			ds.log.Infof("UnassignPodIPv4Address: pod (Name: %s, NameSpace %s Sandbox %s, IfName %s)'s ipAddr %s, DeviceNumber%d",
 				k8sPod.Name, k8sPod.Namespace, k8sPod.Sandbox, k8sPod.IfName, ip.Address, eni.DeviceNumber)
-=======
-			ds.log.Infof("UnassignPodIPv4Address: pod (Name: %s, NameSpace %s Sandbox %s)'s ipAddr %s, DeviceNumber%d",
-				k8sPod.Name, k8sPod.Namespace, k8sPod.Sandbox, ip.Address, eni.DeviceNumber)
->>>>>>> a3bc00da
 			delete(ds.podsIP, podKey)
 			return ip.Address, eni.DeviceNumber, nil
 		}
 	}
 
-<<<<<<< HEAD
-	log.Warnf("UnassignPodIPv4Address: Failed to find pod %s namespace %s sandbox %s IfName %s using IP %s",
+	ds.log.Warnf("UnassignPodIPv4Address: Failed to find pod %s namespace %s sandbox %s IfName %s using IP %s",
 		k8sPod.Name, k8sPod.Namespace, k8sPod.Sandbox, k8sPod.IfName, ipAddr.IP)
-=======
-	ds.log.Warnf("UnassignPodIPv4Address: Failed to find pod %s namespace %s sandbox %s using IP %s",
-		k8sPod.Name, k8sPod.Namespace, k8sPod.Sandbox, ipAddr.IP)
->>>>>>> a3bc00da
 	return "", 0, ErrUnknownPodIP
 }
 
