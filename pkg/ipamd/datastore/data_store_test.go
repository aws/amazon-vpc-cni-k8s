--- conflicted
+++ resolved
@@ -169,13 +169,8 @@
 }
 
 func TestDelENIIPv4Address(t *testing.T) {
-<<<<<<< HEAD
-	ds := NewDataStore()
+	ds := NewDataStore(log)
 	err := ds.AddENI("eni-1", 1, true, "")
-=======
-	ds := NewDataStore(log)
-	err := ds.AddENI("eni-1", 1, true)
->>>>>>> a3bc00da
 	assert.NoError(t, err)
 
 	err = ds.AddIPv4AddressToStore("eni-1", "1.1.1.1")
