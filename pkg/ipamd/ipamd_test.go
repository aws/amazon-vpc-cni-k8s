--- conflicted
+++ resolved
@@ -71,12 +71,9 @@
 	prefix02      = "10.10.40.0/28"
 	ipaddrPD01    = "10.10.30.0"
 	ipaddrPD02    = "10.10.40.0"
-<<<<<<< HEAD
 	v6ipaddr01    = "2001:db8::1/128"
 	v6prefix01    = "2001:db8::/64"
-=======
 	instanceID    = "i-0e1f3b9eb950e4980"
->>>>>>> d3bf0745
 )
 
 type testMocks struct {
@@ -271,7 +268,6 @@
 	assert.NoError(t, err)
 }
 
-<<<<<<< HEAD
 func TestNodeInitwithPDenabledIPv6Mode(t *testing.T) {
 	m := setup(t)
 	defer m.ctrl.Finish()
@@ -341,10 +337,7 @@
 	assert.NoError(t, err)
 }
 
-func getDummyENIMetadata() (awsutils.ENIMetadata, awsutils.ENIMetadata) {
-=======
 func getDummyENIMetadata() (awsutils.ENIMetadata, awsutils.ENIMetadata, awsutils.ENIMetadata) {
->>>>>>> d3bf0745
 	primary := true
 	notPrimary := false
 	testAddr1 := ipaddr01
