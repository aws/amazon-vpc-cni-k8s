--- conflicted
+++ resolved
@@ -596,25 +596,10 @@
 	ctx := context.Background()
 
 	mockContext := &IPAMContext{
-<<<<<<< HEAD
-		awsClient:                  m.awsutils,
-		rawK8SClient:               m.rawK8SClient,
-		cachedK8SClient:            m.cachedK8SClient,
-		recorder:                   record.NewFakeRecorder(1),
-		maxIPsPerENI:               256,
-		maxPrefixesPerENI:          16,
-		maxENI:                     4,
-		warmENITarget:              1,
-		warmPrefixTarget:           1,
-		networkClient:              m.network,
-		useCustomNetworking:        UseCustomNetworkCfg(),
-		primaryIP:                  make(map[string]string),
-		terminating:                int32(0),
-		enableIpv4PrefixDelegation: true,
-=======
 		awsClient:              m.awsutils,
 		rawK8SClient:           m.rawK8SClient,
 		cachedK8SClient:        m.cachedK8SClient,
+		recorder:               record.NewFakeRecorder(1),
 		maxIPsPerENI:           256,
 		maxPrefixesPerENI:      16,
 		maxENI:                 4,
@@ -625,7 +610,6 @@
 		primaryIP:              make(map[string]string),
 		terminating:            int32(0),
 		enablePrefixDelegation: true,
->>>>>>> 192f8472
 	}
 
 	mockContext.dataStore = testDatastorewithPrefix()
