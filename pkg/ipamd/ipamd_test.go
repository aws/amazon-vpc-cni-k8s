// Copyright Amazon.com Inc. or its affiliates. All Rights Reserved.
//
// Licensed under the Apache License, Version 2.0 (the "License"). You may
// not use this file except in compliance with the License. A copy of the
// License is located at
//
//     http://aws.amazon.com/apache2.0/
//
// or in the "license" file accompanying this file. This file is distributed
// on an "AS IS" BASIS, WITHOUT WARRANTIES OR CONDITIONS OF ANY KIND, either
// express or implied. See the License for the specific language governing
// permissions and limitations under the License.

package ipamd

import (
	"github.com/aws/amazon-vpc-cni-k8s/pkg/apis/crd/v1alpha1"
	"github.com/aws/amazon-vpc-cni-k8s/pkg/awsutils"
	mock_awsutils "github.com/aws/amazon-vpc-cni-k8s/pkg/awsutils/mocks"
	"github.com/aws/amazon-vpc-cni-k8s/pkg/cri"
	mock_cri "github.com/aws/amazon-vpc-cni-k8s/pkg/cri/mocks"
	mock_eniconfig "github.com/aws/amazon-vpc-cni-k8s/pkg/eniconfig/mocks"
	"github.com/aws/amazon-vpc-cni-k8s/pkg/ipamd/datastore"
	"github.com/aws/amazon-vpc-cni-k8s/pkg/k8sapi"
	mock_k8sapi "github.com/aws/amazon-vpc-cni-k8s/pkg/k8sapi/mocks"
	mock_networkutils "github.com/aws/amazon-vpc-cni-k8s/pkg/networkutils/mocks"
	"github.com/aws/aws-sdk-go/aws"
	"github.com/aws/aws-sdk-go/service/ec2"
	"github.com/golang/mock/gomock"
	"github.com/stretchr/testify/assert"
	"github.com/vishvananda/netlink"
	"net"
	"os"
	"reflect"
	"testing"
)

const (
	primaryENIid  = "eni-00000000"
	secENIid      = "eni-00000001"
	primaryMAC    = "12:ef:2a:98:e5:5a"
	secMAC        = "12:ef:2a:98:e5:5b"
	primaryDevice = 0
	secDevice     = 2
	primarySubnet = "10.10.10.0/24"
	secSubnet     = "10.10.20.0/24"
	ipaddr01      = "10.10.10.11"
	ipaddr02      = "10.10.10.12"
	ipaddr03      = "10.10.10.13"
	ipaddr11      = "10.10.20.11"
	ipaddr12      = "10.10.20.12"
	vpcCIDR       = "10.10.0.0/16"
)

func setup(t *testing.T) (*gomock.Controller,
	*mock_awsutils.MockAPIs,
	*mock_k8sapi.MockK8SAPIs,
	*mock_cri.MockAPIs,
	*mock_networkutils.MockNetworkAPIs,
	*mock_eniconfig.MockENIConfig) {
	ctrl := gomock.NewController(t)
	return ctrl,
		mock_awsutils.NewMockAPIs(ctrl),
		mock_k8sapi.NewMockK8SAPIs(ctrl),
		mock_cri.NewMockAPIs(ctrl),
		mock_networkutils.NewMockNetworkAPIs(ctrl),
		mock_eniconfig.NewMockENIConfig(ctrl)
}

func TestNodeInit(t *testing.T) {
	ctrl, mockAWS, mockK8S, mockCRI, mockNetwork, mockENIConfig := setup(t)
	defer ctrl.Finish()



	mockContext := &IPAMContext{
		awsClient:           mockAWS,
		k8sClient:           mockK8S,
		maxIPsPerENI:        14,
		maxENI:              4,
		warmENITarget:       1,
		warmIPTarget:        3,
		primaryIP:           make(map[string]string),
		terminating:         int32(0),
		criClient:           mockCRI,
		networkClient:       mockNetwork,
		eniConfig:           mockENIConfig,
		useCustomNetworking: true,
	}

	eni1, eni2 := getDummyENIMetdata()

<<<<<<< HEAD
	eni2 := awsutils.ENIMetadata{
		ENIID:          secENIid,
		MAC:            secMAC,
		DeviceNumber:   secDevice,
		SubnetIPv4CIDR: secSubnet,
		IPv4Addresses: []*ec2.NetworkInterfacePrivateIpAddress{
			{
				PrivateIpAddress: &testAddr11, Primary: &notPrimary,
			},
			{
				PrivateIpAddress: &testAddr12, Primary: &notPrimary,
			},
		},
	}

	thirdENIid := "eni-00000002"
	thirdMAC := "12:ef:2a:98:e5:5c"
	thirdDevice := 3
	thirdSubnet := "10.10.13.0/24"
	eni3 := awsutils.ENIMetadata{
		ENIID:          thirdENIid,
		MAC:            thirdMAC,
		DeviceNumber:   thirdDevice,
		SubnetIPv4CIDR: thirdSubnet,
		IPv4Addresses: []*ec2.NetworkInterfacePrivateIpAddress{
			{
				PrivateIpAddress: &testAddr11, Primary: &notPrimary,
			},
			{
				PrivateIpAddress: &testAddr12, Primary: &notPrimary,
			},
		},
	}

=======
>>>>>>> bc571be8
	var cidrs []*string
	mockAWS.EXPECT().GetENILimit().Return(4, nil)
	mockAWS.EXPECT().GetENIipLimit().Return(14, nil)
	mockAWS.EXPECT().GetIPv4sFromEC2(eni1.ENIID).Return(eni1.IPv4Addresses, nil)
	mockAWS.EXPECT().GetVPCIPv4CIDR().Return(vpcCIDR)

	_, parsedVPCCIDR, _ := net.ParseCIDR(vpcCIDR)
	primaryIP := net.ParseIP(ipaddr01)
	mockAWS.EXPECT().GetVPCIPv4CIDRs().Return(cidrs)
	mockAWS.EXPECT().GetPrimaryENImac().Return("")
	mockNetwork.EXPECT().SetupHostNetwork(parsedVPCCIDR, cidrs, "", &primaryIP).Return(nil)

	mockAWS.EXPECT().GetPrimaryENI().AnyTimes().Return(primaryENIid)

<<<<<<< HEAD
	//primaryENIid
	attachmentID := testAttachmentID
	eniResp := []*ec2.NetworkInterfacePrivateIpAddress{
		{
			PrivateIpAddress: &testAddr1, Primary: &primary},
		{
			PrivateIpAddress: &testAddr2, Primary: &notPrimary}}
	mockAWS.EXPECT().DescribeENI(secENIid).Return(eniResp, map[string]string{}, &attachmentID, nil)
=======
	eniMetadataSlice := []awsutils.ENIMetadata{eni1, eni2}
	mockAWS.EXPECT().DescribeAllENIs().Return(eniMetadataSlice, map[string]awsutils.TagMap{}, nil)
>>>>>>> bc571be8
	mockNetwork.EXPECT().SetupENINetwork(gomock.Any(), secMAC, secDevice, secSubnet)

	mockAWS.EXPECT().GetLocalIPv4().Return(ipaddr01)
	k8sName := "/k8s_POD_" + "pod1" + "_" + "default" + "_" + "pod-uid" + "_0"
	mockK8S.EXPECT().K8SGetLocalPodIPs().Return([]*k8sapi.K8SPodInfo{{Name: "pod1",
		Namespace: "default", UID: "pod-uid", IP: ipaddr02}}, nil)

	var criList = make(map[string]*cri.SandboxInfo, 0)
	criList["pod-uid"] = &cri.SandboxInfo{ID: "sandbox-id",
		Name: k8sName, K8SUID: "pod-uid"}
	mockCRI.EXPECT().GetRunningPodSandboxes(gomock.Any()).Return(criList, nil)

	var rules []netlink.Rule
	mockNetwork.EXPECT().GetRuleList().Return(rules, nil)

	mockNetwork.EXPECT().UseExternalSNAT().Return(false)
	mockNetwork.EXPECT().UpdateRuleListBySrc(gomock.Any(), gomock.Any(), gomock.Any(), true)
	// Add IPs
	mockAWS.EXPECT().AllocIPAddresses(gomock.Any(), gomock.Any())

	podENIConfig := &v1alpha1.ENIConfigSpec{
		SecurityGroups: []string{"sg1-id", "sg2-id"},
		Subnet:         "subnet1",
	}

	var sgPtrs []*string
	for _, sg := range podENIConfig.SecurityGroups {
		sgPtrs = append(sgPtrs, &sg)
	}

	var podENIConfigs = make(map[string]*v1alpha1.ENIConfigSpec)
	podENIConfigs["sample"] = podENIConfig

	mockENIConfig.EXPECT().GetAllENIConfigs().Return(podENIConfigs).Times(4)
	mockENIConfig.EXPECT().GetENIConfig("sample").Return(podENIConfig, nil)
	mockAWS.EXPECT().AllocENI(true, gomock.Any(), podENIConfig.Subnet).Return(thirdENIid, nil)
	mockAWS.EXPECT().AllocIPAddresses(gomock.Any(), gomock.Any())
	mockAWS.EXPECT().GetAttachedENIs().Return([]awsutils.ENIMetadata{eni1, eni2, eni3}, nil)
	mockNetwork.EXPECT().SetupENINetwork(gomock.Any(), thirdMAC, thirdDevice, thirdSubnet)

	err := mockContext.nodeInit()
	assert.NoError(t, err)
}

func getDummyENIMetdata() (awsutils.ENIMetadata, awsutils.ENIMetadata) {
	primary := true
	notPrimary := false
	testAddr1 := ipaddr01
	testAddr2 := ipaddr02
	testAddr11 := ipaddr11
	testAddr12 := ipaddr12
	eni1 := awsutils.ENIMetadata{
		ENIID:          primaryENIid,
		MAC:            primaryMAC,
		DeviceNumber:   primaryDevice,
		SubnetIPv4CIDR: primarySubnet,
		IPv4Addresses: []*ec2.NetworkInterfacePrivateIpAddress{
			{
				PrivateIpAddress: &testAddr1, Primary: &primary,
			},
			{
				PrivateIpAddress: &testAddr2, Primary: &notPrimary,
			},
		},
	}

	eni2 := awsutils.ENIMetadata{
		ENIID:          secENIid,
		MAC:            secMAC,
		DeviceNumber:   secDevice,
		SubnetIPv4CIDR: secSubnet,
		IPv4Addresses: []*ec2.NetworkInterfacePrivateIpAddress{
			{
				PrivateIpAddress: &testAddr11, Primary: &notPrimary,
			},
			{
				PrivateIpAddress: &testAddr12, Primary: &notPrimary,
			},
		},
	}
	return eni1, eni2
}

func TestIncreaseIPPoolDefault(t *testing.T) {
	_ = os.Unsetenv(envCustomNetworkCfg)
	testIncreaseIPPool(t, false)
}

func TestIncreaseIPPoolCustomENI(t *testing.T) {
	_ = os.Setenv(envCustomNetworkCfg, "true")
	testIncreaseIPPool(t, true)
}

func testIncreaseIPPool(t *testing.T, useENIConfig bool) {
	ctrl, mockAWS, mockK8S, _, mockNetwork, mockENIConfig := setup(t)
	defer ctrl.Finish()

	mockContext := &IPAMContext{
		awsClient:           mockAWS,
		k8sClient:           mockK8S,
		maxIPsPerENI:        14,
		maxENI:              4,
		warmENITarget:       1,
		networkClient:       mockNetwork,
		useCustomNetworking: UseCustomNetworkCfg(),
		eniConfig:           mockENIConfig,
		primaryIP:           make(map[string]string),
		terminating:         int32(0),
	}

	mockContext.dataStore = datastore.NewDataStore(log)

	primary := true
	notPrimary := false
	testAddr1 := ipaddr01
	testAddr2 := ipaddr02
	testAddr11 := ipaddr11
	testAddr12 := ipaddr12
	eni2 := secENIid

	podENIConfig := &v1alpha1.ENIConfigSpec{
		SecurityGroups: []string{"sg1-id", "sg2-id"},
		Subnet:         "subnet1",
	}
	var sg []*string

	for _, sgID := range podENIConfig.SecurityGroups {
		sg = append(sg, aws.String(sgID))
	}
	var podENIConfigs = make(map[string]*v1alpha1.ENIConfigSpec)
	podENIConfigs["sample"] = podENIConfig

	if useENIConfig {
		mockENIConfig.EXPECT().GetENIConfig("").Return(podENIConfig, nil)
		mockAWS.EXPECT().AllocENI(true, sg, podENIConfig.Subnet).Return(eni2, nil)
	} else {
		mockAWS.EXPECT().AllocENI(false, nil, "").Return(eni2, nil)
	}

	mockAWS.EXPECT().GetAttachedENIs().Return([]awsutils.ENIMetadata{
		{
			ENIID:          primaryENIid,
			MAC:            primaryMAC,
			DeviceNumber:   primaryDevice,
			SubnetIPv4CIDR: primarySubnet,
			IPv4Addresses: []*ec2.NetworkInterfacePrivateIpAddress{
				{
					PrivateIpAddress: &testAddr1, Primary: &primary,
				},
				{
					PrivateIpAddress: &testAddr2, Primary: &primary,
				},
			},
		},
		{
			ENIID:          secENIid,
			MAC:            secMAC,
			DeviceNumber:   secDevice,
			SubnetIPv4CIDR: secSubnet,
			IPv4Addresses: []*ec2.NetworkInterfacePrivateIpAddress{
				{
					PrivateIpAddress: &testAddr11, Primary: &notPrimary,
				},
				{
					PrivateIpAddress: &testAddr12, Primary: &notPrimary,
				},
			},
		},
	}, nil)

	mockAWS.EXPECT().GetPrimaryENI().Return(primaryENIid)
	mockENIConfig.EXPECT().GetAllENIConfigs().Return(podENIConfigs)
	mockNetwork.EXPECT().SetupENINetwork(gomock.Any(), secMAC, secDevice, secSubnet)

	mockAWS.EXPECT().AllocIPAddresses(eni2, 14)
	mockAWS.EXPECT().GetPrimaryENI().Return(primaryENIid)

	mockContext.increaseIPPool()
}

func TestTryAddIPToENI(t *testing.T) {
	_ = os.Unsetenv(envCustomNetworkCfg)
	ctrl, mockAWS, mockK8S, _, mockNetwork, mockENIConfig := setup(t)
	defer ctrl.Finish()

	primary := true
	notPrimary := false
	testAddr1 := ipaddr01
	testAddr2 := ipaddr02
	testAddr11 := ipaddr11
	testAddr12 := ipaddr12

	warmIpTarget := 3
	mockContext := &IPAMContext{
		awsClient:     mockAWS,
		k8sClient:     mockK8S,
		maxIPsPerENI:  14,
		maxENI:        4,
		warmENITarget: 1,
		warmIPTarget:  warmIpTarget,
		networkClient: mockNetwork,
		eniConfig:     mockENIConfig,
		primaryIP:     make(map[string]string),
		terminating:   int32(0),
	}

	mockContext.dataStore = datastore.NewDataStore(log)

	podENIConfig := &v1alpha1.ENIConfigSpec{
		SecurityGroups: []string{"sg1-id", "sg2-id"},
		Subnet:         "subnet1",
	}
	var sg []*string
	for _, sgID := range podENIConfig.SecurityGroups {
		sg = append(sg, aws.String(sgID))
	}
	var podENIConfigs = make(map[string]*v1alpha1.ENIConfigSpec)
	podENIConfigs["sample"] = podENIConfig

	mockAWS.EXPECT().AllocENI(false, nil, "").Return(secENIid, nil)
	mockAWS.EXPECT().AllocIPAddresses(secENIid, warmIpTarget)
	mockAWS.EXPECT().GetAttachedENIs().Return([]awsutils.ENIMetadata{
		{
			ENIID:          primaryENIid,
			MAC:            primaryMAC,
			DeviceNumber:   primaryDevice,
			SubnetIPv4CIDR: primarySubnet,
			IPv4Addresses: []*ec2.NetworkInterfacePrivateIpAddress{
				{
					PrivateIpAddress: &testAddr1, Primary: &primary,
				},
				{
					PrivateIpAddress: &testAddr2, Primary: &notPrimary,
				},
			},
		},
		{
			ENIID:          secENIid,
			MAC:            secMAC,
			DeviceNumber:   secDevice,
			SubnetIPv4CIDR: secSubnet,
			IPv4Addresses: []*ec2.NetworkInterfacePrivateIpAddress{
				{
					PrivateIpAddress: &testAddr11, Primary: &notPrimary,
				},
				{
					PrivateIpAddress: &testAddr12, Primary: &notPrimary,
				},
			},
		},
	}, nil)
	mockAWS.EXPECT().GetPrimaryENI().Return(primaryENIid)
	mockENIConfig.EXPECT().GetAllENIConfigs().Return(podENIConfigs)
	mockNetwork.EXPECT().SetupENINetwork(gomock.Any(), secMAC, secDevice, secSubnet)
	mockAWS.EXPECT().GetPrimaryENI().Return(primaryENIid)

	mockContext.increaseIPPool()
}

func TestNodeIPPoolReconcile(t *testing.T) {
	ctrl, mockAWS, mockK8S, _, mockNetwork, _ := setup(t)
	defer ctrl.Finish()

	mockContext := &IPAMContext{
		awsClient:     mockAWS,
		k8sClient:     mockK8S,
		networkClient: mockNetwork,
		primaryIP:     make(map[string]string),
		terminating:   int32(0),
	}

	mockContext.dataStore = datastore.NewDataStore(log)

	primary := true
	notPrimary := false
	testAddr1 := ipaddr01
	testAddr2 := ipaddr02

	eniMetadata := []awsutils.ENIMetadata{
		{
			ENIID:          primaryENIid,
			MAC:            primaryMAC,
			DeviceNumber:   primaryDevice,
			SubnetIPv4CIDR: primarySubnet,
			IPv4Addresses: []*ec2.NetworkInterfacePrivateIpAddress{
				{
					PrivateIpAddress: &testAddr1, Primary: &primary,
				},
				{
					PrivateIpAddress: &testAddr2, Primary: &notPrimary,
				},
			},
		},
	}
	mockAWS.EXPECT().GetAttachedENIs().Return(eniMetadata, nil)
	mockAWS.EXPECT().GetPrimaryENI().Times(2).Return(primaryENIid)
	mockAWS.EXPECT().DescribeAllENIs().Return(eniMetadata, map[string]awsutils.TagMap{}, nil)

	mockContext.nodeIPPoolReconcile(0)

	curENIs := mockContext.dataStore.GetENIInfos()
	assert.Equal(t, len(curENIs.ENIIPPools), 1)
	assert.Equal(t, curENIs.TotalIPs, 1)

	// remove 1 IP
	mockAWS.EXPECT().GetAttachedENIs().Return([]awsutils.ENIMetadata{
		{
			ENIID:          primaryENIid,
			MAC:            primaryMAC,
			DeviceNumber:   primaryDevice,
			SubnetIPv4CIDR: primarySubnet,
			IPv4Addresses: []*ec2.NetworkInterfacePrivateIpAddress{
				{
					PrivateIpAddress: &testAddr1, Primary: &primary,
				},
			},
		},
	}, nil)

	mockContext.nodeIPPoolReconcile(0)
	curENIs = mockContext.dataStore.GetENIInfos()
	assert.Equal(t, len(curENIs.ENIIPPools), 1)
	assert.Equal(t, curENIs.TotalIPs, 0)

	// remove eni
	mockAWS.EXPECT().GetAttachedENIs().Return(nil, nil)

	mockContext.nodeIPPoolReconcile(0)
	curENIs = mockContext.dataStore.GetENIInfos()
	assert.Equal(t, len(curENIs.ENIIPPools), 0)
	assert.Equal(t, curENIs.TotalIPs, 0)
}

func TestGetWarmENITarget(t *testing.T) {
	ctrl, _, _, _, _, _ := setup(t)
	defer ctrl.Finish()

	_ = os.Setenv("WARM_IP_TARGET", "5")
	warmIPTarget := getWarmIPTarget()
	assert.Equal(t, warmIPTarget, 5)

	_ = os.Unsetenv("WARM_IP_TARGET")
	warmIPTarget = getWarmIPTarget()
	assert.Equal(t, warmIPTarget, noWarmIPTarget)

	_ = os.Setenv("WARM_IP_TARGET", "non-integer-string")
	warmIPTarget = getWarmIPTarget()
	assert.Equal(t, warmIPTarget, noWarmIPTarget)
}

func TestGetWarmIPTargetState(t *testing.T) {
	ctrl, mockAWS, mockK8S, _, mockNetwork, _ := setup(t)
	defer ctrl.Finish()

	mockContext := &IPAMContext{
		awsClient:     mockAWS,
		k8sClient:     mockK8S,
		networkClient: mockNetwork,
		primaryIP:     make(map[string]string),
		terminating:   int32(0),
	}

	mockContext.dataStore = datastore.NewDataStore(log)

	_, _, warmIPTargetDefined := mockContext.ipTargetState()
	assert.False(t, warmIPTargetDefined)

	mockContext.warmIPTarget = 5
	short, over, warmIPTargetDefined := mockContext.ipTargetState()
	assert.True(t, warmIPTargetDefined)
	assert.Equal(t, 5, short)
	assert.Equal(t, 0, over)

	// add 2 addresses to datastore
	_ = mockContext.dataStore.AddENIWithSubnet("eni-1", 1, true, "", net.IPNet{})
	_ = mockContext.dataStore.AddIPv4AddressToStore("eni-1", "1.1.1.1")
	_ = mockContext.dataStore.AddIPv4AddressToStore("eni-1", "1.1.1.2")

	short, over, warmIPTargetDefined = mockContext.ipTargetState()
	assert.True(t, warmIPTargetDefined)
	assert.Equal(t, 3, short)
	assert.Equal(t, 0, over)

	// add 3 more addresses to datastore
	_ = mockContext.dataStore.AddIPv4AddressToStore("eni-1", "1.1.1.3")
	_ = mockContext.dataStore.AddIPv4AddressToStore("eni-1", "1.1.1.4")
	_ = mockContext.dataStore.AddIPv4AddressToStore("eni-1", "1.1.1.5")

	short, over, warmIPTargetDefined = mockContext.ipTargetState()
	assert.True(t, warmIPTargetDefined)
	assert.Equal(t, 0, short)
	assert.Equal(t, 0, over)
}

func TestIPAMContext_nodeIPPoolTooLow(t *testing.T) {
	ctrl, mockAWS, mockK8S, _, mockNetwork, mockENIConfig := setup(t)
	defer ctrl.Finish()

	type fields struct {
		maxIPsPerENI  int
		warmENITarget int
		warmIPTarget  int
		datastore     *datastore.DataStore
	}

	tests := []struct {
		name   string
		fields fields
		want   bool
	}{
		{"Test new ds, all defaults", fields{14, 1, 0, datastore.NewDataStore(log)}, true},
		{"Test new ds, 0 ENIs", fields{14, 0, 0, datastore.NewDataStore(log)}, true},
		{"Test new ds, 3 warm IPs", fields{14, 0, 3, datastore.NewDataStore(log)}, true},
		{"Test 3 unused IPs, 1 warm", fields{3, 1, 1, datastoreWith3FreeIPs()}, false},
		{"Test 1 used, 1 warm ENI", fields{3, 1, 0, datastoreWith1Pod1()}, true},
		{"Test 1 used, 0 warm ENI", fields{3, 0, 0, datastoreWith1Pod1()}, false},
		{"Test 3 used, 1 warm ENI", fields{3, 1, 0, datastoreWith3Pods()}, true},
		{"Test 3 used, 0 warm ENI", fields{3, 0, 0, datastoreWith3Pods()}, true},
	}
	for _, tt := range tests {
		t.Run(tt.name, func(t *testing.T) {
			c := &IPAMContext{
				awsClient:           mockAWS,
				dataStore:           tt.fields.datastore,
				k8sClient:           mockK8S,
				useCustomNetworking: false,
				eniConfig:           mockENIConfig,
				networkClient:       mockNetwork,
				maxIPsPerENI:        tt.fields.maxIPsPerENI,
				maxENI:              -1,
				warmENITarget:       tt.fields.warmENITarget,
				warmIPTarget:        tt.fields.warmIPTarget,
			}
			if got := c.nodeIPPoolTooLow(); got != tt.want {
				t.Errorf("nodeIPPoolTooLow() = %v, want %v", got, tt.want)
			}
		})
	}
}

func TestMatchENItoENIConfig_NoConfig(t *testing.T) {
	mockContext := &IPAMContext{}

	primary := true
	notPrimary := false
	testAddr1 := ipaddr01
	testAddr2 := ipaddr02

	eni1 := awsutils.ENIMetadata{
		ENIID:          primaryENIid,
		MAC:            primaryMAC,
		DeviceNumber:   primaryDevice,
		SubnetIPv4CIDR: primarySubnet,
		IPv4Addresses: []*ec2.NetworkInterfacePrivateIpAddress{
			{
				PrivateIpAddress: &testAddr1, Primary: &primary,
			},
			{
				PrivateIpAddress: &testAddr2, Primary: &notPrimary,
			},
		},
	}

	result := mockContext.matchENItoENIConfig(eni1)
	assert.Equal(t, "", result)
}

func TestMatchENItoENIConfig_Match(t *testing.T) {
	ctrl, _, _, _, _, mockENIConfig := setup(t)
	defer ctrl.Finish()

	mockContext := &IPAMContext{
		eniConfig: mockENIConfig,
	}

	primary := true
	notPrimary := false
	testAddr1 := ipaddr01
	testAddr2 := ipaddr02

	eni1 := awsutils.ENIMetadata{
		ENIID:          primaryENIid,
		MAC:            primaryMAC,
		DeviceNumber:   primaryDevice,
		SubnetIPv4CIDR: primarySubnet,
		IPv4Addresses: []*ec2.NetworkInterfacePrivateIpAddress{
			{
				PrivateIpAddress: &testAddr1, Primary: &primary,
			},
			{
				PrivateIpAddress: &testAddr2, Primary: &notPrimary,
			},
		},
		SubnetId:       "subnet1",
		SecurityGroups: []*string{aws.String("sg1-id"), aws.String("sg2-id")},
	}

	podENIConfig := &v1alpha1.ENIConfigSpec{
		SecurityGroups: []string{"sg1-id", "sg2-id"},
		Subnet:         "subnet1",
	}
	var sg []*string
	for _, sgID := range podENIConfig.SecurityGroups {
		sg = append(sg, aws.String(sgID))
	}

	var podENIConfigs = make(map[string]*v1alpha1.ENIConfigSpec)
	podENIConfigs["sample"] = podENIConfig

	mockENIConfig.EXPECT().GetAllENIConfigs().Return(podENIConfigs)

	result := mockContext.matchENItoENIConfig(eni1)
	assert.Equal(t, "sample", result)
}

func TestMatchENItoENIConfig_MisMatch(t *testing.T) {
	ctrl, _, _, _, _, mockENIConfig := setup(t)
	defer ctrl.Finish()

	mockContext := &IPAMContext{
		eniConfig:           mockENIConfig,
		useCustomNetworking: true,
	}

	primary := true
	notPrimary := false
	testAddr1 := ipaddr01
	testAddr2 := ipaddr02

	eni1 := awsutils.ENIMetadata{
		ENIID:          primaryENIid,
		MAC:            primaryMAC,
		DeviceNumber:   primaryDevice,
		SubnetIPv4CIDR: primarySubnet,
		IPv4Addresses: []*ec2.NetworkInterfacePrivateIpAddress{
			{
				PrivateIpAddress: &testAddr1, Primary: &primary,
			},
			{
				PrivateIpAddress: &testAddr2, Primary: &notPrimary,
			},
		},
		SubnetId:       "subnet1",
		SecurityGroups: []*string{aws.String("sg1-id"), aws.String("sg2-id")},
	}

	podENIConfig := &v1alpha1.ENIConfigSpec{
		SecurityGroups: []string{"sg1-id", "sg2-id"},
		Subnet:         "subnet2",
	}
	var sg []*string
	for _, sgID := range podENIConfig.SecurityGroups {
		sg = append(sg, aws.String(sgID))
	}

	var podENIConfigs = make(map[string]*v1alpha1.ENIConfigSpec)
	podENIConfigs["sample"] = podENIConfig

	mockENIConfig.EXPECT().GetAllENIConfigs().Return(podENIConfigs)

	result := mockContext.matchENItoENIConfig(eni1)
	assert.Equal(t, "", result)
}

func TestGlobalAllocateENI_NoENIConfigInContext(t *testing.T) {
	ctrl, _, _, _, _, _ := setup(t)
	defer ctrl.Finish()

	mockContext := &IPAMContext{
		eniConfig: nil,
	}

	err := mockContext.globalAllocateENI([]awsutils.ENIMetadata{})
	assert.Error(t, err)

}

func TestGlobalAllocateENI_NormalCase(t *testing.T) {
	ctrl, mockAWS, _, _, mockNetwork, mockENIConfig := setup(t)
	defer ctrl.Finish()

	mockContext := &IPAMContext{
		awsClient:     mockAWS,
		eniConfig:     mockENIConfig,
		networkClient: mockNetwork,
		primaryIP:     make(map[string]string),
	}

	mockContext.dataStore = datastore.NewDataStore(log)

	podENIConfig := &v1alpha1.ENIConfigSpec{
		SecurityGroups: []string{"sg1-id", "sg2-id"},
		Subnet:         "subnet2",
	}
	var sg []*string
	for _, sgID := range podENIConfig.SecurityGroups {
		sg = append(sg, aws.String(sgID))
	}

	var podENIConfigs = make(map[string]*v1alpha1.ENIConfigSpec)
	podENIConfigs["sample"] = podENIConfig

	primary := true
	notPrimary := false
	testAddr1 := ipaddr01
	testAddr2 := ipaddr02

	eni1 := awsutils.ENIMetadata{
		ENIID:          primaryENIid,
		MAC:            primaryMAC,
		DeviceNumber:   primaryDevice,
		SubnetIPv4CIDR: primarySubnet,
		IPv4Addresses: []*ec2.NetworkInterfacePrivateIpAddress{
			{
				PrivateIpAddress: &testAddr1, Primary: &primary,
			},
			{
				PrivateIpAddress: &testAddr2, Primary: &notPrimary,
			},
		},
	}

	mockENIConfig.EXPECT().GetAllENIConfigs().Return(podENIConfigs).Times(2)
	mockAWS.EXPECT().GetPrimaryENI().Return(primaryENIid).Times(2)
	mockAWS.EXPECT().AllocENI(gomock.Any(), gomock.Any(), gomock.Any()).Return(primaryENIid, nil)
	mockAWS.EXPECT().AllocIPAddresses(gomock.Any(), gomock.Any())
	mockAWS.EXPECT().GetAttachedENIs().Return([]awsutils.ENIMetadata{eni1}, nil)

	err := mockContext.globalAllocateENI([]awsutils.ENIMetadata{})
	assert.NoError(t, err)

}

func TestGlobalAllocateENI_NoENIConfigsConfigured(t *testing.T) {
	ctrl, _, _, _, _, mockENIConfig := setup(t)
	defer ctrl.Finish()

	mockContext := &IPAMContext{
		eniConfig: mockENIConfig,
	}

	mockENIConfig.EXPECT().GetAllENIConfigs().Return(make(map[string]*v1alpha1.ENIConfigSpec))

	err := mockContext.globalAllocateENI([]awsutils.ENIMetadata{})
	assert.NoError(t, err)

}

func datastoreWith3FreeIPs() *datastore.DataStore {
	datastoreWith3FreeIPs := datastore.NewDataStore(log)
	_ = datastoreWith3FreeIPs.AddENIWithSubnet(primaryENIid, 1, true, "", net.IPNet{})
	_ = datastoreWith3FreeIPs.AddIPv4AddressToStore(primaryENIid, ipaddr01)
	_ = datastoreWith3FreeIPs.AddIPv4AddressToStore(primaryENIid, ipaddr02)
	_ = datastoreWith3FreeIPs.AddIPv4AddressToStore(primaryENIid, ipaddr03)
	return datastoreWith3FreeIPs
}

func datastoreWith1Pod1() *datastore.DataStore {
	datastoreWith1Pod1 := datastoreWith3FreeIPs()

	podInfo1 := k8sapi.K8SPodInfo{
		Name:      "pod-1",
		Namespace: "ns-1",
		IP:        ipaddr01,
	}
	_, _, _ = datastoreWith1Pod1.AssignPodIPv4Address(&podInfo1)
	return datastoreWith1Pod1
}

func datastoreWith3Pods() *datastore.DataStore {
	datastoreWith3Pods := datastoreWith3FreeIPs()

	podInfo1 := k8sapi.K8SPodInfo{
		Name:      "pod-1",
		Namespace: "ns-1",
		IP:        ipaddr01,
	}
	_, _, _ = datastoreWith3Pods.AssignPodIPv4Address(&podInfo1)

	podInfo2 := k8sapi.K8SPodInfo{
		Name:      "pod-2",
		Namespace: "ns-1",
		IP:        ipaddr02,
	}
	_, _, _ = datastoreWith3Pods.AssignPodIPv4Address(&podInfo2)

	podInfo3 := k8sapi.K8SPodInfo{
		Name:      "pod-3",
		Namespace: "ns-1",
		IP:        ipaddr03,
	}
	_, _, _ = datastoreWith3Pods.AssignPodIPv4Address(&podInfo3)
	return datastoreWith3Pods
}

func TestIPAMContext_filterUnmanagedENIs(t *testing.T) {
	ctrl := gomock.NewController(t)

	eni1, eni2 := getDummyENIMetdata()
	allENIs := []awsutils.ENIMetadata{eni1, eni2}
	primaryENIonly := []awsutils.ENIMetadata{eni1}
	eni1TagMap := map[string]awsutils.TagMap{eni1.ENIID: {"hi": "tag", eniNoManageTagKey: "true"}}
	eni2TagMap := map[string]awsutils.TagMap{eni2.ENIID: {"hi": "tag", eniNoManageTagKey: "true"}}

	mockAWSUtils := mock_awsutils.NewMockAPIs(ctrl)
	mockAWSUtils.EXPECT().GetPrimaryENI().Times(2).Return(eni1.ENIID)

	tests := []struct {
		name          string
		tagMap map[string]awsutils.TagMap
		enis          []awsutils.ENIMetadata
		want          []awsutils.ENIMetadata
	}{
		{"No tags at all", nil, allENIs, allENIs},
		{"Primary ENI unmanaged", eni1TagMap, allENIs, allENIs},
		{"Secondary ENI unmanaged", eni2TagMap, allENIs, primaryENIonly},
	}
	for _, tt := range tests {
		t.Run(tt.name, func(t *testing.T) {
			c := &IPAMContext{awsClient: mockAWSUtils}
			c.setUnmanagedENIs(tt.tagMap)
			if got := c.filterUnmanagedENIs(tt.enis); !reflect.DeepEqual(got, tt.want) {
				t.Errorf("filterUnmanagedENIs() = %v, want %v", got, tt.want)
			}
		})
	}
}<|MERGE_RESOLUTION|>--- conflicted
+++ resolved
@@ -90,22 +90,10 @@
 
 	eni1, eni2 := getDummyENIMetdata()
 
-<<<<<<< HEAD
-	eni2 := awsutils.ENIMetadata{
-		ENIID:          secENIid,
-		MAC:            secMAC,
-		DeviceNumber:   secDevice,
-		SubnetIPv4CIDR: secSubnet,
-		IPv4Addresses: []*ec2.NetworkInterfacePrivateIpAddress{
-			{
-				PrivateIpAddress: &testAddr11, Primary: &notPrimary,
-			},
-			{
-				PrivateIpAddress: &testAddr12, Primary: &notPrimary,
-			},
-		},
-	}
-
+
+	notPrimary := false
+	testAddr11 := ipaddr11
+	testAddr12 := ipaddr12
 	thirdENIid := "eni-00000002"
 	thirdMAC := "12:ef:2a:98:e5:5c"
 	thirdDevice := 3
@@ -125,12 +113,10 @@
 		},
 	}
 
-=======
->>>>>>> bc571be8
 	var cidrs []*string
 	mockAWS.EXPECT().GetENILimit().Return(4, nil)
 	mockAWS.EXPECT().GetENIipLimit().Return(14, nil)
-	mockAWS.EXPECT().GetIPv4sFromEC2(eni1.ENIID).Return(eni1.IPv4Addresses, nil)
+	mockAWS.EXPECT().GetIPv4sFromEC2(eni2.ENIID).Return(eni2.IPv4Addresses, nil)
 	mockAWS.EXPECT().GetVPCIPv4CIDR().Return(vpcCIDR)
 
 	_, parsedVPCCIDR, _ := net.ParseCIDR(vpcCIDR)
@@ -141,19 +127,9 @@
 
 	mockAWS.EXPECT().GetPrimaryENI().AnyTimes().Return(primaryENIid)
 
-<<<<<<< HEAD
-	//primaryENIid
-	attachmentID := testAttachmentID
-	eniResp := []*ec2.NetworkInterfacePrivateIpAddress{
-		{
-			PrivateIpAddress: &testAddr1, Primary: &primary},
-		{
-			PrivateIpAddress: &testAddr2, Primary: &notPrimary}}
-	mockAWS.EXPECT().DescribeENI(secENIid).Return(eniResp, map[string]string{}, &attachmentID, nil)
-=======
+
 	eniMetadataSlice := []awsutils.ENIMetadata{eni1, eni2}
 	mockAWS.EXPECT().DescribeAllENIs().Return(eniMetadataSlice, map[string]awsutils.TagMap{}, nil)
->>>>>>> bc571be8
 	mockNetwork.EXPECT().SetupENINetwork(gomock.Any(), secMAC, secDevice, secSubnet)
 
 	mockAWS.EXPECT().GetLocalIPv4().Return(ipaddr01)
