// Copyright Amazon.com Inc. or its affiliates. All Rights Reserved.
//
// Licensed under the Apache License, Version 2.0 (the "License"). You may
// not use this file except in compliance with the License. A copy of the
// License is located at
//
//     http://aws.amazon.com/apache2.0/
//
// or in the "license" file accompanying this file. This file is distributed
// on an "AS IS" BASIS, WITHOUT WARRANTIES OR CONDITIONS OF ANY KIND, either
// express or implied. See the License for the specific language governing
// permissions and limitations under the License.

package ipamd

import (
	"context"
	"errors"
	"fmt"
	"net"
	"os"
	"reflect"
	"testing"

	"github.com/aws/aws-sdk-go/aws"
	"github.com/aws/aws-sdk-go/service/ec2"
	"github.com/golang/mock/gomock"
	"github.com/stretchr/testify/assert"
	"github.com/vishvananda/netlink"
	corev1 "k8s.io/api/core/v1"
	v1 "k8s.io/api/core/v1"
	metav1 "k8s.io/apimachinery/pkg/apis/meta/v1"
	"k8s.io/apimachinery/pkg/runtime"
	"k8s.io/apimachinery/pkg/types"
	clientgoscheme "k8s.io/client-go/kubernetes/scheme"
	"sigs.k8s.io/controller-runtime/pkg/client"
	testclient "sigs.k8s.io/controller-runtime/pkg/client/fake"

	"github.com/aws/amazon-vpc-cni-k8s/pkg/apis/crd/v1alpha1"
	eniconfigscheme "github.com/aws/amazon-vpc-cni-k8s/pkg/apis/crd/v1alpha1"
	"github.com/aws/amazon-vpc-cni-k8s/pkg/awsutils"
	mock_awsutils "github.com/aws/amazon-vpc-cni-k8s/pkg/awsutils/mocks"
	mock_eniconfig "github.com/aws/amazon-vpc-cni-k8s/pkg/eniconfig/mocks"
	"github.com/aws/amazon-vpc-cni-k8s/pkg/ipamd/datastore"
	mock_networkutils "github.com/aws/amazon-vpc-cni-k8s/pkg/networkutils/mocks"
)

const (
	primaryENIid  = "eni-00000000"
	secENIid      = "eni-00000001"
	primaryMAC    = "12:ef:2a:98:e5:5a"
	secMAC        = "12:ef:2a:98:e5:5b"
	primaryDevice = 0
	secDevice     = 2
	primarySubnet = "10.10.10.0/24"
	secSubnet     = "10.10.20.0/24"
	ipaddr01      = "10.10.10.11"
	ipaddr02      = "10.10.10.12"
	ipaddr03      = "10.10.10.13"
	ipaddr11      = "10.10.20.11"
	ipaddr12      = "10.10.20.12"
	vpcCIDR       = "10.10.0.0/16"
	myNodeName    = "testNodeName"
	prefix01      = "10.10.30.0/28"
	prefix02      = "10.10.40.0/28"
	ipaddrPD01    = "10.10.30.0"
	ipaddrPD02    = "10.10.40.0"
)

type testMocks struct {
	ctrl            *gomock.Controller
	awsutils        *mock_awsutils.MockAPIs
	rawK8SClient    client.Client
	cachedK8SClient client.Client
	network         *mock_networkutils.MockNetworkAPIs
	eniconfig       *mock_eniconfig.MockENIConfig
}

func setup(t *testing.T) *testMocks {
	ctrl := gomock.NewController(t)
	k8sSchema := runtime.NewScheme()
	clientgoscheme.AddToScheme(k8sSchema)
	eniconfigscheme.AddToScheme(k8sSchema)

	return &testMocks{
		ctrl:            ctrl,
		awsutils:        mock_awsutils.NewMockAPIs(ctrl),
		rawK8SClient:    testclient.NewFakeClientWithScheme(k8sSchema),
		cachedK8SClient: testclient.NewFakeClientWithScheme(k8sSchema),
		network:         mock_networkutils.NewMockNetworkAPIs(ctrl),
		eniconfig:       mock_eniconfig.NewMockENIConfig(ctrl),
	}
}

func TestNodeInit(t *testing.T) {
	m := setup(t)
	defer m.ctrl.Finish()
	ctx := context.Background()

	fakeCheckpoint := datastore.CheckpointData{
		Version: datastore.CheckpointFormatVersion,
		Allocations: []datastore.CheckpointEntry{
			{IPAMKey: datastore.IPAMKey{NetworkName: "net0", ContainerID: "sandbox-id", IfName: "eth0"}, IPv4: ipaddr02},
		},
	}

	mockContext := &IPAMContext{
<<<<<<< HEAD
		awsClient:       m.awsutils,
		rawK8SClient:    m.rawK8SClient,
		cachedK8SClient: m.cachedK8SClient,
		maxIPsPerENI:    14,
		maxENI:          4,
		warmENITarget:   1,
		warmIPTarget:    3,
		primaryIP:       make(map[string]string),
		terminating:     int32(0),
		networkClient:   m.network,
		dataStore:       datastore.NewDataStore(log, datastore.NewTestCheckpoint(fakeCheckpoint)),
		myNodeName:      myNodeName,
=======
		awsClient:     m.awsutils,
		k8sClient:     m.clientset,
		maxIPsPerENI:  14,
		maxENI:        4,
		warmENITarget: 1,
		warmIPTarget:  3,
		primaryIP:     make(map[string]string),
		terminating:   int32(0),
		networkClient: m.network,
		dataStore:     datastore.NewDataStore(log, datastore.NewTestCheckpoint(fakeCheckpoint), false),
		myNodeName:    myNodeName,
>>>>>>> 347e1dbe
	}
	mockContext.dataStore.CheckpointMigrationPhase = 2

	eni1, eni2 := getDummyENIMetadata()

	var cidrs []string
	m.awsutils.EXPECT().GetENILimit().Return(4, nil)
	m.awsutils.EXPECT().GetENIIPv4Limit().Return(14, nil)
	m.awsutils.EXPECT().GetIPv4sFromEC2(eni1.ENIID).AnyTimes().Return(eni1.IPv4Addresses, nil)
	m.awsutils.EXPECT().GetIPv4sFromEC2(eni2.ENIID).AnyTimes().Return(eni2.IPv4Addresses, nil)
	m.awsutils.EXPECT().IsUnmanagedENI(eni1.ENIID).Return(false).AnyTimes()
	m.awsutils.EXPECT().IsUnmanagedENI(eni2.ENIID).Return(false).AnyTimes()
	m.awsutils.EXPECT().TagENI(gomock.Any(), gomock.Any()).Return(nil).AnyTimes()
	m.awsutils.EXPECT().IsCNIUnmanagedENI(eni1.ENIID).Return(false).AnyTimes()
	m.awsutils.EXPECT().IsCNIUnmanagedENI(eni2.ENIID).Return(false).AnyTimes()

	primaryIP := net.ParseIP(ipaddr01)
	m.awsutils.EXPECT().GetVPCIPv4CIDRs().AnyTimes().Return(cidrs, nil)
	m.awsutils.EXPECT().GetPrimaryENImac().Return("")
	m.network.EXPECT().SetupHostNetwork(cidrs, "", &primaryIP, false).Return(nil)

	m.awsutils.EXPECT().GetPrimaryENI().AnyTimes().Return(primaryENIid)

	eniMetadataSlice := []awsutils.ENIMetadata{eni1, eni2}
	resp := awsutils.DescribeAllENIsResult{
		ENIMetadata:     eniMetadataSlice,
		TagMap:          map[string]awsutils.TagMap{},
		TrunkENI:        "",
		EFAENIs:         make(map[string]bool),
		MultiCardENIIDs: nil,
	}
	m.awsutils.EXPECT().DescribeAllENIs().Return(resp, nil)
	m.network.EXPECT().SetupENINetwork(gomock.Any(), secMAC, secDevice, secSubnet)

	m.awsutils.EXPECT().SetCNIUnmanagedENIs(resp.MultiCardENIIDs).AnyTimes()
	m.awsutils.EXPECT().GetLocalIPv4().Return(primaryIP)

	var rules []netlink.Rule
	m.network.EXPECT().GetRuleList().Return(rules, nil)

	m.network.EXPECT().UpdateRuleListBySrc(gomock.Any(), gomock.Any())

	fakeNode := v1.Node{
		TypeMeta:   metav1.TypeMeta{Kind: "Node"},
		ObjectMeta: metav1.ObjectMeta{Name: myNodeName},
		Spec:       v1.NodeSpec{},
		Status:     v1.NodeStatus{},
	}
	//_, _ = m.clientset.CoreV1().Nodes().Create(&fakeNode)
	_ = m.cachedK8SClient.Create(ctx, &fakeNode)

	// Add IPs
	m.awsutils.EXPECT().AllocIPAddresses(gomock.Any(), gomock.Any())

	err := mockContext.nodeInit()
	assert.NoError(t, err)
}

func TestNodeInitwithPDenabled(t *testing.T) {
	m := setup(t)
	defer m.ctrl.Finish()

	fakeCheckpoint := datastore.CheckpointData{
		Version: datastore.CheckpointFormatVersion,
		Allocations: []datastore.CheckpointEntry{
			{IPAMKey: datastore.IPAMKey{NetworkName: "net0", ContainerID: "sandbox-id", IfName: "eth0"}, IPv4: ipaddrPD01},
		},
	}

	mockContext := &IPAMContext{
		awsClient:                  m.awsutils,
		k8sClient:                  m.clientset,
		maxIPsPerENI:               16,
		maxPrefixesPerENI:          1,
		maxENI:                     4,
		warmENITarget:              1,
		warmIPTarget:               3,
		primaryIP:                  make(map[string]string),
		terminating:                int32(0),
		networkClient:              m.network,
		dataStore:                  datastore.NewDataStore(log, datastore.NewTestCheckpoint(fakeCheckpoint), true),
		myNodeName:                 myNodeName,
		enableIpv4PrefixDelegation: true,
	}
	mockContext.dataStore.CheckpointMigrationPhase = 2

	eni1, eni2 := getDummyENIMetadataWithPrefix()

	var cidrs []string
	m.awsutils.EXPECT().GetENILimit().Return(4, nil)
	m.awsutils.EXPECT().GetENIIPv4Limit().Return(14, nil)
	m.awsutils.EXPECT().GetIPv4PrefixesFromEC2(eni1.ENIID).AnyTimes().Return(eni1.IPv4Prefixes, nil)
	m.awsutils.EXPECT().GetIPv4PrefixesFromEC2(eni2.ENIID).AnyTimes().Return(eni2.IPv4Prefixes, nil)
	m.awsutils.EXPECT().IsUnmanagedENI(eni1.ENIID).Return(false).AnyTimes()
	m.awsutils.EXPECT().IsUnmanagedENI(eni2.ENIID).Return(false).AnyTimes()
	m.awsutils.EXPECT().IsCNIUnmanagedENI(eni1.ENIID).Return(false).AnyTimes()
	m.awsutils.EXPECT().IsCNIUnmanagedENI(eni2.ENIID).Return(false).AnyTimes()

	primaryIP := net.ParseIP(ipaddr01)
	m.awsutils.EXPECT().GetVPCIPv4CIDRs().AnyTimes().Return(cidrs, nil)
	m.awsutils.EXPECT().GetPrimaryENImac().Return("")
	m.network.EXPECT().SetupHostNetwork(cidrs, "", &primaryIP, false).Return(nil)

	m.awsutils.EXPECT().GetPrimaryENI().AnyTimes().Return(primaryENIid)

	eniMetadataSlice := []awsutils.ENIMetadata{eni1, eni2}
	resp := awsutils.DescribeAllENIsResult{
		ENIMetadata: eniMetadataSlice,
		TagMap:      map[string]awsutils.TagMap{},
		TrunkENI:    "",
		EFAENIs:     make(map[string]bool),
	}
	m.awsutils.EXPECT().DescribeAllENIs().Return(resp, nil)
	m.network.EXPECT().SetupENINetwork(gomock.Any(), secMAC, secDevice, secSubnet)

	m.awsutils.EXPECT().GetLocalIPv4().Return(primaryIP)
	m.awsutils.EXPECT().SetCNIUnmanagedENIs(resp.MultiCardENIIDs).AnyTimes()

	var rules []netlink.Rule
	m.network.EXPECT().GetRuleList().Return(rules, nil)

	m.network.EXPECT().UseExternalSNAT().Return(false)
	m.network.EXPECT().UpdateRuleListBySrc(gomock.Any(), gomock.Any(), gomock.Any(), true)

	fakeNode := v1.Node{
		TypeMeta:   metav1.TypeMeta{Kind: "Node"},
		ObjectMeta: metav1.ObjectMeta{Name: myNodeName},
		Spec:       v1.NodeSpec{},
		Status:     v1.NodeStatus{},
	}
	_, _ = m.clientset.CoreV1().Nodes().Create(&fakeNode)

	err := mockContext.nodeInit()
	assert.NoError(t, err)
}

func getDummyENIMetadata() (awsutils.ENIMetadata, awsutils.ENIMetadata) {
	primary := true
	notPrimary := false
	testAddr1 := ipaddr01
	testAddr2 := ipaddr02
	testAddr11 := ipaddr11
	testAddr12 := ipaddr12
	eni1 := awsutils.ENIMetadata{
		ENIID:          primaryENIid,
		MAC:            primaryMAC,
		DeviceNumber:   primaryDevice,
		SubnetIPv4CIDR: primarySubnet,
		IPv4Addresses: []*ec2.NetworkInterfacePrivateIpAddress{
			{
				PrivateIpAddress: &testAddr1, Primary: &primary,
			},
			{
				PrivateIpAddress: &testAddr2, Primary: &notPrimary,
			},
		},
	}

	eni2 := awsutils.ENIMetadata{
		ENIID:          secENIid,
		MAC:            secMAC,
		DeviceNumber:   secDevice,
		SubnetIPv4CIDR: secSubnet,
		IPv4Addresses: []*ec2.NetworkInterfacePrivateIpAddress{
			{
				PrivateIpAddress: &testAddr11, Primary: &notPrimary,
			},
			{
				PrivateIpAddress: &testAddr12, Primary: &notPrimary,
			},
		},
	}
	return eni1, eni2
}

func getDummyENIMetadataWithPrefix() (awsutils.ENIMetadata, awsutils.ENIMetadata) {
	primary := true
	testAddr1 := ipaddr01
	testPrefix1 := prefix01
	testAddr2 := ipaddr11
	eni1 := awsutils.ENIMetadata{
		ENIID:          primaryENIid,
		MAC:            primaryMAC,
		DeviceNumber:   primaryDevice,
		SubnetIPv4CIDR: primarySubnet,
		IPv4Addresses: []*ec2.NetworkInterfacePrivateIpAddress{
			{
				PrivateIpAddress: &testAddr1, Primary: &primary,
			},
		},
		IPv4Prefixes: []*ec2.Ipv4PrefixSpecification{
			{
				Ipv4Prefix: &testPrefix1,
			},
		},
	}

	eni2 := awsutils.ENIMetadata{
		ENIID:          secENIid,
		MAC:            secMAC,
		DeviceNumber:   secDevice,
		SubnetIPv4CIDR: secSubnet,
		IPv4Addresses: []*ec2.NetworkInterfacePrivateIpAddress{
			{
				PrivateIpAddress: &testAddr2, Primary: &primary,
			},
		},
	}
	return eni1, eni2
}

func TestIncreaseIPPoolDefault(t *testing.T) {
	_ = os.Unsetenv(envCustomNetworkCfg)
	testIncreaseIPPool(t, false)
}

func TestIncreaseIPPoolCustomENI(t *testing.T) {
	_ = os.Setenv(envCustomNetworkCfg, "true")
	_ = os.Setenv("MY_NODE_NAME", myNodeName)
	testIncreaseIPPool(t, true)
}

func testIncreaseIPPool(t *testing.T, useENIConfig bool) {
	m := setup(t)
	defer m.ctrl.Finish()
	ctx := context.Background()

	mockContext := &IPAMContext{
		awsClient:           m.awsutils,
		rawK8SClient:        m.rawK8SClient,
		cachedK8SClient:     m.cachedK8SClient,
		maxIPsPerENI:        14,
		maxENI:              4,
		warmENITarget:       1,
		networkClient:       m.network,
		useCustomNetworking: UseCustomNetworkCfg(),
		primaryIP:           make(map[string]string),
		terminating:         int32(0),
	}

	mockContext.dataStore = testDatastore()

	primary := true
	notPrimary := false
	testAddr1 := ipaddr01
	testAddr2 := ipaddr02
	testAddr11 := ipaddr11
	testAddr12 := ipaddr12
	eni2 := secENIid

	podENIConfig := &v1alpha1.ENIConfigSpec{
		SecurityGroups: []string{"sg1-id", "sg2-id"},
		Subnet:         "subnet1",
	}
	var sg []*string

	for _, sgID := range podENIConfig.SecurityGroups {
		sg = append(sg, aws.String(sgID))
	}

	if useENIConfig {
		m.awsutils.EXPECT().AllocENI(true, sg, podENIConfig.Subnet).Return(eni2, nil)
	} else {
		m.awsutils.EXPECT().AllocENI(false, nil, "").Return(eni2, nil)
	}

	eniMetadata := []awsutils.ENIMetadata{
		{
			ENIID:          primaryENIid,
			MAC:            primaryMAC,
			DeviceNumber:   primaryDevice,
			SubnetIPv4CIDR: primarySubnet,
			IPv4Addresses: []*ec2.NetworkInterfacePrivateIpAddress{
				{
					PrivateIpAddress: &testAddr1, Primary: &primary,
				},
				{
					PrivateIpAddress: &testAddr2, Primary: &primary,
				},
			},
		},
		{
			ENIID:          secENIid,
			MAC:            secMAC,
			DeviceNumber:   secDevice,
			SubnetIPv4CIDR: secSubnet,
			IPv4Addresses: []*ec2.NetworkInterfacePrivateIpAddress{
				{
					PrivateIpAddress: &testAddr11, Primary: &notPrimary,
				},
				{
					PrivateIpAddress: &testAddr12, Primary: &notPrimary,
				},
			},
		},
	}

	m.awsutils.EXPECT().GetPrimaryENI().Return(primaryENIid)
	m.awsutils.EXPECT().WaitForENIAndIPsAttached(secENIid, 14).Return(eniMetadata[1], nil)
	m.network.EXPECT().SetupENINetwork(gomock.Any(), secMAC, secDevice, secSubnet)
	m.awsutils.EXPECT().AllocIPAddresses(eni2, 14)

<<<<<<< HEAD
	if mockContext.useCustomNetworking {
		mockContext.myNodeName = myNodeName

		labels := map[string]string{
			"k8s.amazonaws.com/eniConfig": "az1",
		}
		//Create a Fake Node
		fakeNode := v1.Node{
			TypeMeta:   metav1.TypeMeta{Kind: "Node"},
			ObjectMeta: metav1.ObjectMeta{Name: myNodeName, Labels: labels},
			Spec:       v1.NodeSpec{},
			Status:     v1.NodeStatus{},
		}
		_ = m.cachedK8SClient.Create(ctx, &fakeNode)

		//Create a dummy ENIConfig
		fakeENIConfig := v1alpha1.ENIConfig{
			TypeMeta:   metav1.TypeMeta{},
			ObjectMeta: metav1.ObjectMeta{Name: "az1"},
			Spec: eniconfigscheme.ENIConfigSpec{
				Subnet:         "subnet1",
				SecurityGroups: []string{"sg1-id", "sg2-id"},
			},
			Status: eniconfigscheme.ENIConfigStatus{},
		}
		_ = m.cachedK8SClient.Create(ctx, &fakeENIConfig)
	}

	mockContext.increaseIPPool(ctx)
=======
	mockContext.increaseDatastorePool()
}

func TestIncreasePrefixPoolDefault(t *testing.T) {
	_ = os.Unsetenv(envCustomNetworkCfg)
	testIncreasePrefixPool(t, false)
}

func TestIncreasePrefixPoolCustomENI(t *testing.T) {
	_ = os.Setenv(envCustomNetworkCfg, "true")
	testIncreasePrefixPool(t, true)
}

func testIncreasePrefixPool(t *testing.T, useENIConfig bool) {
	m := setup(t)
	defer m.ctrl.Finish()

	mockContext := &IPAMContext{
		awsClient:                  m.awsutils,
		maxIPsPerENI:               16,
		maxPrefixesPerENI:          1,
		maxENI:                     4,
		warmENITarget:              1,
		networkClient:              m.network,
		useCustomNetworking:        UseCustomNetworkCfg(),
		eniConfig:                  m.eniconfig,
		primaryIP:                  make(map[string]string),
		terminating:                int32(0),
		enableIpv4PrefixDelegation: true,
	}

	mockContext.dataStore = testDatastorewithPrefix()

	primary := true
	testAddr1 := ipaddr01
	testAddr11 := ipaddr11
	testPrefix1 := prefix01
	testPrefix2 := prefix02
	eni2 := secENIid

	podENIConfig := &v1alpha1.ENIConfigSpec{
		SecurityGroups: []string{"sg1-id", "sg2-id"},
		Subnet:         "subnet1",
	}
	var sg []*string

	for _, sgID := range podENIConfig.SecurityGroups {
		sg = append(sg, aws.String(sgID))
	}

	if useENIConfig {
		m.eniconfig.EXPECT().MyENIConfig().Return(podENIConfig, nil)
		m.awsutils.EXPECT().AllocENI(true, sg, podENIConfig.Subnet).Return(eni2, nil)
	} else {
		m.awsutils.EXPECT().AllocENI(false, nil, "").Return(eni2, nil)
	}

	eniMetadata := []awsutils.ENIMetadata{
		{
			ENIID:          primaryENIid,
			MAC:            primaryMAC,
			DeviceNumber:   primaryDevice,
			SubnetIPv4CIDR: primarySubnet,
			IPv4Addresses: []*ec2.NetworkInterfacePrivateIpAddress{
				{
					PrivateIpAddress: &testAddr1, Primary: &primary,
				},
			},
			IPv4Prefixes: []*ec2.Ipv4PrefixSpecification{
				{
					Ipv4Prefix: &testPrefix1,
				},
			},
		},
		{
			ENIID:          secENIid,
			MAC:            secMAC,
			DeviceNumber:   secDevice,
			SubnetIPv4CIDR: secSubnet,
			IPv4Addresses: []*ec2.NetworkInterfacePrivateIpAddress{
				{
					PrivateIpAddress: &testAddr11, Primary: &primary,
				},
			},
			IPv4Prefixes: []*ec2.Ipv4PrefixSpecification{
				{
					Ipv4Prefix: &testPrefix2,
				},
			},
		},
	}

	m.awsutils.EXPECT().GetPrimaryENI().Return(primaryENIid)
	m.awsutils.EXPECT().WaitForENIAndIPsAttached(secENIid, 1).Return(eniMetadata[1], nil)
	m.network.EXPECT().SetupENINetwork(gomock.Any(), secMAC, secDevice, secSubnet)
	m.awsutils.EXPECT().AllocIPAddresses(eni2, 1)

	mockContext.increaseDatastorePool()
>>>>>>> 347e1dbe
}

func TestTryAddIPToENI(t *testing.T) {
	_ = os.Unsetenv(envCustomNetworkCfg)
	m := setup(t)
	defer m.ctrl.Finish()
	ctx := context.Background()

	primary := true
	notPrimary := false
	testAddr1 := ipaddr01
	testAddr2 := ipaddr02
	testAddr11 := ipaddr11
	testAddr12 := ipaddr12

	warmIPTarget := 3
	mockContext := &IPAMContext{
		awsClient:     m.awsutils,
		maxIPsPerENI:  14,
		maxENI:        4,
		warmENITarget: 1,
		warmIPTarget:  warmIPTarget,
		networkClient: m.network,
		primaryIP:     make(map[string]string),
		terminating:   int32(0),
	}

	mockContext.dataStore = testDatastore()

	m.awsutils.EXPECT().AllocENI(false, nil, "").Return(secENIid, nil)
	m.awsutils.EXPECT().AllocIPAddresses(secENIid, warmIPTarget)
	eniMetadata := []awsutils.ENIMetadata{
		{
			ENIID:          primaryENIid,
			MAC:            primaryMAC,
			DeviceNumber:   primaryDevice,
			SubnetIPv4CIDR: primarySubnet,
			IPv4Addresses: []*ec2.NetworkInterfacePrivateIpAddress{
				{
					PrivateIpAddress: &testAddr1, Primary: &primary,
				},
				{
					PrivateIpAddress: &testAddr2, Primary: &notPrimary,
				},
			},
		},
		{
			ENIID:          secENIid,
			MAC:            secMAC,
			DeviceNumber:   secDevice,
			SubnetIPv4CIDR: secSubnet,
			IPv4Addresses: []*ec2.NetworkInterfacePrivateIpAddress{
				{
					PrivateIpAddress: &testAddr11, Primary: &notPrimary,
				},
				{
					PrivateIpAddress: &testAddr12, Primary: &notPrimary,
				},
			},
		},
	}
	m.awsutils.EXPECT().WaitForENIAndIPsAttached(secENIid, 3).Return(eniMetadata[1], nil)
	m.awsutils.EXPECT().GetPrimaryENI().Return(primaryENIid)
	m.network.EXPECT().SetupENINetwork(gomock.Any(), secMAC, secDevice, secSubnet)

<<<<<<< HEAD
	mockContext.increaseIPPool(ctx)
=======
	mockContext.increaseDatastorePool()
>>>>>>> 347e1dbe
}

func TestNodeIPPoolReconcile(t *testing.T) {
	m := setup(t)
	defer m.ctrl.Finish()
	ctx := context.Background()

	mockContext := &IPAMContext{
		awsClient:     m.awsutils,
		networkClient: m.network,
		primaryIP:     make(map[string]string),
		terminating:   int32(0),
	}

	mockContext.dataStore = testDatastore()

	primary := true
	primaryENIMetadata := getPrimaryENIMetadata()
	testAddr1 := *primaryENIMetadata.IPv4Addresses[0].PrivateIpAddress
	// Always the primary ENI
	m.awsutils.EXPECT().GetPrimaryENI().AnyTimes().Return(primaryENIid)
	m.awsutils.EXPECT().IsUnmanagedENI(primaryENIid).AnyTimes().Return(false)
	m.awsutils.EXPECT().IsCNIUnmanagedENI(primaryENIid).AnyTimes().Return(false)
	m.awsutils.EXPECT().TagENI(gomock.Any(), gomock.Any()).Return(nil).AnyTimes()
	eniMetadataList := []awsutils.ENIMetadata{primaryENIMetadata}
	m.awsutils.EXPECT().GetAttachedENIs().Return(eniMetadataList, nil)
	resp := awsutils.DescribeAllENIsResult{
		ENIMetadata:     eniMetadataList,
		TagMap:          map[string]awsutils.TagMap{},
		TrunkENI:        "",
		EFAENIs:         make(map[string]bool),
		MultiCardENIIDs: nil,
	}
	m.awsutils.EXPECT().DescribeAllENIs().Return(resp, nil)

	m.awsutils.EXPECT().SetCNIUnmanagedENIs(resp.MultiCardENIIDs).AnyTimes()
	mockContext.nodeIPPoolReconcile(ctx, 0)

	curENIs := mockContext.dataStore.GetENIInfos()
	assert.Equal(t, 1, len(curENIs.ENIs))
	assert.Equal(t, 2, curENIs.TotalIPs)

	// 1 secondary IP lost in IMDS
	oneIPUnassigned := []awsutils.ENIMetadata{
		{
			ENIID:          primaryENIid,
			MAC:            primaryMAC,
			DeviceNumber:   primaryDevice,
			SubnetIPv4CIDR: primarySubnet,
			IPv4Addresses: []*ec2.NetworkInterfacePrivateIpAddress{
				{
					PrivateIpAddress: &testAddr1, Primary: &primary,
				},
			},
		},
	}
	m.awsutils.EXPECT().GetAttachedENIs().Return(oneIPUnassigned, nil)
	m.awsutils.EXPECT().GetIPv4sFromEC2(primaryENIid).Return(oneIPUnassigned[0].IPv4Addresses, nil)

	mockContext.nodeIPPoolReconcile(ctx, 0)
	curENIs = mockContext.dataStore.GetENIInfos()
	assert.Equal(t, 1, len(curENIs.ENIs))
	assert.Equal(t, 0, curENIs.TotalIPs)

	// New ENI attached
	newENIMetadata := getSecondaryENIMetadata()

	twoENIs := append(oneIPUnassigned, newENIMetadata)

	// Two ENIs found
	m.awsutils.EXPECT().GetAttachedENIs().Return(twoENIs, nil)
	m.awsutils.EXPECT().IsUnmanagedENI(secENIid).Times(2).Return(false)
	m.awsutils.EXPECT().IsCNIUnmanagedENI(secENIid).Times(2).Return(false)
	resp2 := awsutils.DescribeAllENIsResult{
		ENIMetadata:     twoENIs,
		TagMap:          map[string]awsutils.TagMap{},
		TrunkENI:        "",
		EFAENIs:         make(map[string]bool),
		MultiCardENIIDs: nil,
	}
	m.awsutils.EXPECT().DescribeAllENIs().Return(resp2, nil)
	m.network.EXPECT().SetupENINetwork(gomock.Any(), secMAC, secDevice, primarySubnet)
	m.awsutils.EXPECT().SetCNIUnmanagedENIs(resp2.MultiCardENIIDs).AnyTimes()

	mockContext.nodeIPPoolReconcile(ctx, 0)

	// Verify that we now have 2 ENIs, primary ENI with 0 secondary IPs, and secondary ENI with 1 secondary IP
	curENIs = mockContext.dataStore.GetENIInfos()
	assert.Equal(t, 2, len(curENIs.ENIs))
	assert.Equal(t, 1, curENIs.TotalIPs)

	// Remove the secondary ENI in the IMDS metadata
	m.awsutils.EXPECT().GetAttachedENIs().Return(oneIPUnassigned, nil)

	mockContext.nodeIPPoolReconcile(ctx, 0)
	curENIs = mockContext.dataStore.GetENIInfos()
	assert.Equal(t, 1, len(curENIs.ENIs))
	assert.Equal(t, 0, curENIs.TotalIPs)
}

func TestNodePrefixPoolReconcile(t *testing.T) {
	m := setup(t)
	defer m.ctrl.Finish()

	mockContext := &IPAMContext{
		awsClient:                  m.awsutils,
		networkClient:              m.network,
		primaryIP:                  make(map[string]string),
		terminating:                int32(0),
		enableIpv4PrefixDelegation: true,
	}

	mockContext.dataStore = testDatastorewithPrefix()

	primary := true
	primaryENIMetadata := getPrimaryENIMetadataPDenabled()

	testAddr1 := *primaryENIMetadata.IPv4Addresses[0].PrivateIpAddress
	// Always the primary ENI
	m.awsutils.EXPECT().GetPrimaryENI().AnyTimes().Return(primaryENIid)
	m.awsutils.EXPECT().IsUnmanagedENI(primaryENIid).AnyTimes().Return(false)
	m.awsutils.EXPECT().IsCNIUnmanagedENI(primaryENIid).AnyTimes().Return(false)
	eniMetadataList := []awsutils.ENIMetadata{primaryENIMetadata}
	m.awsutils.EXPECT().GetAttachedENIs().Return(eniMetadataList, nil)
	resp := awsutils.DescribeAllENIsResult{
		ENIMetadata: eniMetadataList,
		TagMap:      map[string]awsutils.TagMap{},
		TrunkENI:    "",
		EFAENIs:     make(map[string]bool),
	}
	m.awsutils.EXPECT().DescribeAllENIs().Return(resp, nil)

	m.awsutils.EXPECT().SetCNIUnmanagedENIs(resp.MultiCardENIIDs).AnyTimes()
	mockContext.nodeIPPoolReconcile(0)

	curENIs := mockContext.dataStore.GetENIInfos()
	assert.Equal(t, 1, len(curENIs.ENIs))
	assert.Equal(t, 16, curENIs.TotalIPs)

	// 1 prefix lost in IMDS
	oneIPUnassigned := []awsutils.ENIMetadata{
		{
			ENIID:          primaryENIid,
			MAC:            primaryMAC,
			DeviceNumber:   primaryDevice,
			SubnetIPv4CIDR: primarySubnet,
			IPv4Addresses: []*ec2.NetworkInterfacePrivateIpAddress{
				{
					PrivateIpAddress: &testAddr1, Primary: &primary,
				},
			},
			//IPv4Prefixes: make([]*ec2.Ipv4PrefixSpecification, 0),
			IPv4Prefixes: nil,
		},
	}
	m.awsutils.EXPECT().GetAttachedENIs().Return(oneIPUnassigned, nil)
	m.awsutils.EXPECT().GetIPv4PrefixesFromEC2(primaryENIid).Return(oneIPUnassigned[0].IPv4Prefixes, nil)
	//m.awsutils.EXPECT().GetIPv4sFromEC2(primaryENIid).Return(oneIPUnassigned[0].IPv4Addresses, nil)

	mockContext.nodeIPPoolReconcile(0)
	curENIs = mockContext.dataStore.GetENIInfos()
	assert.Equal(t, 1, len(curENIs.ENIs))
	assert.Equal(t, 0, curENIs.TotalIPs)

	// New ENI attached
	newENIMetadata := getSecondaryENIMetadataPDenabled()

	twoENIs := append(oneIPUnassigned, newENIMetadata)

	// Two ENIs found
	m.awsutils.EXPECT().GetAttachedENIs().Return(twoENIs, nil)
	m.awsutils.EXPECT().IsUnmanagedENI(secENIid).Times(2).Return(false)
	m.awsutils.EXPECT().IsCNIUnmanagedENI(secENIid).Times(2).Return(false)
	resp2 := awsutils.DescribeAllENIsResult{
		ENIMetadata: twoENIs,
		TagMap:      map[string]awsutils.TagMap{},
		TrunkENI:    "",
		EFAENIs:     make(map[string]bool),
	}
	m.awsutils.EXPECT().DescribeAllENIs().Return(resp2, nil)
	m.network.EXPECT().SetupENINetwork(gomock.Any(), secMAC, secDevice, primarySubnet)
	m.awsutils.EXPECT().SetCNIUnmanagedENIs(resp2.MultiCardENIIDs).AnyTimes()

	mockContext.nodeIPPoolReconcile(0)

	// Verify that we now have 2 ENIs, primary ENI with 0 prefixes, and secondary ENI with 1 prefix
	curENIs = mockContext.dataStore.GetENIInfos()
	assert.Equal(t, 2, len(curENIs.ENIs))
	assert.Equal(t, 16, curENIs.TotalIPs)

	// Remove the secondary ENI in the IMDS metadata
	m.awsutils.EXPECT().GetAttachedENIs().Return(oneIPUnassigned, nil)

	mockContext.nodeIPPoolReconcile(0)
	curENIs = mockContext.dataStore.GetENIInfos()
	assert.Equal(t, 1, len(curENIs.ENIs))
	assert.Equal(t, 0, curENIs.TotalIPs)
}

func TestGetWarmENITarget(t *testing.T) {
	m := setup(t)
	defer m.ctrl.Finish()

	_ = os.Setenv("WARM_IP_TARGET", "5")
	warmIPTarget := getWarmIPTarget()
	assert.Equal(t, warmIPTarget, 5)

	_ = os.Unsetenv("WARM_IP_TARGET")
	warmIPTarget = getWarmIPTarget()
	assert.Equal(t, warmIPTarget, noWarmIPTarget)

	_ = os.Setenv("WARM_IP_TARGET", "non-integer-string")
	warmIPTarget = getWarmIPTarget()
	assert.Equal(t, warmIPTarget, noWarmIPTarget)
}

func TestGetWarmPrefixTarget(t *testing.T) {
	m := setup(t)
	defer m.ctrl.Finish()

	_ = os.Setenv("WARM_PREFIX_TARGET", "5")
	warmPrefixTarget := getWarmPrefixTarget()
	assert.Equal(t, warmPrefixTarget, 5)

	_ = os.Unsetenv("WARM_PREFIX_TARGET")
	warmPrefixTarget = getWarmPrefixTarget()
	assert.Equal(t, warmPrefixTarget, noWarmPrefixTarget)

	_ = os.Setenv("WARM_PREFIX_TARGET", "non-integer-string")
	warmPrefixTarget = getWarmPrefixTarget()
	assert.Equal(t, warmPrefixTarget, noWarmPrefixTarget)
}

func TestGetWarmIPTargetState(t *testing.T) {
	m := setup(t)
	defer m.ctrl.Finish()

	mockContext := &IPAMContext{
		awsClient:     m.awsutils,
		networkClient: m.network,
		primaryIP:     make(map[string]string),
		terminating:   int32(0),
	}

	mockContext.dataStore = testDatastore()

	_, _, warmIPTargetDefined := mockContext.datastoreTargetState()
	assert.False(t, warmIPTargetDefined)

	mockContext.warmIPTarget = 5
	short, over, warmIPTargetDefined := mockContext.datastoreTargetState()
	assert.True(t, warmIPTargetDefined)
	assert.Equal(t, 5, short)
	assert.Equal(t, 0, over)

	// add 2 addresses to datastore
	_ = mockContext.dataStore.AddENI("eni-1", 1, true, false, false)
	ipv4Addr := net.IPNet{IP: net.ParseIP("1.1.1.1"), Mask: net.IPv4Mask(255, 255, 255, 255)}
	_ = mockContext.dataStore.AddIPv4CidrToStore("eni-1", ipv4Addr, false)
	ipv4Addr = net.IPNet{IP: net.ParseIP("1.1.1.2"), Mask: net.IPv4Mask(255, 255, 255, 255)}
	_ = mockContext.dataStore.AddIPv4CidrToStore("eni-1", ipv4Addr, false)

	short, over, warmIPTargetDefined = mockContext.datastoreTargetState()
	assert.True(t, warmIPTargetDefined)
	assert.Equal(t, 3, short)
	assert.Equal(t, 0, over)

	// add 3 more addresses to datastore
	ipv4Addr = net.IPNet{IP: net.ParseIP("1.1.1.3"), Mask: net.IPv4Mask(255, 255, 255, 255)}
	_ = mockContext.dataStore.AddIPv4CidrToStore("eni-1", ipv4Addr, false)
	ipv4Addr = net.IPNet{IP: net.ParseIP("1.1.1.4"), Mask: net.IPv4Mask(255, 255, 255, 255)}
	_ = mockContext.dataStore.AddIPv4CidrToStore("eni-1", ipv4Addr, false)
	ipv4Addr = net.IPNet{IP: net.ParseIP("1.1.1.5"), Mask: net.IPv4Mask(255, 255, 255, 255)}
	_ = mockContext.dataStore.AddIPv4CidrToStore("eni-1", ipv4Addr, false)

	short, over, warmIPTargetDefined = mockContext.datastoreTargetState()
	assert.True(t, warmIPTargetDefined)
	assert.Equal(t, 0, short)
	assert.Equal(t, 0, over)
}

func TestGetWarmIPTargetStatewithPDenabled(t *testing.T) {
	m := setup(t)
	defer m.ctrl.Finish()

	mockContext := &IPAMContext{
		awsClient:                  m.awsutils,
		networkClient:              m.network,
		primaryIP:                  make(map[string]string),
		terminating:                int32(0),
		enableIpv4PrefixDelegation: true,
	}

	mockContext.dataStore = testDatastorewithPrefix()

	_, _, warmIPTargetDefined := mockContext.datastoreTargetState()
	assert.False(t, warmIPTargetDefined)

	mockContext.warmIPTarget = 5
	short, over, warmIPTargetDefined := mockContext.datastoreTargetState()
	assert.True(t, warmIPTargetDefined)
	assert.Equal(t, 1, short)
	assert.Equal(t, 0, over)

	// add 2 addresses to datastore
	_ = mockContext.dataStore.AddENI("eni-1", 1, true, false, false)
	_, ipnet, _ := net.ParseCIDR("10.1.1.0/28")
	_ = mockContext.dataStore.AddIPv4CidrToStore("eni-1", *ipnet, true)
	_ = mockContext.dataStore.AddENI("eni-2", 2, true, false, false)
	_, ipnet, _ = net.ParseCIDR("20.1.1.0/28")
	_ = mockContext.dataStore.AddIPv4CidrToStore("eni-1", *ipnet, true)

	short, over, warmIPTargetDefined = mockContext.datastoreTargetState()
	assert.True(t, warmIPTargetDefined)
	assert.Equal(t, 0, short)
	assert.Equal(t, 1, over)

	// Del 1 address
	_, ipnet, _ = net.ParseCIDR("20.1.1.0/28")
	_ = mockContext.dataStore.DelIPv4CidrFromStore("eni-1", *ipnet, true)

	short, over, warmIPTargetDefined = mockContext.datastoreTargetState()
	assert.True(t, warmIPTargetDefined)
	assert.Equal(t, 0, short)
	assert.Equal(t, 0, over)
}

func TestIPAMContext_nodeIPPoolTooLow(t *testing.T) {
	m := setup(t)
	defer m.ctrl.Finish()

	type fields struct {
		maxIPsPerENI  int
		warmENITarget int
		warmIPTarget  int
		datastore     *datastore.DataStore
	}

	tests := []struct {
		name   string
		fields fields
		want   bool
	}{
		{"Test new ds, all defaults", fields{14, 1, 0, testDatastore()}, true},
		{"Test new ds, 0 ENIs", fields{14, 0, 0, testDatastore()}, true},
		{"Test new ds, 3 warm IPs", fields{14, 0, 3, testDatastore()}, true},
		{"Test 3 unused IPs, 1 warm", fields{3, 1, 1, datastoreWith3FreeIPs()}, false},
		{"Test 1 used, 1 warm ENI", fields{3, 1, 0, datastoreWith1Pod1()}, true},
		{"Test 1 used, 0 warm ENI", fields{3, 0, 0, datastoreWith1Pod1()}, false},
		{"Test 3 used, 1 warm ENI", fields{3, 1, 0, datastoreWith3Pods()}, true},
		{"Test 3 used, 0 warm ENI", fields{3, 0, 0, datastoreWith3Pods()}, true},
	}
	for _, tt := range tests {
		t.Run(tt.name, func(t *testing.T) {
			c := &IPAMContext{
<<<<<<< HEAD
				awsClient:           m.awsutils,
				dataStore:           tt.fields.datastore,
				useCustomNetworking: false,
				networkClient:       m.network,
				maxIPsPerENI:        tt.fields.maxIPsPerENI,
				maxENI:              -1,
				warmENITarget:       tt.fields.warmENITarget,
				warmIPTarget:        tt.fields.warmIPTarget,
=======
				awsClient:                  m.awsutils,
				dataStore:                  tt.fields.datastore,
				useCustomNetworking:        false,
				eniConfig:                  m.eniconfig,
				networkClient:              m.network,
				maxIPsPerENI:               tt.fields.maxIPsPerENI,
				maxENI:                     -1,
				warmENITarget:              tt.fields.warmENITarget,
				warmIPTarget:               tt.fields.warmIPTarget,
				enableIpv4PrefixDelegation: false,
>>>>>>> 347e1dbe
			}
			if got := c.isDatastorePoolTooLow(); got != tt.want {
				t.Errorf("nodeIPPoolTooLow() = %v, want %v", got, tt.want)
			}
		})
	}
}

func TestIPAMContext_nodePrefixPoolTooLow(t *testing.T) {
	m := setup(t)
	defer m.ctrl.Finish()

	type fields struct {
		maxIPsPerENI     int
		warmPrefixTarget int
		datastore        *datastore.DataStore
	}

	tests := []struct {
		name   string
		fields fields
		want   bool
	}{
		{"Test new ds, all defaults", fields{16, 1, testDatastore()}, true},
		{"Test new ds, 0 ENIs", fields{16, 0, testDatastore()}, true},
		{"Test 3 unused IPs, 1 warm", fields{16, 1, datastoreWithFreeIPsFromPrefix()}, false},
		{"Test 1 used, 1 warm Prefix", fields{16, 1, datastoreWith1Pod1FromPrefix()}, true},
		{"Test 1 used, 0 warm Prefix", fields{16, 0, datastoreWith1Pod1FromPrefix()}, false},
		{"Test 3 used, 1 warm Prefix", fields{16, 1, datastoreWith3PodsFromPrefix()}, true},
		{"Test 3 used, 0 warm Prefix", fields{16, 0, datastoreWith3PodsFromPrefix()}, false},
	}
	for _, tt := range tests {
		t.Run(tt.name, func(t *testing.T) {
			c := &IPAMContext{
				awsClient:                  m.awsutils,
				dataStore:                  tt.fields.datastore,
				useCustomNetworking:        false,
				eniConfig:                  m.eniconfig,
				networkClient:              m.network,
				maxIPsPerENI:               tt.fields.maxIPsPerENI,
				maxENI:                     -1,
				warmPrefixTarget:           tt.fields.warmPrefixTarget,
				enableIpv4PrefixDelegation: true,
			}
			if got := c.isDatastorePoolTooLow(); got != tt.want {
				t.Errorf("nodeIPPoolTooLow() = %v, want %v", got, tt.want)
			}
		})
	}
}

func testDatastore() *datastore.DataStore {
	ds := datastore.NewDataStore(log, datastore.NewTestCheckpoint(datastore.CheckpointData{Version: datastore.CheckpointFormatVersion}), false)
	ds.CheckpointMigrationPhase = 2
	return ds
}

func testDatastorewithPrefix() *datastore.DataStore {
	ds := datastore.NewDataStore(log, datastore.NewTestCheckpoint(datastore.CheckpointData{Version: datastore.CheckpointFormatVersion}), true)
	ds.CheckpointMigrationPhase = 2
	return ds
}

func datastoreWith3FreeIPs() *datastore.DataStore {
	datastoreWith3FreeIPs := testDatastore()
	_ = datastoreWith3FreeIPs.AddENI(primaryENIid, 1, true, false, false)
	ipv4Addr := net.IPNet{IP: net.ParseIP(ipaddr01), Mask: net.IPv4Mask(255, 255, 255, 255)}
	_ = datastoreWith3FreeIPs.AddIPv4CidrToStore(primaryENIid, ipv4Addr, false)
	ipv4Addr = net.IPNet{IP: net.ParseIP(ipaddr02), Mask: net.IPv4Mask(255, 255, 255, 255)}
	_ = datastoreWith3FreeIPs.AddIPv4CidrToStore(primaryENIid, ipv4Addr, false)
	ipv4Addr = net.IPNet{IP: net.ParseIP(ipaddr03), Mask: net.IPv4Mask(255, 255, 255, 255)}
	_ = datastoreWith3FreeIPs.AddIPv4CidrToStore(primaryENIid, ipv4Addr, false)
	return datastoreWith3FreeIPs
}

func datastoreWith1Pod1() *datastore.DataStore {
	datastoreWith1Pod1 := datastoreWith3FreeIPs()

	_, _, _ = datastoreWith1Pod1.AssignPodIPv4Address(datastore.IPAMKey{
		NetworkName: "net0",
		ContainerID: "sandbox-1",
		IfName:      "eth0",
	})
	return datastoreWith1Pod1
}

func datastoreWith3Pods() *datastore.DataStore {
	datastoreWith3Pods := datastoreWith3FreeIPs()

	for i := 0; i < 3; i++ {
		key := datastore.IPAMKey{
			NetworkName: "net0",
			ContainerID: fmt.Sprintf("sandbox-%d", i),
			IfName:      "eth0",
		}
		_, _, _ = datastoreWith3Pods.AssignPodIPv4Address(key)
	}
	return datastoreWith3Pods
}

func datastoreWithFreeIPsFromPrefix() *datastore.DataStore {
	datastoreWithFreeIPs := testDatastorewithPrefix()
	_ = datastoreWithFreeIPs.AddENI(primaryENIid, 1, true, false, false)
	_, ipnet, _ := net.ParseCIDR(prefix01)
	_ = datastoreWithFreeIPs.AddIPv4CidrToStore(primaryENIid, *ipnet, true)
	return datastoreWithFreeIPs
}

func datastoreWith1Pod1FromPrefix() *datastore.DataStore {
	datastoreWith1Pod1 := datastoreWithFreeIPsFromPrefix()

	_, _, _ = datastoreWith1Pod1.AssignPodIPv4Address(datastore.IPAMKey{
		NetworkName: "net0",
		ContainerID: "sandbox-1",
		IfName:      "eth0",
	})
	return datastoreWith1Pod1
}

func datastoreWith3PodsFromPrefix() *datastore.DataStore {
	datastoreWith3Pods := datastoreWithFreeIPsFromPrefix()

	for i := 0; i < 3; i++ {
		key := datastore.IPAMKey{
			NetworkName: "net0",
			ContainerID: fmt.Sprintf("sandbox-%d", i),
			IfName:      "eth0",
		}
		_, _, _ = datastoreWith3Pods.AssignPodIPv4Address(key)
	}
	return datastoreWith3Pods
}

func TestIPAMContext_filterUnmanagedENIs(t *testing.T) {
	ctrl := gomock.NewController(t)

	eni1, eni2 := getDummyENIMetadata()
	allENIs := []awsutils.ENIMetadata{eni1, eni2}
	primaryENIonly := []awsutils.ENIMetadata{eni1}
	eni1TagMap := map[string]awsutils.TagMap{eni1.ENIID: {"hi": "tag", eniNoManageTagKey: "true"}}
	eni2TagMap := map[string]awsutils.TagMap{eni2.ENIID: {"hi": "tag", eniNoManageTagKey: "true"}}

	mockAWSUtils := mock_awsutils.NewMockAPIs(ctrl)
	mockAWSUtils.EXPECT().GetPrimaryENI().Times(2).Return(eni1.ENIID)

	tests := []struct {
		name          string
		tagMap        map[string]awsutils.TagMap
		enis          []awsutils.ENIMetadata
		want          []awsutils.ENIMetadata
		unmanagedenis []string
	}{
		{"No tags at all", nil, allENIs, allENIs, nil},
		{"Primary ENI unmanaged", eni1TagMap, allENIs, allENIs, nil},
		{"Secondary ENI unmanaged", eni2TagMap, allENIs, primaryENIonly, []string{eni2.ENIID}},
	}
	for _, tt := range tests {
		t.Run(tt.name, func(t *testing.T) {
			c := &IPAMContext{awsClient: mockAWSUtils}
			mockAWSUtils.EXPECT().SetUnmanagedENIs(tt.unmanagedenis).AnyTimes()
			c.setUnmanagedENIs(tt.tagMap)

			mockAWSUtils.EXPECT().IsUnmanagedENI(gomock.Any()).DoAndReturn(
				func(eni string) (unmanaged bool) {
					if eni != eni1.ENIID {
						if _, ok := tt.tagMap[eni]; ok {
							return true
						}
					}
					return false

				}).AnyTimes()

			mockAWSUtils.EXPECT().IsCNIUnmanagedENI(gomock.Any()).DoAndReturn(
				func(eni string) (unmanaged bool) {
					return false

				}).AnyTimes()

			if got := c.filterUnmanagedENIs(tt.enis); !reflect.DeepEqual(got, tt.want) {
				t.Errorf("filterUnmanagedENIs() = %v, want %v", got, tt.want)
			}
		})
	}
}

func TestDisablingENIProvisioning(t *testing.T) {
	m := setup(t)
	defer m.ctrl.Finish()

	_ = os.Setenv(envDisableENIProvisioning, "true")
	disabled := disablingENIProvisioning()
	assert.True(t, disabled)

	_ = os.Unsetenv(envDisableENIProvisioning)
	disabled = disablingENIProvisioning()
	assert.False(t, disabled)
}

func TestPodENIConfigFlag(t *testing.T) {
	m := setup(t)
	defer m.ctrl.Finish()

	_ = os.Setenv(envEnablePodENI, "true")
	disabled := enablePodENI()
	assert.True(t, disabled)

	_ = os.Unsetenv(envEnablePodENI)
	disabled = enablePodENI()
	assert.False(t, disabled)
}

func TestNodeIPPoolReconcileBadIMDSData(t *testing.T) {
	m := setup(t)
	defer m.ctrl.Finish()
	ctx := context.Background()

	mockContext := &IPAMContext{
		awsClient:     m.awsutils,
		networkClient: m.network,
		primaryIP:     make(map[string]string),
		terminating:   int32(0),
	}

	mockContext.dataStore = testDatastore()

	primaryENIMetadata := getPrimaryENIMetadata()
	testAddr1 := *primaryENIMetadata.IPv4Addresses[0].PrivateIpAddress
	// Add ENI and IPs to datastore
	eniID := primaryENIMetadata.ENIID
	_ = mockContext.dataStore.AddENI(eniID, primaryENIMetadata.DeviceNumber, true, false, false)
	mockContext.primaryIP[eniID] = testAddr1
	mockContext.addENIsecondaryIPsToDataStore(primaryENIMetadata.IPv4Addresses, eniID)
	curENIs := mockContext.dataStore.GetENIInfos()
	assert.Equal(t, 1, len(curENIs.ENIs))
	assert.Equal(t, 2, curENIs.TotalIPs)
	eniMetadataList := []awsutils.ENIMetadata{primaryENIMetadata}
	m.awsutils.EXPECT().GetAttachedENIs().Return(eniMetadataList, nil)
	m.awsutils.EXPECT().IsUnmanagedENI(eniID).Return(false).AnyTimes()
	m.awsutils.EXPECT().IsCNIUnmanagedENI(eniID).Return(false).AnyTimes()

	// First reconcile, IMDS returns correct IPs so no change needed
	mockContext.nodeIPPoolReconcile(ctx, 0)

	// IMDS returns no secondary IPs, the EC2 call fails
	primary := true
	m.awsutils.EXPECT().GetAttachedENIs().Return([]awsutils.ENIMetadata{
		{
			ENIID:          primaryENIid,
			MAC:            primaryMAC,
			DeviceNumber:   primaryDevice,
			SubnetIPv4CIDR: primarySubnet,
			IPv4Addresses: []*ec2.NetworkInterfacePrivateIpAddress{
				{
					PrivateIpAddress: &testAddr1, Primary: &primary,
				},
			},
		},
	}, nil)

	// eniIPPoolReconcile() calls EC2 to get the actual count, but that call fails
	m.awsutils.EXPECT().GetIPv4sFromEC2(primaryENIid).Return(nil, errors.New("ec2 API call failed"))
	mockContext.nodeIPPoolReconcile(ctx, 0)
	curENIs = mockContext.dataStore.GetENIInfos()
	assert.Equal(t, 1, len(curENIs.ENIs))
	assert.Equal(t, 2, curENIs.TotalIPs)

	// IMDS returns no secondary IPs
	m.awsutils.EXPECT().GetAttachedENIs().Return([]awsutils.ENIMetadata{
		{
			ENIID:          primaryENIid,
			MAC:            primaryMAC,
			DeviceNumber:   primaryDevice,
			SubnetIPv4CIDR: primarySubnet,
			IPv4Addresses: []*ec2.NetworkInterfacePrivateIpAddress{
				{
					PrivateIpAddress: &testAddr1, Primary: &primary,
				},
			},
		},
	}, nil)

	// eniIPPoolReconcile() calls EC2 to get the actual count that should still be 2
	m.awsutils.EXPECT().GetIPv4sFromEC2(primaryENIid).Return(primaryENIMetadata.IPv4Addresses, nil)
	mockContext.nodeIPPoolReconcile(ctx, 0)
	curENIs = mockContext.dataStore.GetENIInfos()
	assert.Equal(t, 1, len(curENIs.ENIs))
	assert.Equal(t, 2, curENIs.TotalIPs)

	// If no ENI is found, we abort the reconcile
	m.awsutils.EXPECT().GetAttachedENIs().Return(nil, nil)
	mockContext.nodeIPPoolReconcile(ctx, 0)
	curENIs = mockContext.dataStore.GetENIInfos()
	assert.Equal(t, 1, len(curENIs.ENIs))
	assert.Equal(t, 2, curENIs.TotalIPs)
}

func TestNodePrefixPoolReconcileBadIMDSData(t *testing.T) {
	m := setup(t)
	defer m.ctrl.Finish()

	mockContext := &IPAMContext{
		awsClient:                  m.awsutils,
		networkClient:              m.network,
		primaryIP:                  make(map[string]string),
		terminating:                int32(0),
		enableIpv4PrefixDelegation: true,
	}

	mockContext.dataStore = testDatastorewithPrefix()

	primaryENIMetadata := getPrimaryENIMetadataPDenabled()
	testAddr1 := *primaryENIMetadata.IPv4Addresses[0].PrivateIpAddress
	// Add ENI and IPs to datastore
	eniID := primaryENIMetadata.ENIID
	_ = mockContext.dataStore.AddENI(eniID, primaryENIMetadata.DeviceNumber, true, false, false)
	mockContext.primaryIP[eniID] = testAddr1
	mockContext.addENIprefixesToDataStore(primaryENIMetadata.IPv4Prefixes, eniID)
	curENIs := mockContext.dataStore.GetENIInfos()
	assert.Equal(t, 1, len(curENIs.ENIs))
	assert.Equal(t, 16, curENIs.TotalIPs)
	eniMetadataList := []awsutils.ENIMetadata{primaryENIMetadata}
	m.awsutils.EXPECT().GetAttachedENIs().Return(eniMetadataList, nil)
	m.awsutils.EXPECT().IsUnmanagedENI(eniID).Return(false).AnyTimes()
	m.awsutils.EXPECT().IsCNIUnmanagedENI(eniID).Return(false).AnyTimes()

	// First reconcile, IMDS returns correct IPs so no change needed
	mockContext.nodeIPPoolReconcile(0)

	// IMDS returns no prefixes, the EC2 call fails
	primary := true
	m.awsutils.EXPECT().GetAttachedENIs().Return([]awsutils.ENIMetadata{
		{
			ENIID:          primaryENIid,
			MAC:            primaryMAC,
			DeviceNumber:   primaryDevice,
			SubnetIPv4CIDR: primarySubnet,
			IPv4Addresses: []*ec2.NetworkInterfacePrivateIpAddress{
				{
					PrivateIpAddress: &testAddr1, Primary: &primary,
				},
			},
		},
	}, nil)

	// eniIPPoolReconcile() calls EC2 to get the actual count, but that call fails
	m.awsutils.EXPECT().GetIPv4PrefixesFromEC2(primaryENIid).Return(nil, errors.New("ec2 API call failed"))
	mockContext.nodeIPPoolReconcile(0)
	curENIs = mockContext.dataStore.GetENIInfos()
	assert.Equal(t, 1, len(curENIs.ENIs))
	assert.Equal(t, 16, curENIs.TotalIPs)

	// IMDS returns no prefixes
	m.awsutils.EXPECT().GetAttachedENIs().Return([]awsutils.ENIMetadata{
		{
			ENIID:          primaryENIid,
			MAC:            primaryMAC,
			DeviceNumber:   primaryDevice,
			SubnetIPv4CIDR: primarySubnet,
			IPv4Addresses: []*ec2.NetworkInterfacePrivateIpAddress{
				{
					PrivateIpAddress: &testAddr1, Primary: &primary,
				},
			},
		},
	}, nil)

	// eniIPPoolReconcile() calls EC2 to get the actual count that should still be 16
	m.awsutils.EXPECT().GetIPv4PrefixesFromEC2(primaryENIid).Return(primaryENIMetadata.IPv4Prefixes, nil)
	mockContext.nodeIPPoolReconcile(0)
	curENIs = mockContext.dataStore.GetENIInfos()
	assert.Equal(t, 1, len(curENIs.ENIs))
	assert.Equal(t, 16, curENIs.TotalIPs)

	// If no ENI is found, we abort the reconcile
	m.awsutils.EXPECT().GetAttachedENIs().Return(nil, nil)
	mockContext.nodeIPPoolReconcile(0)
	curENIs = mockContext.dataStore.GetENIInfos()
	assert.Equal(t, 1, len(curENIs.ENIs))
	assert.Equal(t, 16, curENIs.TotalIPs)
}
func getPrimaryENIMetadata() awsutils.ENIMetadata {
	primary := true
	notPrimary := false
	testAddr1 := ipaddr01
	testAddr2 := ipaddr02
	testAddr3 := ipaddr03

	eniMetadata := awsutils.ENIMetadata{
		ENIID:          primaryENIid,
		MAC:            primaryMAC,
		DeviceNumber:   primaryDevice,
		SubnetIPv4CIDR: primarySubnet,
		IPv4Addresses: []*ec2.NetworkInterfacePrivateIpAddress{
			{
				PrivateIpAddress: &testAddr1, Primary: &primary,
			},
			{
				PrivateIpAddress: &testAddr2, Primary: &notPrimary,
			},
			{
				PrivateIpAddress: &testAddr3, Primary: &notPrimary,
			},
		},
	}
	return eniMetadata
}

func getSecondaryENIMetadata() awsutils.ENIMetadata {
	primary := true
	notPrimary := false
	testAddr3 := ipaddr11
	testAddr4 := ipaddr12
	newENIMetadata := awsutils.ENIMetadata{
		ENIID:          secENIid,
		MAC:            secMAC,
		DeviceNumber:   secDevice,
		SubnetIPv4CIDR: primarySubnet,
		IPv4Addresses: []*ec2.NetworkInterfacePrivateIpAddress{
			{
				PrivateIpAddress: &testAddr3, Primary: &primary,
			},
			{
				PrivateIpAddress: &testAddr4, Primary: &notPrimary,
			},
		},
	}
	return newENIMetadata
}

func getPrimaryENIMetadataPDenabled() awsutils.ENIMetadata {
	primary := true
	testAddr1 := ipaddr01
	testPrefix1 := prefix01

	eniMetadata := awsutils.ENIMetadata{
		ENIID:          primaryENIid,
		MAC:            primaryMAC,
		DeviceNumber:   primaryDevice,
		SubnetIPv4CIDR: primarySubnet,
		IPv4Addresses: []*ec2.NetworkInterfacePrivateIpAddress{
			{
				PrivateIpAddress: &testAddr1, Primary: &primary,
			},
		},
		IPv4Prefixes: []*ec2.Ipv4PrefixSpecification{
			{
				Ipv4Prefix: &testPrefix1,
			},
		},
	}
	return eniMetadata
}

func getSecondaryENIMetadataPDenabled() awsutils.ENIMetadata {
	primary := true
	testAddr3 := ipaddr11
	testPrefix2 := prefix02

	newENIMetadata := awsutils.ENIMetadata{
		ENIID:          secENIid,
		MAC:            secMAC,
		DeviceNumber:   secDevice,
		SubnetIPv4CIDR: primarySubnet,
		IPv4Addresses: []*ec2.NetworkInterfacePrivateIpAddress{
			{
				PrivateIpAddress: &testAddr3, Primary: &primary,
			},
		},
		IPv4Prefixes: []*ec2.Ipv4PrefixSpecification{
			{
				Ipv4Prefix: &testPrefix2,
			},
		},
	}
	return newENIMetadata
}

func TestIPAMContext_setupENI(t *testing.T) {
	m := setup(t)
	defer m.ctrl.Finish()

	mockContext := &IPAMContext{
		awsClient:     m.awsutils,
		networkClient: m.network,
		primaryIP:     make(map[string]string),
		terminating:   int32(0),
	}
	//mockContext.primaryIP[]

	mockContext.dataStore = testDatastore()
	primary := true
	notPrimary := false
	testAddr1 := ipaddr01
	testAddr2 := ipaddr02
	primaryENIMetadata := awsutils.ENIMetadata{
		ENIID:          primaryENIid,
		MAC:            primaryMAC,
		DeviceNumber:   primaryDevice,
		SubnetIPv4CIDR: primarySubnet,
		IPv4Addresses: []*ec2.NetworkInterfacePrivateIpAddress{
			{
				PrivateIpAddress: &testAddr1, Primary: &primary,
			},
			{
				PrivateIpAddress: &testAddr2, Primary: &notPrimary,
			},
		},
	}
	m.awsutils.EXPECT().GetPrimaryENI().Return(primaryENIid)
	err := mockContext.setupENI(primaryENIMetadata.ENIID, primaryENIMetadata, false, false)
	assert.NoError(t, err)
	// Primary ENI added
	assert.Equal(t, 1, len(mockContext.primaryIP))

	newENIMetadata := getSecondaryENIMetadata()
	m.awsutils.EXPECT().GetPrimaryENI().Return(primaryENIid)
	m.network.EXPECT().SetupENINetwork(gomock.Any(), secMAC, secDevice, primarySubnet).Return(errors.New("not able to set route 0.0.0.0/0 via 10.10.10.1 table 2"))

	err = mockContext.setupENI(newENIMetadata.ENIID, newENIMetadata, false, false)
	assert.Error(t, err)
	assert.Equal(t, 1, len(mockContext.primaryIP))
}

func TestIPAMContext_setupENIwithPDenabled(t *testing.T) {
	m := setup(t)
	defer m.ctrl.Finish()

	mockContext := &IPAMContext{
		awsClient:     m.awsutils,
		networkClient: m.network,
		primaryIP:     make(map[string]string),
		terminating:   int32(0),
	}
	//mockContext.primaryIP[]

	mockContext.dataStore = testDatastorewithPrefix()
	primary := true
	notPrimary := false
	testAddr1 := ipaddr01
	testAddr2 := ipaddr02
	primaryENIMetadata := awsutils.ENIMetadata{
		ENIID:          primaryENIid,
		MAC:            primaryMAC,
		DeviceNumber:   primaryDevice,
		SubnetIPv4CIDR: primarySubnet,
		IPv4Addresses: []*ec2.NetworkInterfacePrivateIpAddress{
			{
				PrivateIpAddress: &testAddr1, Primary: &primary,
			},
			{
				PrivateIpAddress: &testAddr2, Primary: &notPrimary,
			},
		},
	}
	m.awsutils.EXPECT().GetPrimaryENI().Return(primaryENIid)
	err := mockContext.setupENI(primaryENIMetadata.ENIID, primaryENIMetadata, false, false)
	assert.NoError(t, err)
	// Primary ENI added
	assert.Equal(t, 1, len(mockContext.primaryIP))

	newENIMetadata := getSecondaryENIMetadata()
	m.awsutils.EXPECT().GetPrimaryENI().Return(primaryENIid)
	m.network.EXPECT().SetupENINetwork(gomock.Any(), secMAC, secDevice, primarySubnet).Return(errors.New("not able to set route 0.0.0.0/0 via 10.10.10.1 table 2"))

	err = mockContext.setupENI(newENIMetadata.ENIID, newENIMetadata, false, false)
	assert.Error(t, err)
	assert.Equal(t, 1, len(mockContext.primaryIP))
}

func TestIPAMContext_askForTrunkENIIfNeeded(t *testing.T) {
	m := setup(t)
	defer m.ctrl.Finish()
	ctx := context.Background()

	mockContext := &IPAMContext{
<<<<<<< HEAD
		rawK8SClient:    m.rawK8SClient,
		cachedK8SClient: m.cachedK8SClient,
		dataStore:       datastore.NewDataStore(log, datastore.NewTestCheckpoint(datastore.CheckpointData{Version: datastore.CheckpointFormatVersion})),
		awsClient:       m.awsutils,
		networkClient:   m.network,
		primaryIP:       make(map[string]string),
		terminating:     int32(0),
		maxENI:          1,
		myNodeName:      myNodeName,
=======
		k8sClient:     m.clientset,
		dataStore:     datastore.NewDataStore(log, datastore.NewTestCheckpoint(datastore.CheckpointData{Version: datastore.CheckpointFormatVersion}), false),
		awsClient:     m.awsutils,
		networkClient: m.network,
		primaryIP:     make(map[string]string),
		terminating:   int32(0),
		maxENI:        1,
		myNodeName:    myNodeName,
>>>>>>> 347e1dbe
	}

	labels := map[string]string{
		"testKey": "testValue",
	}
	fakeNode := v1.Node{
		TypeMeta:   metav1.TypeMeta{Kind: "Node"},
		ObjectMeta: metav1.ObjectMeta{Name: myNodeName, Labels: labels},
		Spec:       v1.NodeSpec{},
		Status:     v1.NodeStatus{},
	}
	_ = m.cachedK8SClient.Create(ctx, &fakeNode)

	_ = mockContext.dataStore.AddENI("eni-1", 1, true, false, false)
	// If ENABLE_POD_ENI is not set, nothing happens
	mockContext.askForTrunkENIIfNeeded(ctx)

	mockContext.enablePodENI = true
	// Enabled, we should try to set the label if there is room
	mockContext.askForTrunkENIIfNeeded(ctx)
	var notUpdatedNode corev1.Node
	var updatedNode corev1.Node
	NodeKey := types.NamespacedName{
		Namespace: "",
		Name:      myNodeName,
	}
	err := m.cachedK8SClient.Get(ctx, NodeKey, &notUpdatedNode)
	// Since there was no room, no label should be added
	assert.NoError(t, err)
	assert.Equal(t, 1, len(notUpdatedNode.Labels))

	mockContext.maxENI = 4
	// Now there is room!
	mockContext.askForTrunkENIIfNeeded(ctx)

	// Fetch the updated node and verify that the label is set
	//updatedNode, err := m.clientset.CoreV1().Nodes().Get(myNodeName, metav1.GetOptions{})
	err = m.cachedK8SClient.Get(ctx, NodeKey, &updatedNode)
	assert.NoError(t, err)
	assert.Equal(t, "false", updatedNode.Labels["vpc.amazonaws.com/has-trunk-attached"])
}<|MERGE_RESOLUTION|>--- conflicted
+++ resolved
@@ -105,7 +105,6 @@
 	}
 
 	mockContext := &IPAMContext{
-<<<<<<< HEAD
 		awsClient:       m.awsutils,
 		rawK8SClient:    m.rawK8SClient,
 		cachedK8SClient: m.cachedK8SClient,
@@ -118,19 +117,6 @@
 		networkClient:   m.network,
 		dataStore:       datastore.NewDataStore(log, datastore.NewTestCheckpoint(fakeCheckpoint)),
 		myNodeName:      myNodeName,
-=======
-		awsClient:     m.awsutils,
-		k8sClient:     m.clientset,
-		maxIPsPerENI:  14,
-		maxENI:        4,
-		warmENITarget: 1,
-		warmIPTarget:  3,
-		primaryIP:     make(map[string]string),
-		terminating:   int32(0),
-		networkClient: m.network,
-		dataStore:     datastore.NewDataStore(log, datastore.NewTestCheckpoint(fakeCheckpoint), false),
-		myNodeName:    myNodeName,
->>>>>>> 347e1dbe
 	}
 	mockContext.dataStore.CheckpointMigrationPhase = 2
 
@@ -433,7 +419,6 @@
 	m.network.EXPECT().SetupENINetwork(gomock.Any(), secMAC, secDevice, secSubnet)
 	m.awsutils.EXPECT().AllocIPAddresses(eni2, 14)
 
-<<<<<<< HEAD
 	if mockContext.useCustomNetworking {
 		mockContext.myNodeName = myNodeName
 
@@ -462,9 +447,7 @@
 		_ = m.cachedK8SClient.Create(ctx, &fakeENIConfig)
 	}
 
-	mockContext.increaseIPPool(ctx)
-=======
-	mockContext.increaseDatastorePool()
+	mockContext.increaseDatastorePool(ctx)
 }
 
 func TestIncreasePrefixPoolDefault(t *testing.T) {
@@ -562,7 +545,6 @@
 	m.awsutils.EXPECT().AllocIPAddresses(eni2, 1)
 
 	mockContext.increaseDatastorePool()
->>>>>>> 347e1dbe
 }
 
 func TestTryAddIPToENI(t *testing.T) {
@@ -628,11 +610,7 @@
 	m.awsutils.EXPECT().GetPrimaryENI().Return(primaryENIid)
 	m.network.EXPECT().SetupENINetwork(gomock.Any(), secMAC, secDevice, secSubnet)
 
-<<<<<<< HEAD
-	mockContext.increaseIPPool(ctx)
-=======
-	mockContext.increaseDatastorePool()
->>>>>>> 347e1dbe
+	mockContext.increaseDatastorePool(ctx)
 }
 
 func TestNodeIPPoolReconcile(t *testing.T) {
@@ -988,7 +966,6 @@
 	for _, tt := range tests {
 		t.Run(tt.name, func(t *testing.T) {
 			c := &IPAMContext{
-<<<<<<< HEAD
 				awsClient:           m.awsutils,
 				dataStore:           tt.fields.datastore,
 				useCustomNetworking: false,
@@ -997,18 +974,7 @@
 				maxENI:              -1,
 				warmENITarget:       tt.fields.warmENITarget,
 				warmIPTarget:        tt.fields.warmIPTarget,
-=======
-				awsClient:                  m.awsutils,
-				dataStore:                  tt.fields.datastore,
-				useCustomNetworking:        false,
-				eniConfig:                  m.eniconfig,
-				networkClient:              m.network,
-				maxIPsPerENI:               tt.fields.maxIPsPerENI,
-				maxENI:                     -1,
-				warmENITarget:              tt.fields.warmENITarget,
-				warmIPTarget:               tt.fields.warmIPTarget,
 				enableIpv4PrefixDelegation: false,
->>>>>>> 347e1dbe
 			}
 			if got := c.isDatastorePoolTooLow(); got != tt.want {
 				t.Errorf("nodeIPPoolTooLow() = %v, want %v", got, tt.want)
@@ -1585,7 +1551,6 @@
 	ctx := context.Background()
 
 	mockContext := &IPAMContext{
-<<<<<<< HEAD
 		rawK8SClient:    m.rawK8SClient,
 		cachedK8SClient: m.cachedK8SClient,
 		dataStore:       datastore.NewDataStore(log, datastore.NewTestCheckpoint(datastore.CheckpointData{Version: datastore.CheckpointFormatVersion})),
@@ -1595,16 +1560,6 @@
 		terminating:     int32(0),
 		maxENI:          1,
 		myNodeName:      myNodeName,
-=======
-		k8sClient:     m.clientset,
-		dataStore:     datastore.NewDataStore(log, datastore.NewTestCheckpoint(datastore.CheckpointData{Version: datastore.CheckpointFormatVersion}), false),
-		awsClient:     m.awsutils,
-		networkClient: m.network,
-		primaryIP:     make(map[string]string),
-		terminating:   int32(0),
-		maxENI:        1,
-		myNodeName:    myNodeName,
->>>>>>> 347e1dbe
 	}
 
 	labels := map[string]string{
