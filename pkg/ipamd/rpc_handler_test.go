--- conflicted
+++ resolved
@@ -79,23 +79,9 @@
 }
 
 func TestServer_AddNetwork(t *testing.T) {
-<<<<<<< HEAD
 	type getVPCIPv4CIDRsCall struct {
 		cidrs []string
 		err   error
-=======
-	m := setup(t)
-	defer m.ctrl.Finish()
-
-	mockContext := &IPAMContext{
-		awsClient:     m.awsutils,
-		maxIPsPerENI:  14,
-		maxENI:        4,
-		warmENITarget: 1,
-		warmIPTarget:  3,
-		networkClient: m.network,
-		dataStore:     datastore.NewDataStore(log, datastore.NullCheckpoint{}, false),
->>>>>>> 347e1dbe
 	}
 	type useExternalSNATCall struct {
 		useExternalSNAT bool
