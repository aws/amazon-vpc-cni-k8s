--- conflicted
+++ resolved
@@ -4,10 +4,6 @@
 import (
 	"context"
 
-<<<<<<< HEAD
-	"github.com/aws/amazon-vpc-cni-k8s/pkg/awsutils/awssession"
-=======
->>>>>>> 458364d1
 	"github.com/aws/amazon-vpc-cni-k8s/pkg/ec2metadatawrapper"
 	"github.com/aws/amazon-vpc-cni-k8s/pkg/utils/logger"
 	"github.com/aws/aws-sdk-go-v2/aws"
@@ -36,15 +32,6 @@
 // NewMetricsClient returns an instance of the EC2 wrapper
 func NewMetricsClient() (*EC2Wrapper, error) {
 	ctx := context.TODO()
-<<<<<<< HEAD
-	// TODO (senthilx) - how do I use this awsconfig at line 50
-	awsconfig, err := awssession.New(ctx)
-	log.Infof("loading default config %v", awsconfig)
-	if err != nil {
-		return &EC2Wrapper{}, err
-	}
-=======
->>>>>>> 458364d1
 	ec2MetadataClient, err := ec2metadatawrapper.New(ctx)
 	if err != nil {
 		return &EC2Wrapper{}, err
