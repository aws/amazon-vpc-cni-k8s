// Copyright Amazon.com Inc. or its affiliates. All Rights Reserved.
//
// Licensed under the Apache License, Version 2.0 (the "License"). You may
// not use this file except in compliance with the License. A copy of the
// License is located at
//
//     http://aws.amazon.com/apache2.0/
//
// or in the "license" file accompanying this file. This file is distributed
// on an "AS IS" BASIS, WITHOUT WARRANTIES OR CONDITIONS OF ANY KIND, either
// express or implied. See the License for the specific language governing
// permissions and limitations under the License.

// Package publisher is used to batch and send metric data to CloudWatch
package publisher

import (
	"context"
	"sync"
	"time"

	"github.com/aws/amazon-vpc-cni-k8s/pkg/awsutils/awssession"
	"github.com/aws/amazon-vpc-cni-k8s/pkg/ec2metadatawrapper"
	"github.com/aws/amazon-vpc-cni-k8s/pkg/ec2wrapper"
	"github.com/aws/amazon-vpc-cni-k8s/pkg/utils/logger"
	"github.com/aws/aws-sdk-go/aws"
	"github.com/aws/aws-sdk-go/service/cloudwatch"
	"github.com/aws/aws-sdk-go/service/cloudwatch/cloudwatchiface"
	"github.com/pkg/errors"
)

const (
	// defaultInterval for monitoring the watch list
	defaultInterval = time.Second * 60

	// cloudwatchMetricNamespace for custom metrics
	cloudwatchMetricNamespace = "Kubernetes"

	// Metric dimension constants
	clusterIDDimension = "CLUSTER_ID"

	// localMetricData is the default size for the local queue(slice)
	localMetricDataSize = 100

	// maxDataPoints is the maximum number of data points per PutMetricData API request
	maxDataPoints = 20

	// Default cluster id if unable to detect something more suitable
	defaultClusterID = "k8s-cluster"
)

var (
	// List of EC2 tags (in priority order) to use as the CLUSTER_ID metric dimension
	clusterIDTags = []string{
		"eks:cluster-name",
		"CLUSTER_ID",
		"Name",
	}
)

var log = logger.Get()

// Publisher defines the interface to publish one or more data points
type Publisher interface {
	// Publish publishes one or more metric data points
	Publish(metricDataPoints ...*cloudwatch.MetricDatum)

	// Start is to initiate the batch and publish operation
	Start()

	// Stop is to terminate the batch and publish operation
	Stop()
}

// cloudWatchPublisher implements the `Publisher` interface for batching and publishing
// metric data to the CloudWatch metrics backend
type cloudWatchPublisher struct {
	ctx                  context.Context
	cancel               context.CancelFunc
	updateIntervalTicker *time.Ticker
	clusterID            string
	cloudwatchClient     cloudwatchiface.CloudWatchAPI
	localMetricData      []*cloudwatch.MetricDatum
	lock                 sync.RWMutex
}

// Logic to fetch Region and CLUSTER_ID
// Case 1: Cx not using IRSA, we need to get region and clusterID using IMDS
// Case 2: Cx using IRSA but not specified clusterID, we can still get this info if IMDS is not blocked
// Case 3: Cx blocked IMDS access and not using IRSA (which means region == "") AND
// not specified clusterID then its a Cx error
// New returns a new instance of `Publisher`
func New(ctx context.Context, region string, clusterID string, log logger.Logger) (Publisher, error) {
	sess := awssession.New()

	// If Customers have explicitly specified clusterID then skip generating it
	if clusterID == "" {
		ec2Client, err := ec2wrapper.NewMetricsClient()
		if err != nil {
			return nil, errors.Wrap(err, "publisher: unable to obtain EC2 service client")
		}
<<<<<<< HEAD
		clusterID = getClusterID(ec2Client)
	}

	// Try to fetch region if not available
	if region == "" {
		// Get ec2metadata client
		ec2MetadataClient := ec2metadatawrapper.New(sess)
		val, err := ec2MetadataClient.Region()
		if err != nil {
			return nil, errors.Wrap(err, "publisher: Unable to obtain region")
		}
		region = val
	}

	log.Infof("Using REGION=%s and CLUSTER_ID=%s", region, clusterID)
=======

		clusterID = getClusterID(ec2Client)
	}

	// Try to fetch region if not available
	if region == "" {
		// Get ec2metadata client
		ec2MetadataClient := ec2metadatawrapper.New(sess)
		val, err := ec2MetadataClient.Region()
		if err != nil {
			return nil, errors.Wrap(err, "publisher: Unable to obtain region")
		}
		region = val
	}

	log.Infof("Using REGION=%s and CLUSTER_ID=%s", region, clusterID)

>>>>>>> 02b61d64
	// Get AWS session
	awsCfg := aws.Config{
		Region: aws.String(region),
	}
	sess = sess.Copy(&awsCfg)

	// Get CloudWatch client
	cloudwatchClient := cloudwatch.New(sess)

	// Build derived context
	derivedContext, cancel := context.WithCancel(ctx)

	return &cloudWatchPublisher{
		ctx:              derivedContext,
		cancel:           cancel,
		cloudwatchClient: cloudwatchClient,
		clusterID:        clusterID,
		localMetricData:  make([]*cloudwatch.MetricDatum, 0, localMetricDataSize),
	}, nil
}

// Start is used to setup the monitor loop
func (p *cloudWatchPublisher) Start() {
	log.Info("Starting monitor loop for CloudWatch publisher")
	p.monitor(defaultInterval)
}

// Stop is used to cancel the monitor loop
func (p *cloudWatchPublisher) Stop() {
	log.Info("Stopping monitor loop for CloudWatch publisher")
	p.cancel()
}

// Publish is a variadic function to publish one or more metric data points
func (p *cloudWatchPublisher) Publish(metricDataPoints ...*cloudwatch.MetricDatum) {
	// Fetch dimensions for override
	log.Info("Fetching CloudWatch dimensions")
	dimensions := p.getCloudWatchMetricDatumDimensions()

	// Grab lock
	p.lock.Lock()
	defer p.lock.Unlock()

	// NOTE: Iteration is used to override the metric dimensions
	for _, metricDatum := range metricDataPoints {
		metricDatum.Dimensions = dimensions
		p.localMetricData = append(p.localMetricData, metricDatum)
	}
}

func (p *cloudWatchPublisher) pushLocal() {
	p.lock.Lock()
	data := p.localMetricData[:]
	p.localMetricData = make([]*cloudwatch.MetricDatum, 0, localMetricDataSize)
	p.lock.Unlock()
	p.push(data)
}

func (p *cloudWatchPublisher) push(metricData []*cloudwatch.MetricDatum) {
	if len(metricData) == 0 {
		log.Info("Missing data for publishing CloudWatch metrics")
		return
	}

	// Setup input
	input := cloudwatch.PutMetricDataInput{}
	input.Namespace = p.getCloudWatchMetricNamespace()

	// NOTE: Ensure cap of 40K per request and enforce rate limiting
	for len(metricData) > 0 {
		input.MetricData = metricData[:maxDataPoints]

		// Publish data
		err := p.send(input)
		if err != nil {
			log.Warnf("Unable to publish CloudWatch metrics: %v", err)
		}

		// Mutate slice
		index := min(maxDataPoints, len(metricData))
		metricData = metricData[index:]

		// Reset Input
		input = cloudwatch.PutMetricDataInput{}
		input.Namespace = p.getCloudWatchMetricNamespace()
	}
}

func (p *cloudWatchPublisher) send(input cloudwatch.PutMetricDataInput) error {
	log.Info("Sending data to CloudWatch metrics")
	_, err := p.cloudwatchClient.PutMetricData(&input)
	return err
}

func (p *cloudWatchPublisher) monitor(interval time.Duration) {
	p.updateIntervalTicker = time.NewTicker(interval)
	for {
		select {
		case <-p.updateIntervalTicker.C:
			p.pushLocal()

		case <-p.ctx.Done():
			p.Stop()
			return
		}
	}
}

func (p *cloudWatchPublisher) getCloudWatchMetricNamespace() *string {
	return aws.String(cloudwatchMetricNamespace)
}

func getClusterID(ec2Client *ec2wrapper.EC2Wrapper) string {
	var clusterID string
	var err error
	for _, tag := range clusterIDTags {
		clusterID, err = ec2Client.GetClusterTag(tag)
		if err == nil && clusterID != "" {
			break
		}
	}
	if clusterID == "" {
		clusterID = defaultClusterID
	}
	log.Infof("Using cluster ID ", clusterID)
	return clusterID
}

func (p *cloudWatchPublisher) getCloudWatchMetricDatumDimensions() []*cloudwatch.Dimension {
	return []*cloudwatch.Dimension{
		{
			Name:  aws.String(clusterIDDimension),
			Value: aws.String(p.clusterID),
		},
	}
}

// min is a helper to compute the min of two integers
func min(x, y int) int {
	if x < y {
		return x
	}
	return y
}<|MERGE_RESOLUTION|>--- conflicted
+++ resolved
@@ -99,7 +99,6 @@
 		if err != nil {
 			return nil, errors.Wrap(err, "publisher: unable to obtain EC2 service client")
 		}
-<<<<<<< HEAD
 		clusterID = getClusterID(ec2Client)
 	}
 
@@ -115,25 +114,7 @@
 	}
 
 	log.Infof("Using REGION=%s and CLUSTER_ID=%s", region, clusterID)
-=======
-
-		clusterID = getClusterID(ec2Client)
-	}
-
-	// Try to fetch region if not available
-	if region == "" {
-		// Get ec2metadata client
-		ec2MetadataClient := ec2metadatawrapper.New(sess)
-		val, err := ec2MetadataClient.Region()
-		if err != nil {
-			return nil, errors.Wrap(err, "publisher: Unable to obtain region")
-		}
-		region = val
-	}
-
-	log.Infof("Using REGION=%s and CLUSTER_ID=%s", region, clusterID)
-
->>>>>>> 02b61d64
+
 	// Get AWS session
 	awsCfg := aws.Config{
 		Region: aws.String(region),
