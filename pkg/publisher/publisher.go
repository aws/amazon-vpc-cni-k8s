// Copyright Amazon.com Inc. or its affiliates. All Rights Reserved.
//
// Licensed under the Apache License, Version 2.0 (the "License"). You may
// not use this file except in compliance with the License. A copy of the
// License is located at
//
//     http://aws.amazon.com/apache2.0/
//
// or in the "license" file accompanying this file. This file is distributed
// on an "AS IS" BASIS, WITHOUT WARRANTIES OR CONDITIONS OF ANY KIND, either
// express or implied. See the License for the specific language governing
// permissions and limitations under the License.

// Package publisher is used to batch and send metric data to CloudWatch
package publisher

import (
	"context"
	"sync"
	"time"

	ec2metadata "github.com/aws/aws-sdk-go-v2/feature/ec2/imds"

	"github.com/aws/aws-sdk-go-v2/aws"
	"github.com/aws/aws-sdk-go-v2/service/cloudwatch"
	types "github.com/aws/aws-sdk-go-v2/service/cloudwatch/types"
	"github.com/pkg/errors"

	"github.com/aws/amazon-vpc-cni-k8s/pkg/awsutils/awssession"
	"github.com/aws/amazon-vpc-cni-k8s/pkg/ec2metadatawrapper"
	"github.com/aws/amazon-vpc-cni-k8s/pkg/ec2wrapper"
	"github.com/aws/amazon-vpc-cni-k8s/pkg/utils/logger"
)

const (
	// cloudwatchMetricNamespace for custom metrics
	cloudwatchMetricNamespace = "Kubernetes"

	// Metric dimension constants
	clusterIDDimension = "CLUSTER_ID"

	// localMetricData is the default size for the local queue(slice)
	localMetricDataSize = 100

	// maxDataPoints is the maximum number of data points per PutMetricData API request
	maxDataPoints = 20

	// Default cluster id if unable to detect something more suitable
	defaultClusterID = "k8s-cluster"
)

var (
	// List of EC2 tags (in priority order) to use as the CLUSTER_ID metric dimension
	clusterIDTags = []string{
		"eks:cluster-name",
		"CLUSTER_ID",
		"Name",
	}
)

<<<<<<< HEAD
// cloudWatchAPI is a custom interface that includes only the methods we need from the CloudWatch API
=======
// cloudWatchAPI defines the interface with methods required from CloudWatch Service
>>>>>>> 458364d1
type cloudWatchAPI interface {
	PutMetricData(ctx context.Context, params *cloudwatch.PutMetricDataInput, optFns ...func(*cloudwatch.Options)) (*cloudwatch.PutMetricDataOutput, error)
}

// Publisher defines the interface to publish one or more data points
type Publisher interface {
	// Publish publishes one or more metric data points
	Publish(metricsDataPoints ...types.MetricDatum)

	// Start is to initiate the batch and publish operation
	Start(publishInterval int)

	// Stop is to terminate the batch and publish operation
	Stop()
}

// cloudWatchPublisher implements the `Publisher` interface for batching and publishing
// metric data to the CloudWatch metrics backend
type cloudWatchPublisher struct {
	ctx                  context.Context
	cancel               context.CancelFunc
	updateIntervalTicker *time.Ticker
	clusterID            string
	cloudwatchClient     cloudWatchAPI
	localMetricData      []types.MetricDatum
	lock                 sync.RWMutex
	log                  logger.Logger
}

// Logic to fetch Region and CLUSTER_ID
// Case 1: Cx not using IRSA, we need to get region and clusterID using IMDS
// Case 2: Cx using IRSA but not specified clusterID, we can still get this info if IMDS is not blocked
// Case 3: Cx blocked IMDS access and not using IRSA (which means region == "") AND
// not specified clusterID then its a Cx error
// New returns a new instance of `Publisher`
func New(ctx context.Context, region string, clusterID string, log logger.Logger) (Publisher, error) {
	ctx = context.Background()
	cfg, err := awssession.New(ctx)
	if err != nil {
		return nil, err
	}

	// If Customers have explicitly specified clusterID then skip generating it
	if clusterID == "" {
		ec2client, err := ec2wrapper.NewMetricsClient()
		if err != nil {
			return nil, errors.Wrap(err, "publisher: unable to obtain EC2 service client")
		}
		clusterID = getClusterID(ec2client, log)
	}

	// Try to fetch region if not available
	if region == "" {
		// Get ec2metadata client
		ec2Metadataclient, err := ec2metadatawrapper.New(ctx)
		if err != nil {
			return nil, err
		}
		output, err := ec2Metadataclient.GetRegion(ctx, &ec2metadata.GetRegionInput{})
		region = output.Region
		if err != nil {
			return nil, err
		}
	}

	log.Infof("Using REGION=%s and CLUSTER_ID=%s", region, clusterID)

	cfg.Region = region
	cloudwatchClient := cloudwatch.NewFromConfig(cfg)

	// Build derived context
	derivedContext, cancel := context.WithCancel(ctx)

	return &cloudWatchPublisher{
		ctx:              derivedContext,
		cancel:           cancel,
		cloudwatchClient: cloudwatchClient,
		clusterID:        clusterID,
		localMetricData:  make([]types.MetricDatum, 0, localMetricDataSize),
		log:              log,
	}, nil
}

// Start is used to set up the monitor loop
func (p *cloudWatchPublisher) Start(publishInterval int) {
	p.log.Infof("Starting monitor loop for CloudWatch publisher with push interval of %d seconds", publishInterval)
	publishIntervalDuration := time.Second * time.Duration(publishInterval)
	p.monitor(publishIntervalDuration)
}

// Stop is used to cancel the monitor loop
func (p *cloudWatchPublisher) Stop() {
	p.log.Info("Stopping monitor loop for CloudWatch publisher")
	p.cancel()
}

// Publish is a variadic function to publish one or more metric data points
func (p *cloudWatchPublisher) Publish(metricDataPoints ...types.MetricDatum) {
	// Fetch dimensions for override
	p.log.Info("Fetching CloudWatch dimensions")
	dimensions := p.getCloudWatchMetricDatumDimensions()
	// Grab lock
	p.lock.Lock()
	defer p.lock.Unlock()

	// NOTE: Iteration is used to override the metric dimensions
	for _, metricDatum := range metricDataPoints {
		metricDatum.Dimensions = dimensions
		p.localMetricData = append(p.localMetricData, metricDatum)
	}
}

func (p *cloudWatchPublisher) pushLocal() {
	p.lock.Lock()
	data := p.localMetricData[:]
	p.localMetricData = make([]types.MetricDatum, 0, localMetricDataSize)
	p.lock.Unlock()
	p.push(data)
}

func (p *cloudWatchPublisher) push(metricData []types.MetricDatum) {
	if len(metricData) == 0 {
		p.log.Info("Missing data for publishing CloudWatch metrics")
		return
	}

	// Setup input
	input := &cloudwatch.PutMetricDataInput{
		Namespace: aws.String(cloudwatchMetricNamespace),
	}

	for len(metricData) > 0 {
		input.MetricData = metricData[:min(maxDataPoints, len(metricData))]

		// Publish data
		err := p.send(input)
		if err != nil {
			p.log.Warnf("Unable to publish CloudWatch metrics: %v", err)
		}

		// Mutate slice

		metricData = metricData[min(maxDataPoints, len(metricData)):]

		// Reset Input
		input.MetricData = nil
	}
}

// Why is there a *cloudwatch.PutMetricDataInput and cloudwatch.PutMetricDataInput?
func (p *cloudWatchPublisher) send(input *cloudwatch.PutMetricDataInput) error {
	p.log.Info("Sending data to CloudWatch metrics")
	_, err := p.cloudwatchClient.PutMetricData(p.ctx, input)
	return err
}

func (p *cloudWatchPublisher) monitor(interval time.Duration) {
	p.updateIntervalTicker = time.NewTicker(interval)
	for {
		select {
		case <-p.updateIntervalTicker.C:
			p.pushLocal()

		case <-p.ctx.Done():
			p.Stop()
			return
		}
	}
}

func (p *cloudWatchPublisher) getCloudWatchMetricNamespace() *string {
	return aws.String(cloudwatchMetricNamespace)
}

func getClusterID(ec2Client *ec2wrapper.EC2Wrapper, log logger.Logger) string {
	var clusterID string
	var err error
	for _, tag := range clusterIDTags {
		clusterID, err = ec2Client.GetClusterTag(tag)
		if err == nil && clusterID != "" {
			break
		}
	}
	if clusterID == "" {
		clusterID = defaultClusterID
	}
	log.Infof("Using cluster ID ", clusterID)
	return clusterID
}

func (p *cloudWatchPublisher) getCloudWatchMetricDatumDimensions() []types.Dimension {
	return []types.Dimension{
		{
			Name:  aws.String(clusterIDDimension),
			Value: aws.String(p.clusterID),
		},
	}
}

// min is a helper to compute the min of two integers
func min(x, y int) int {
	if x < y {
		return x
	}
	return y
}<|MERGE_RESOLUTION|>--- conflicted
+++ resolved
@@ -58,11 +58,7 @@
 	}
 )
 
-<<<<<<< HEAD
-// cloudWatchAPI is a custom interface that includes only the methods we need from the CloudWatch API
-=======
 // cloudWatchAPI defines the interface with methods required from CloudWatch Service
->>>>>>> 458364d1
 type cloudWatchAPI interface {
 	PutMetricData(ctx context.Context, params *cloudwatch.PutMetricDataInput, optFns ...func(*cloudwatch.Options)) (*cloudwatch.PutMetricDataOutput, error)
 }
