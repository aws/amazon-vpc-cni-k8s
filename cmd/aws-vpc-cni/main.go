--- conflicted
+++ resolved
@@ -100,11 +100,8 @@
 	envEnIPv6                = "ENABLE_IPv6"
 	envEnIPv6Egress          = "ENABLE_V6_EGRESS"
 	envRandomizeSNAT         = "AWS_VPC_K8S_CNI_RANDOMIZESNAT"
-<<<<<<< HEAD
 	envEnableNftables        = "ENABLE_NFTABLES"
 	envIPCoolingPeriod       = "IP_COOLING_PERIOD"
-=======
->>>>>>> 4b8b3bc9
 )
 
 // NetConfList describes an ordered list of networks.
