// Copyright Amazon.com Inc. or its affiliates. All Rights Reserved.
//
// Licensed under the Apache License, Version 2.0 (the "License"). You may
// not use this file except in compliance with the License. A copy of the
// License is located at
//
//     http://aws.amazon.com/apache2.0/
//
// or in the "license" file accompanying this file. This file is distributed
// on an "AS IS" BASIS, WITHOUT WARRANTIES OR CONDITIONS OF ANY KIND, either
// express or implied. See the License for the specific language governing
// permissions and limitations under the License.

// The aws-node ipam daemon binary
package main

import (
	"context"
	"os"
	"time"

	"github.com/aws/amazon-vpc-cni-k8s/pkg/ipamd"
	"github.com/aws/amazon-vpc-cni-k8s/pkg/k8sapi"
	"github.com/aws/amazon-vpc-cni-k8s/pkg/utils/eventrecorder"
	"github.com/aws/amazon-vpc-cni-k8s/pkg/utils/logger"
	"github.com/aws/amazon-vpc-cni-k8s/pkg/version"
	"github.com/aws/amazon-vpc-cni-k8s/utils"
	metrics "github.com/aws/amazon-vpc-cni-k8s/utils/prometheusmetrics"
<<<<<<< HEAD
=======
	"k8s.io/apimachinery/pkg/util/wait"
>>>>>>> 2acfc66c
	"k8s.io/client-go/kubernetes"
)

const (
	appName = "aws-node"
	// metricsPort is the port for prometheus metrics
	metricsPort = 61678

	// Environment variable to disable the metrics endpoint on 61678
	envDisableMetrics = "DISABLE_METRICS"

	// Environment variable to disable the IPAMD introspection endpoint on 61679
	envDisableIntrospection = "DISABLE_INTROSPECTION"

	restCfgTimeout = 5 * time.Second
	pollInterval   = 5 * time.Second
	pollTimeout    = 30 * time.Second
)

func main() {
	os.Exit(_main())
}

// startBackgroundAPIServerCheck checks API connectivity in the background
func startBackgroundAPIServerCheck(ipamContext *ipamd.IPAMContext) {
	go func() {
		log := logger.Get()
		log.Info("Starting background API server connectivity check...")

		// Create a new client for API server check
		restCfg, err := k8sapi.GetRestConfig()
		if err != nil {
			log.Errorf("Failed to get REST config for background API check: %v", err)
			return
		}
		restCfg.Timeout = restCfgTimeout
		clientSet, err := kubernetes.NewForConfig(restCfg)
		if err != nil {
			log.Errorf("Failed to create k8s client for background API check: %v", err)
			return
		}

		// Keep checking until connection is established
<<<<<<< HEAD
		for {
=======
		wait.PollUntilContextCancel(context.Background(), pollInterval, true, func(ctx context.Context) (bool, error) {
>>>>>>> 2acfc66c
			version, err := clientSet.Discovery().ServerVersion()
			if err == nil {
				log.Infof("API server connectivity established in background! Cluster Version is: %s", version.GitVersion)

				// Update IPAM context with new API server connectivity
				ipamContext.SetAPIServerConnectivity(true)

				// Exit the goroutine after successful connection
				log.Info("Background API server check completed successfully")
<<<<<<< HEAD
				return
			}

			log.Debugf("Still waiting for API server connectivity in background: %v", err)
			time.Sleep(pollInterval)
		}
=======
				return true, nil
			}

			log.Debugf("Still waiting for API server connectivity in background: %v", err)
			return false, nil
		})
>>>>>>> 2acfc66c
	}()
}

func _main() int {
	// Do not add anything before initializing logger
	log := logger.Get()

	log.Infof("Starting L-IPAMD %s  ...", version.Version)
	version.RegisterMetric()

	enabledPodEni := ipamd.EnablePodENI()
	enabledCustomNetwork := ipamd.UseCustomNetworkCfg()
	enabledPodAnnotation := ipamd.EnablePodIPAnnotation()
	withApiServer := false
	// Check API Server Connectivity
	if enabledPodEni || enabledCustomNetwork || enabledPodAnnotation {
		log.Info("SGP, custom networking or pod annotation feature is in use, waiting for API server connectivity to start IPAMD")
		if err := k8sapi.CheckAPIServerConnectivity(); err != nil {
			log.Errorf("Failed to check API server connectivity: %s", err)
			return 1
		} else {
			log.Info("API server connectivity established.")
			withApiServer = true
		}
	} else {
		log.Infof("Waiting to connect API server for upto %s...", pollTimeout)
		// Try a quick check first
		if err := k8sapi.CheckAPIServerConnectivityWithTimeout(pollInterval, pollTimeout); err != nil {
			log.Warn("Proceeding without API server connectivity, will run background API server connectivity check")
			withApiServer = false
		} else {
			log.Info("API server connectivity established.")
			withApiServer = true
		}
	}
	// Create Kubernetes client for API server requests
	k8sClient, err := k8sapi.CreateKubeClient(appName)
	if err != nil {
		log.Errorf("Failed to create kube client: %s", err)
	}
	// Create EventRecorder for use by IPAMD
	if err := eventrecorder.Init(k8sClient, withApiServer); err != nil {
		log.Errorf("Failed to create event recorder: %s", err)
		log.Warn("Skipping event recorder initialization")
	}
	ipamContext, err := ipamd.New(k8sClient, withApiServer)
	if err != nil {
		log.Errorf("Initialization failure: %v", err)
		return 1
	}

	// If not connected to API server yet, start background checks
	if !withApiServer {
		startBackgroundAPIServerCheck(ipamContext)
	}

	// Pool manager
	go ipamContext.StartNodeIPPoolManager()

	if !utils.GetBoolAsStringEnvVar(envDisableMetrics, false) {
		// Prometheus metrics
		go metrics.ServeMetrics(metricsPort)
	}

	// CNI introspection endpoints
	if !utils.GetBoolAsStringEnvVar(envDisableIntrospection, false) {
		go ipamContext.ServeIntrospection()
	}

	// Start the RPC listener
	err = ipamContext.RunRPCHandler(version.Version)
	if err != nil {
		log.Errorf("Failed to set up gRPC handler: %v", err)
		return 1
	}
	return 0
}<|MERGE_RESOLUTION|>--- conflicted
+++ resolved
@@ -26,10 +26,7 @@
 	"github.com/aws/amazon-vpc-cni-k8s/pkg/version"
 	"github.com/aws/amazon-vpc-cni-k8s/utils"
 	metrics "github.com/aws/amazon-vpc-cni-k8s/utils/prometheusmetrics"
-<<<<<<< HEAD
-=======
 	"k8s.io/apimachinery/pkg/util/wait"
->>>>>>> 2acfc66c
 	"k8s.io/client-go/kubernetes"
 )
 
@@ -73,11 +70,7 @@
 		}
 
 		// Keep checking until connection is established
-<<<<<<< HEAD
-		for {
-=======
 		wait.PollUntilContextCancel(context.Background(), pollInterval, true, func(ctx context.Context) (bool, error) {
->>>>>>> 2acfc66c
 			version, err := clientSet.Discovery().ServerVersion()
 			if err == nil {
 				log.Infof("API server connectivity established in background! Cluster Version is: %s", version.GitVersion)
@@ -87,21 +80,12 @@
 
 				// Exit the goroutine after successful connection
 				log.Info("Background API server check completed successfully")
-<<<<<<< HEAD
-				return
-			}
-
-			log.Debugf("Still waiting for API server connectivity in background: %v", err)
-			time.Sleep(pollInterval)
-		}
-=======
 				return true, nil
 			}
 
 			log.Debugf("Still waiting for API server connectivity in background: %v", err)
 			return false, nil
 		})
->>>>>>> 2acfc66c
 	}()
 }
 
