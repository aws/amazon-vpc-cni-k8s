// Copyright Amazon.com Inc. or its affiliates. All Rights Reserved.
//
// Licensed under the Apache License, Version 2.0 (the "License"). You may
// not use this file except in compliance with the License. A copy of the
// License is located at
//
//     http://aws.amazon.com/apache2.0/
//
// or in the "license" file accompanying this file. This file is distributed
// on an "AS IS" BASIS, WITHOUT WARRANTIES OR CONDITIONS OF ANY KIND, either
// express or implied. See the License for the specific language governing
// permissions and limitations under the License.

// The aws-node ipam daemon binary
package main

import (
	"os"

	"github.com/aws/amazon-vpc-cni-k8s/pkg/ipamd"
	"github.com/aws/amazon-vpc-cni-k8s/pkg/k8sapi"
	"github.com/aws/amazon-vpc-cni-k8s/pkg/utils/logger"
	"github.com/aws/amazon-vpc-cni-k8s/pkg/version"
)

func main() {
	os.Exit(_main())
}

func _main() int {
	//Do not add anything before initializing logger
	logConfig := logger.Configuration{
		LogLevel:    logger.GetLogLevel(),
		LogLocation: logger.GetLogLocation(),
	}
	log := logger.New(&logConfig)

	log.Infof("Starting L-IPAMD %s  ...", version.Version)
	version.RegisterMetric()

	//Check API Server Connectivity
	if err := k8sapi.CheckAPIServerConnectivity(); err != nil {
		log.Errorf("Failed to check API server connectivity: %s", err)
		return 1
	}

	rawK8SClient, err := k8sapi.CreateKubeClient()
	if err != nil {
		log.Errorf("Failed to create kube client: %s", err)
		return 1
	}

	cacheK8SClient, err := k8sapi.CreateCachedKubeClient(rawK8SClient)
	if err != nil {
		log.Errorf("Failed to create cached kube client: %s", err)
		return 1
	}

<<<<<<< HEAD
	recorder, err := k8sapi.CreateEventRecorder("ipamd", os.Getenv("NODE_NAME"))
	if err != nil {
		return 1
	}

	ipamContext, err := ipamd.New(rawK8SClient, cacheK8SClient, recorder)

=======
	ipamContext, err := ipamd.New(rawK8SClient, cacheK8SClient)
>>>>>>> 192f8472
	if err != nil {
		log.Errorf("Initialization failure: %v", err)
		return 1
	}

	// Pool manager
	go ipamContext.StartNodeIPPoolManager()

	// Prometheus metrics
	go ipamContext.ServeMetrics()

	// CNI introspection endpoints
	go ipamContext.ServeIntrospection()

	// Start the RPC listener
	err = ipamContext.RunRPCHandler(version.Version)
	if err != nil {
		log.Errorf("Failed to set up gRPC handler: %v", err)
		return 1
	}
	return 0
}<|MERGE_RESOLUTION|>--- conflicted
+++ resolved
@@ -56,7 +56,6 @@
 		return 1
 	}
 
-<<<<<<< HEAD
 	recorder, err := k8sapi.CreateEventRecorder("ipamd", os.Getenv("NODE_NAME"))
 	if err != nil {
 		return 1
@@ -64,9 +63,6 @@
 
 	ipamContext, err := ipamd.New(rawK8SClient, cacheK8SClient, recorder)
 
-=======
-	ipamContext, err := ipamd.New(rawK8SClient, cacheK8SClient)
->>>>>>> 192f8472
 	if err != nil {
 		log.Errorf("Initialization failure: %v", err)
 		return 1
