// Copyright Amazon.com Inc. or its affiliates. All Rights Reserved.
//
// Licensed under the Apache License, Version 2.0 (the "License"). You may
// not use this file except in compliance with the License. A copy of the
// License is located at
//
//     http://aws.amazon.com/apache2.0/
//
// or in the "license" file accompanying this file. This file is distributed
// on an "AS IS" BASIS, WITHOUT WARRANTIES OR CONDITIONS OF ANY KIND, either
// express or implied. See the License for the specific language governing
// permissions and limitations under the License.

// AWS VPC CNI plugin binary
package main

import (
	"crypto/sha1"
	"encoding/hex"
	"encoding/json"
	"fmt"
	"net"
	"os"
	"runtime"
	"strconv"
	"strings"

	"github.com/containernetworking/cni/pkg/skel"
	"github.com/containernetworking/cni/pkg/types"
	"github.com/containernetworking/cni/pkg/types/current"
	cniSpecVersion "github.com/containernetworking/cni/pkg/version"
	"github.com/pkg/errors"
	"golang.org/x/net/context"
	"google.golang.org/grpc"

	"github.com/aws/amazon-vpc-cni-k8s/cmd/routed-eni-cni-plugin/driver"
	"github.com/aws/amazon-vpc-cni-k8s/pkg/grpcwrapper"
	"github.com/aws/amazon-vpc-cni-k8s/pkg/ipamd/datastore"
	"github.com/aws/amazon-vpc-cni-k8s/pkg/networkutils"
	"github.com/aws/amazon-vpc-cni-k8s/pkg/rpcwrapper"
	"github.com/aws/amazon-vpc-cni-k8s/pkg/typeswrapper"
	"github.com/aws/amazon-vpc-cni-k8s/pkg/utils/logger"
	pb "github.com/aws/amazon-vpc-cni-k8s/rpc"
)

const ipamdAddress = "127.0.0.1:50051"
const vlanInterfaceName = "vlanId"
<<<<<<< HEAD

const vlanInterfacePrefix = "vlan"
const dummyVlanInterfacePrefix = "dummy"
=======
>>>>>>> 02b61d64

var version string

// NetConf stores the common network config for the CNI plugin
type NetConf struct {
	types.NetConf

	// VethPrefix is the prefix to use when constructing the host-side
	// veth device name. It should be no more than four characters, and
	// defaults to 'eni'.
	VethPrefix string `json:"vethPrefix"`

	// MTU for eth0
	MTU string `json:"mtu"`

	PluginLogFile string `json:"pluginLogFile"`

	PluginLogLevel string `json:"pluginLogLevel"`
}

// K8sArgs is the valid CNI_ARGS used for Kubernetes
type K8sArgs struct {
	types.CommonArgs

	// K8S_POD_NAME is pod's name
	K8S_POD_NAME types.UnmarshallableString

	// K8S_POD_NAMESPACE is pod's namespace
	K8S_POD_NAMESPACE types.UnmarshallableString

	// K8S_POD_INFRA_CONTAINER_ID is pod's sandbox id
	K8S_POD_INFRA_CONTAINER_ID types.UnmarshallableString
}

func init() {
	// This is to ensure that all the namespace operations are performed for
	// a single thread
	runtime.LockOSThread()
}

// LoadNetConf converts inputs (i.e. stdin) to NetConf
func LoadNetConf(bytes []byte) (*NetConf, logger.Logger, error) {
	// Default config
	conf := NetConf{
		MTU:        "9001",
		VethPrefix: "eni",
	}

	if err := json.Unmarshal(bytes, &conf); err != nil {
		return nil, nil, errors.Wrap(err, "add cmd: error loading config from args")
	}

	if conf.RawPrevResult != nil {
		if err := cniSpecVersion.ParsePrevResult(&conf.NetConf); err != nil {
			return nil, nil, fmt.Errorf("could not parse prevResult: %v", err)
		}
	}

	logConfig := logger.Configuration{
		LogLevel:    conf.PluginLogLevel,
		LogLocation: conf.PluginLogFile,
	}
	log := logger.New(&logConfig)

	if len(conf.VethPrefix) > 4 {
		return nil, nil, errors.New("conf.VethPrefix can be at most 4 characters long")
	}
	return &conf, log, nil
}

func cmdAdd(args *skel.CmdArgs) error {
	return add(args, typeswrapper.New(), grpcwrapper.New(), rpcwrapper.New(), driver.New())
}

func add(args *skel.CmdArgs, cniTypes typeswrapper.CNITYPES, grpcClient grpcwrapper.GRPC,
	rpcClient rpcwrapper.RPC, driverClient driver.NetworkAPIs) error {

	conf, log, err := LoadNetConf(args.StdinData)
	if err != nil {
		return errors.Wrap(err, "add cmd: error loading config from args")
	}

	log.Infof("Received CNI add request: ContainerID(%s) Netns(%s) IfName(%s) Args(%s) Path(%s) argsStdinData(%s)",
		args.ContainerID, args.Netns, args.IfName, args.Args, args.Path, args.StdinData)

<<<<<<< HEAD
	log.Debugf("Prev Result: %v\n", conf.PrevResult)
=======
	log.Infof("Prev Result: %v\n", conf.PrevResult)
>>>>>>> 02b61d64

	var k8sArgs K8sArgs
	if err := cniTypes.LoadArgs(args.Args, &k8sArgs); err != nil {
		log.Errorf("Failed to load k8s config from arg: %v", err)
		return errors.Wrap(err, "add cmd: failed to load k8s config from arg")
	}

	mtu := networkutils.GetEthernetMTU(conf.MTU)
	log.Debugf("MTU value set is %d:", mtu)

	// Set up a connection to the ipamD server.
	conn, err := grpcClient.Dial(ipamdAddress, grpc.WithInsecure())
	if err != nil {
		log.Errorf("Failed to connect to backend server for container %s: %v",
			args.ContainerID, err)
		return errors.Wrap(err, "add cmd: failed to connect to backend server")
	}
	defer conn.Close()

	c := rpcClient.NewCNIBackendClient(conn)

	r, err := c.AddNetwork(context.Background(),
		&pb.AddNetworkRequest{
			ClientVersion:              version,
			K8S_POD_NAME:               string(k8sArgs.K8S_POD_NAME),
			K8S_POD_NAMESPACE:          string(k8sArgs.K8S_POD_NAMESPACE),
			K8S_POD_INFRA_CONTAINER_ID: string(k8sArgs.K8S_POD_INFRA_CONTAINER_ID),
			Netns:                      args.Netns,
			ContainerID:                args.ContainerID,
			NetworkName:                conf.Name,
			IfName:                     args.IfName,
		})

	if err != nil {
		log.Errorf("Error received from AddNetwork grpc call for containerID %s: %v",
			args.ContainerID,
			err)
		return errors.Wrap(err, "add cmd: Error received from AddNetwork gRPC call")
	}

	if !r.Success {
		log.Errorf("Failed to assign an IP address to container %s",
			args.ContainerID)
		return errors.New("add cmd: failed to assign an IP address to container")
	}

	log.Infof("Received add network response for container %s interface %s: %+v",
		args.ContainerID, args.IfName, r)

	//We will let the values in result struct guide us in terms of IP Address Family configured.
	var v4Addr, v6Addr, addr *net.IPNet
	var addrFamily string

	//We don't support dual stack mode currently so it has to be either v4 or v6 mode.
	if r.IPv4Addr != "" {
		v4Addr = &net.IPNet{
			IP:   net.ParseIP(r.IPv4Addr),
			Mask: net.CIDRMask(32, 32),
		}
		addrFamily = "4"
		addr = v4Addr
	} else if r.IPv6Addr != "" {
		v6Addr = &net.IPNet{
			IP:   net.ParseIP(r.IPv6Addr),
			Mask: net.CIDRMask(128, 128),
		}
		addrFamily = "6"
		addr = v6Addr
	}

	var hostVethName string
<<<<<<< HEAD
	var dummyVlanInterface *current.Interface

	// Non-zero value means pods are using branch ENI
	if r.PodVlanId != 0 {
		hostVethName = generateHostVethName(vlanInterfacePrefix, string(k8sArgs.K8S_POD_NAMESPACE), string(k8sArgs.K8S_POD_NAME))
=======
	if r.PodVlanId != 0 {
		hostVethName = generateHostVethName("vlan", string(k8sArgs.K8S_POD_NAMESPACE), string(k8sArgs.K8S_POD_NAME))
>>>>>>> 02b61d64
		err = driverClient.SetupPodENINetwork(hostVethName, args.IfName, args.Netns, v4Addr, v6Addr, int(r.PodVlanId), r.PodENIMAC,
			r.PodENISubnetGW, int(r.ParentIfIndex), mtu, log)

		// This is a dummyVlanInterfaceName generated to identify dummyVlanInterface
		// which will be created for PPSG scenario to pass along the vlanId information
		// as a part of the ADD cmd Result struct
		// The podVlanId is used by DEL cmd, fetched from the prevResult struct to cleanup the pod network
		dummyVlanInterfaceName := generateHostVethName(dummyVlanInterfacePrefix, string(k8sArgs.K8S_POD_NAMESPACE), string(k8sArgs.K8S_POD_NAME))

		// The dummyVlanInterface is purely virtual and relevent only for ppsg, so we decided to keep it separate
		// and not overload the already available hostVethInterface
		dummyVlanInterface = &current.Interface{Name: dummyVlanInterfaceName, Mac: fmt.Sprint(r.PodVlanId)}
		log.Debugf("Using dummy vlanInterface: %v", dummyVlanInterface)
	} else {
		// build hostVethName
		// Note: the maximum length for linux interface name is 15
		hostVethName = generateHostVethName(conf.VethPrefix, string(k8sArgs.K8S_POD_NAMESPACE), string(k8sArgs.K8S_POD_NAME))
		err = driverClient.SetupNS(hostVethName, args.IfName, args.Netns, v4Addr, v6Addr, int(r.DeviceNumber), r.VPCv4CIDRs, r.UseExternalSNAT, mtu, log)
	}

	if err != nil {
		log.Errorf("Failed SetupPodNetwork for container %s: %v",
			args.ContainerID, err)

		// return allocated IP back to IP pool
		r, delErr := c.DelNetwork(context.Background(), &pb.DelNetworkRequest{
			ClientVersion:              version,
			K8S_POD_NAME:               string(k8sArgs.K8S_POD_NAME),
			K8S_POD_NAMESPACE:          string(k8sArgs.K8S_POD_NAMESPACE),
			K8S_POD_INFRA_CONTAINER_ID: string(k8sArgs.K8S_POD_INFRA_CONTAINER_ID),
			ContainerID:                args.ContainerID,
			IfName:                     args.IfName,
			NetworkName:                conf.Name,
			Reason:                     "SetupNSFailed",
		})

		if delErr != nil {
			log.Errorf("Error received from DelNetwork grpc call for container %s: %v",
				args.ContainerID, delErr)
		} else if !r.Success {
			log.Errorf("Failed to release IP of container %s", args.ContainerID)
		}
		return errors.Wrap(err, "add command: failed to setup network")
	}

	containerInterfaceIndex := 1
	ips := []*current.IPConfig{
		{
			Version:   addrFamily,
			Address:   *addr,
			Interface: &containerInterfaceIndex,
		},
	}

	hostInterface := &current.Interface{Name: hostVethName}
	containerInterface := &current.Interface{Name: args.IfName, Sandbox: args.Netns}
	vlanInterface := &current.Interface{Name: vlanInterfaceName, Mac: fmt.Sprint(r.PodVlanId)}
	log.Infof("Using vlanInterface: %v", vlanInterface)

	result := &current.Result{
		IPs: ips,
		Interfaces: []*current.Interface{
			hostInterface,
			containerInterface,
			vlanInterface,
		},
	}

	// We append dummyVlanInterface only for pods using branch ENI
	if dummyVlanInterface != nil {
		result.Interfaces = append(result.Interfaces, dummyVlanInterface)
	}

	return cniTypes.PrintResult(result, conf.CNIVersion)
}

// generateHostVethName returns a name to be used on the host-side veth device.
// The veth name is generated such that it aligns with the value expected
// by Calico for NetworkPolicy enforcement.
func generateHostVethName(prefix, namespace, podname string) string {
	h := sha1.New()
	h.Write([]byte(fmt.Sprintf("%s.%s", namespace, podname)))
	return fmt.Sprintf("%s%s", prefix, hex.EncodeToString(h.Sum(nil))[:11])
}

func cmdDel(args *skel.CmdArgs) error {
	return del(args, typeswrapper.New(), grpcwrapper.New(), rpcwrapper.New(), driver.New())
}

func del(args *skel.CmdArgs, cniTypes typeswrapper.CNITYPES, grpcClient grpcwrapper.GRPC, rpcClient rpcwrapper.RPC,
	driverClient driver.NetworkAPIs) error {

	conf, log, err := LoadNetConf(args.StdinData)
<<<<<<< HEAD
	log.Debugf("Prev Result: %v\n", conf.PrevResult)
=======
	log.Infof("Prev Result: %v\n", conf.PrevResult)
>>>>>>> 02b61d64

	if err != nil {
		return errors.Wrap(err, "add cmd: error loading config from args")
	}

	log.Infof("Received CNI del request: ContainerID(%s) Netns(%s) IfName(%s) Args(%s) Path(%s) argsStdinData(%s)",
		args.ContainerID, args.Netns, args.IfName, args.Args, args.Path, args.StdinData)

	var k8sArgs K8sArgs
	if err := cniTypes.LoadArgs(args.Args, &k8sArgs); err != nil {
		log.Errorf("Failed to load k8s config from args: %v", err)
		return errors.Wrap(err, "del cmd: failed to load k8s config from args")
	}

<<<<<<< HEAD
	// With containerd as the runtime, it was observed that sometimes spurious delete requests
	// are triggered from kubelet with an empty Netns. This check safeguards against such
	// scenarios and we just return
	// ref: https://github.com/kubernetes/kubernetes/issues/44100#issuecomment-329780382
=======
>>>>>>> 02b61d64
	if args.Netns == "" {
		log.Info("Netns() is empty, so network already cleanedup. Nothing to do")
		return nil
	}
	prevResult, ok := conf.PrevResult.(*current.Result)

	// Try to use prevResult if available
	// prevResult might not be availabe, if we are still using older cni spec < 0.4.0.
	// So we should fallback to the old clean up method
	if ok {
<<<<<<< HEAD
		dummyVlanInterfaceName := generateHostVethName(dummyVlanInterfacePrefix, string(k8sArgs.K8S_POD_NAMESPACE), string(k8sArgs.K8S_POD_NAME))
		for _, iface := range prevResult.Interfaces {
			if iface.Name == dummyVlanInterfaceName {
				podVlanId, err := strconv.Atoi(iface.Mac)
				if err != nil {
					log.Errorf("Failed to parse vlanId from prevResult: %v", err)
					return errors.Wrap(err, "del cmd: failed to parse vlanId from prevResult")
				}

				// podVlanID can not be 0 as we add dummyVlanInterface only for ppsg
				// if it is 0 then we should return an error
				if podVlanId == 0 {
					log.Errorf("Found SG pod:%s namespace:%s with 0 vlanID", k8sArgs.K8S_POD_NAME, k8sArgs.K8S_POD_NAMESPACE)
					return errors.Wrap(err, "del cmd: found Incorrect 0 vlandId for ppsg")
				}

=======
		for _, iface := range prevResult.Interfaces {
			if iface.Name == vlanInterfaceName {
				podVlanId, err := strconv.Atoi(iface.Mac)
				if err != nil {
					return errors.Wrap(err, "Failed to parse vlanId from prevResult")
				}
				// podVlanId == 0 means pod is not using branch ENI
				// then fallback to existing cleanup
				if podVlanId == 0 {
					break
				}
				// if podVlanId != 0 means pod is using branch ENI
>>>>>>> 02b61d64
				err = cleanUpPodENI(podVlanId, log, args.ContainerID, driverClient)
				if err != nil {
					return err
				}
				log.Infof("Received del network response for pod %s namespace %s sandbox %s with vlanId: %v", string(k8sArgs.K8S_POD_NAME),
					string(k8sArgs.K8S_POD_NAMESPACE), string(k8sArgs.K8S_POD_INFRA_CONTAINER_ID), podVlanId)
				return nil
			}
		}
	}

	// notify local IP address manager to free secondary IP
	// Set up a connection to the server.
	conn, err := grpcClient.Dial(ipamdAddress, grpc.WithInsecure())
	if err != nil {
		log.Errorf("Failed to connect to backend server for container %s: %v",
			args.ContainerID, err)

		return errors.Wrap(err, "del cmd: failed to connect to backend server")
	}
	defer conn.Close()

	c := rpcClient.NewCNIBackendClient(conn)

	r, err := c.DelNetwork(context.Background(), &pb.DelNetworkRequest{
		ClientVersion:              version,
		K8S_POD_NAME:               string(k8sArgs.K8S_POD_NAME),
		K8S_POD_NAMESPACE:          string(k8sArgs.K8S_POD_NAMESPACE),
		K8S_POD_INFRA_CONTAINER_ID: string(k8sArgs.K8S_POD_INFRA_CONTAINER_ID),
		NetworkName:                conf.Name,
		ContainerID:                args.ContainerID,
		IfName:                     args.IfName,
		Reason:                     "PodDeleted",
	})

	if err != nil {
		if strings.Contains(err.Error(), datastore.ErrUnknownPod.Error()) {
			// Plugins should generally complete a DEL action without error even if some resources are missing. For example,
			// an IPAM plugin should generally release an IP allocation and return success even if the container network
			// namespace no longer exists, unless that network namespace is critical for IPAM management
			log.Infof("Container %s not found", args.ContainerID)
			return nil
		}
		log.Errorf("Error received from DelNetwork gRPC call for container %s: %v",
			args.ContainerID, err)
		return errors.Wrap(err, "del cmd: error received from DelNetwork gRPC call")
	}

	if !r.Success {
		log.Errorf("Failed to process delete request for container %s: Success == false",
			args.ContainerID)
		return errors.New("del cmd: failed to process delete request")
	}

	log.Infof("Received del network response for pod %s namespace %s sandbox %s: %+v", string(k8sArgs.K8S_POD_NAME),
		string(k8sArgs.K8S_POD_NAMESPACE), string(k8sArgs.K8S_POD_INFRA_CONTAINER_ID), r)

	var deletedPodIP net.IP
	var maskLen int
	if r.IPv4Addr != "" {
		deletedPodIP = net.ParseIP(r.IPv4Addr)
		maskLen = 32
	} else if r.IPv6Addr != "" {
		deletedPodIP = net.ParseIP(r.IPv6Addr)
		maskLen = 128
	}

	if deletedPodIP != nil {
		addr := &net.IPNet{
			IP:   deletedPodIP,
			Mask: net.CIDRMask(maskLen, maskLen),
		}

		if r.PodVlanId != 0 {
			err = driverClient.TeardownPodENINetwork(int(r.PodVlanId), log)
		} else {
			err = driverClient.TeardownNS(addr, int(r.DeviceNumber), log)
		}

		if err != nil {
			log.Errorf("Failed on TeardownPodNetwork for container ID %s: %v",
				args.ContainerID, err)
			return errors.Wrap(err, "del cmd: failed on tear down pod network")
		}
	} else {
		log.Warnf("Container %s did not have a valid IP %s", args.ContainerID, r.IPv4Addr)
	}
	return nil
}

func cleanUpPodENI(podVlanId int, log logger.Logger, containerId string, driverClient driver.NetworkAPIs) error {
	err := driverClient.TeardownPodENINetwork(podVlanId, log)
	if err != nil {
		log.Errorf("Failed on TeardownPodNetwork for container ID %s: %v",
			containerId, err)
		return errors.Wrap(err, "del cmd: failed on tear down pod network")
	}
	return nil
}

func main() {
	log := logger.DefaultLogger()
	about := fmt.Sprintf("AWS CNI %s", version)
	exitCode := 0
	if e := skel.PluginMainWithError(cmdAdd, nil, cmdDel, cniSpecVersion.All, about); e != nil {
		if err := e.Print(); err != nil {
			log.Errorf("Failed to write error to stdout: %v", err)
		}
		exitCode = 1
	}
	os.Exit(exitCode)
}<|MERGE_RESOLUTION|>--- conflicted
+++ resolved
@@ -44,13 +44,9 @@
 )
 
 const ipamdAddress = "127.0.0.1:50051"
-const vlanInterfaceName = "vlanId"
-<<<<<<< HEAD
 
 const vlanInterfacePrefix = "vlan"
 const dummyVlanInterfacePrefix = "dummy"
-=======
->>>>>>> 02b61d64
 
 var version string
 
@@ -135,12 +131,7 @@
 
 	log.Infof("Received CNI add request: ContainerID(%s) Netns(%s) IfName(%s) Args(%s) Path(%s) argsStdinData(%s)",
 		args.ContainerID, args.Netns, args.IfName, args.Args, args.Path, args.StdinData)
-
-<<<<<<< HEAD
 	log.Debugf("Prev Result: %v\n", conf.PrevResult)
-=======
-	log.Infof("Prev Result: %v\n", conf.PrevResult)
->>>>>>> 02b61d64
 
 	var k8sArgs K8sArgs
 	if err := cniTypes.LoadArgs(args.Args, &k8sArgs); err != nil {
@@ -212,16 +203,11 @@
 	}
 
 	var hostVethName string
-<<<<<<< HEAD
 	var dummyVlanInterface *current.Interface
 
 	// Non-zero value means pods are using branch ENI
 	if r.PodVlanId != 0 {
 		hostVethName = generateHostVethName(vlanInterfacePrefix, string(k8sArgs.K8S_POD_NAMESPACE), string(k8sArgs.K8S_POD_NAME))
-=======
-	if r.PodVlanId != 0 {
-		hostVethName = generateHostVethName("vlan", string(k8sArgs.K8S_POD_NAMESPACE), string(k8sArgs.K8S_POD_NAME))
->>>>>>> 02b61d64
 		err = driverClient.SetupPodENINetwork(hostVethName, args.IfName, args.Netns, v4Addr, v6Addr, int(r.PodVlanId), r.PodENIMAC,
 			r.PodENISubnetGW, int(r.ParentIfIndex), mtu, log)
 
@@ -278,15 +264,12 @@
 
 	hostInterface := &current.Interface{Name: hostVethName}
 	containerInterface := &current.Interface{Name: args.IfName, Sandbox: args.Netns}
-	vlanInterface := &current.Interface{Name: vlanInterfaceName, Mac: fmt.Sprint(r.PodVlanId)}
-	log.Infof("Using vlanInterface: %v", vlanInterface)
 
 	result := &current.Result{
 		IPs: ips,
 		Interfaces: []*current.Interface{
 			hostInterface,
 			containerInterface,
-			vlanInterface,
 		},
 	}
 
@@ -315,11 +298,7 @@
 	driverClient driver.NetworkAPIs) error {
 
 	conf, log, err := LoadNetConf(args.StdinData)
-<<<<<<< HEAD
 	log.Debugf("Prev Result: %v\n", conf.PrevResult)
-=======
-	log.Infof("Prev Result: %v\n", conf.PrevResult)
->>>>>>> 02b61d64
 
 	if err != nil {
 		return errors.Wrap(err, "add cmd: error loading config from args")
@@ -334,13 +313,10 @@
 		return errors.Wrap(err, "del cmd: failed to load k8s config from args")
 	}
 
-<<<<<<< HEAD
 	// With containerd as the runtime, it was observed that sometimes spurious delete requests
 	// are triggered from kubelet with an empty Netns. This check safeguards against such
 	// scenarios and we just return
 	// ref: https://github.com/kubernetes/kubernetes/issues/44100#issuecomment-329780382
-=======
->>>>>>> 02b61d64
 	if args.Netns == "" {
 		log.Info("Netns() is empty, so network already cleanedup. Nothing to do")
 		return nil
@@ -351,7 +327,6 @@
 	// prevResult might not be availabe, if we are still using older cni spec < 0.4.0.
 	// So we should fallback to the old clean up method
 	if ok {
-<<<<<<< HEAD
 		dummyVlanInterfaceName := generateHostVethName(dummyVlanInterfacePrefix, string(k8sArgs.K8S_POD_NAMESPACE), string(k8sArgs.K8S_POD_NAME))
 		for _, iface := range prevResult.Interfaces {
 			if iface.Name == dummyVlanInterfaceName {
@@ -368,20 +343,6 @@
 					return errors.Wrap(err, "del cmd: found Incorrect 0 vlandId for ppsg")
 				}
 
-=======
-		for _, iface := range prevResult.Interfaces {
-			if iface.Name == vlanInterfaceName {
-				podVlanId, err := strconv.Atoi(iface.Mac)
-				if err != nil {
-					return errors.Wrap(err, "Failed to parse vlanId from prevResult")
-				}
-				// podVlanId == 0 means pod is not using branch ENI
-				// then fallback to existing cleanup
-				if podVlanId == 0 {
-					break
-				}
-				// if podVlanId != 0 means pod is using branch ENI
->>>>>>> 02b61d64
 				err = cleanUpPodENI(podVlanId, log, args.ContainerID, driverClient)
 				if err != nil {
 					return err
