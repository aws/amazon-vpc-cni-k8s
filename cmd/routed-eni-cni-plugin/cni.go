--- conflicted
+++ resolved
@@ -151,24 +151,7 @@
 		return errors.Wrap(err, "add cmd: failed to load k8s config from arg")
 	}
 
-<<<<<<< HEAD
-	// Default the host-side veth prefix to 'eni'.
-	if conf.VethPrefix == "" {
-		conf.VethPrefix = "eni"
-	}
-	if len(conf.VethPrefix) > 4 {
-		return errors.New("conf.VethPrefix can be at most 4 characters long")
-	}
-
-	eniConfigName := conf.ENIConfig
-
-	// MTU
-	if conf.MTU == "" {
-		log.Debug("MTU not set, defaulting to 9001")
-		conf.MTU = "9001"
-	}
-=======
->>>>>>> a3bc00da
+
 	mtu := networkutils.GetEthernetMTU(conf.MTU)
 	log.Debugf("MTU value set is %d:", mtu)
 
@@ -193,7 +176,7 @@
 			K8S_POD_NAMESPACE:          string(k8sArgs.K8S_POD_NAMESPACE),
 			K8S_POD_INFRA_CONTAINER_ID: string(k8sArgs.K8S_POD_INFRA_CONTAINER_ID),
 			IfName:                     args.IfName,
-			EniConfigName:              eniConfigName})
+			EniConfigName:              conf.ENIConfig})
 
 	if err != nil {
 		log.Errorf("Error received from AddNetwork grpc call for pod %s namespace %s sandbox %s: %v",
@@ -231,12 +214,7 @@
 	// Note: the maximum length for linux interface name is 15
 	hostVethName := generateHostVethName(conf.VethPrefix+args.IfName, string(k8sArgs.K8S_POD_NAMESPACE), string(k8sArgs.K8S_POD_NAME))
 
-<<<<<<< HEAD
-	err = driverClient.SetupNS(hostVethName, args.IfName, args.Netns, addr, int(r.DeviceNumber), r.VPCcidrs, r.UseExternalSNAT, mtu, ipv4Subnet)
-=======
-	err = driverClient.SetupNS(hostVethName, args.IfName, args.Netns, addr, int(r.DeviceNumber), r.VPCcidrs, r.UseExternalSNAT, mtu, log)
->>>>>>> a3bc00da
-
+	err = driverClient.SetupNS(hostVethName, args.IfName, args.Netns, addr, int(r.DeviceNumber), r.VPCcidrs, r.UseExternalSNAT, mtu, log, ipv4Subnet)
 	if err != nil {
 		log.Errorf("Failed SetupPodNetwork for pod %s namespace %s sandbox %s: %v",
 			string(k8sArgs.K8S_POD_NAME), string(k8sArgs.K8S_POD_NAMESPACE), string(k8sArgs.K8S_POD_INFRA_CONTAINER_ID), err)
