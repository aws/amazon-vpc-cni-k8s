// Copyright Amazon.com Inc. or its affiliates. All Rights Reserved.
//
// Licensed under the Apache License, Version 2.0 (the "License"). You may
// not use this file except in compliance with the License. A copy of the
// License is located at
//
//     http://aws.amazon.com/apache2.0/
//
// or in the "license" file accompanying this file. This file is distributed
// on an "AS IS" BASIS, WITHOUT WARRANTIES OR CONDITIONS OF ANY KIND, either
// express or implied. See the License for the specific language governing
// permissions and limitations under the License.

package driver

import (
	"net"
	"syscall"

	"github.com/pkg/errors"
	"golang.org/x/sys/unix"

	"github.com/containernetworking/cni/pkg/ns"
	"github.com/vishvananda/netlink"

	"github.com/aws/amazon-vpc-cni-k8s/pkg/ipwrapper"
	"github.com/aws/amazon-vpc-cni-k8s/pkg/netlinkwrapper"
	"github.com/aws/amazon-vpc-cni-k8s/pkg/networkutils"
	"github.com/aws/amazon-vpc-cni-k8s/pkg/nswrapper"
	"github.com/aws/amazon-vpc-cni-k8s/pkg/utils/logger"
)

const (
	// IP rules priority, leaving a 512 gap for the future
	toContainerRulePriority = 512
	// 1024 is reserved for (IP rule not to <VPC's subnet> table main)
	fromContainerRulePriority = 1536
	// Main routing table number
	mainRouteTable = unix.RT_TABLE_MAIN
)

// NetworkAPIs defines network API calls
type NetworkAPIs interface {
<<<<<<< HEAD
	SetupNS(hostVethName string, contVethName string, netnsPath string, addr *net.IPNet, table int, vpcCIDRs []string, useExternalSNAT bool, mtu int, ipv4Subnet *net.IPNet) error
	TeardownNS(addr *net.IPNet, table int) error
=======
	SetupNS(hostVethName string, contVethName string, netnsPath string, addr *net.IPNet, table int, vpcCIDRs []string, useExternalSNAT bool, mtu int, log logger.Logger) error
	TeardownNS(addr *net.IPNet, table int, log logger.Logger) error
>>>>>>> a3bc00da
}

type linuxNetwork struct {
	netLink netlinkwrapper.NetLink
	ns      nswrapper.NS
}

// New creates linuxNetwork object
func New() NetworkAPIs {
	return &linuxNetwork{
		netLink: netlinkwrapper.NewNetLink(),
		ns:      nswrapper.NewNS(),
	}
}

// createVethPairContext wraps the parameters and the method to create the
// veth pair to attach the container namespace
type createVethPairContext struct {
	contVethName string
	hostVethName string
	addr         *net.IPNet
	ipv4Subnet	 *net.IPNet
	contHWAddress net.HardwareAddr
	netLink      netlinkwrapper.NetLink
	ip           ipwrapper.IP
	mtu          int
}

func newCreateVethPairContext(contVethName string, hostVethName string, addr *net.IPNet, mtu int, ipv4Subnet *net.IPNet, contHWAddress net.HardwareAddr) *createVethPairContext {
	return &createVethPairContext{
		contVethName: contVethName,
		hostVethName: hostVethName,
		addr:         addr,
		netLink:      netlinkwrapper.NewNetLink(),
		ip:           ipwrapper.NewIP(),
		mtu:          mtu,
		ipv4Subnet:   ipv4Subnet,
		contHWAddress: contHWAddress,
	}
}

// run defines the closure to execute within the container's namespace to create the veth pair
func (createVethContext *createVethPairContext) run(hostNS ns.NetNS) error {
	veth := &netlink.Veth{
		LinkAttrs: netlink.LinkAttrs{
			Name:  createVethContext.contVethName,
			Flags: net.FlagUp,
			MTU:   createVethContext.mtu,
			HardwareAddr:  createVethContext.contHWAddress,
		},
		PeerName: createVethContext.hostVethName,
	}

	if err := createVethContext.netLink.LinkAdd(veth); err != nil {
		return err
	}

	hostVeth, err := createVethContext.netLink.LinkByName(createVethContext.hostVethName)
	if err != nil {
		return errors.Wrapf(err, "setup NS network: failed to find link %q", createVethContext.hostVethName)
	}

	// Explicitly set the veth to UP state, because netlink doesn't always do that on all the platforms with net.FlagUp.
	// veth won't get a link local address unless it's set to UP state.
	if err = createVethContext.netLink.LinkSetUp(hostVeth); err != nil {
		return errors.Wrapf(err, "setup NS network: failed to set link %q up", createVethContext.hostVethName)
	}

	contVeth, err := createVethContext.netLink.LinkByName(createVethContext.contVethName)
	if err != nil {
		return errors.Wrapf(err, "setup NS network: failed to find link %q", createVethContext.contVethName)
	}

	// Explicitly set the veth to UP state, because netlink doesn't always do that on all the platforms with net.FlagUp.
	// veth won't get a link local address unless it's set to UP state.
	if err = createVethContext.netLink.LinkSetUp(contVeth); err != nil {
		return errors.Wrapf(err, "setup NS network: failed to set link %q up", createVethContext.contVethName)
	}

	// Add a connected route to a dummy next hop (169.254.1.1 + interface Index)
	// Offsetting by the index to allow for routes to multiple interfaces in a container
	// # ip route show
	// default via 169.254.1.x dev eth0
	// 169.254.1.x dev eth0
	gw := net.IPv4(169, 254, 1, byte(1 + contVeth.Attrs().Index))
	gwNet := &net.IPNet{IP: gw, Mask: net.CIDRMask(32, 32)}

	if err = createVethContext.netLink.RouteReplace(&netlink.Route{
		LinkIndex: contVeth.Attrs().Index,
		Scope:     netlink.SCOPE_LINK,
		Dst:       gwNet}); err != nil {
		return errors.Wrap(err, "setup NS network: failed to add default gateway")
	}



	// Add a default route via dummy next hop(169.254.1.1). Then all outgoing traffic will be routed by this
	// default route via dummy next hop (169.254.1.1).
	// If this is not the first interface, the route may already exist
	if err = createVethContext.ip.AddDefaultRoute(gwNet.IP, contVeth); err != nil && err.Error() != "file exists"{
		return errors.Wrap(err, "setup NS network: failed to add default route")
	}

	// Add a route for each interfaces local subnet that goes out that interface
	if createVethContext.ipv4Subnet != nil {
		routeSubnet := netlink.Route{
			LinkIndex: contVeth.Attrs().Index,
			Dst:       createVethContext.ipv4Subnet,
			Gw:        gw,
		}

		// Add or replace route
		if err := createVethContext.netLink.RouteReplace(&routeSubnet); err != nil {
			return errors.Wrapf(err, "setupNS: unable to add or replace route entry for %s", routeSubnet.String())
		}

		log.Debugf("Successfully set subnet route to be %s", routeSubnet.String())
	}

	if err = createVethContext.netLink.AddrAdd(contVeth, &netlink.Addr{IPNet: createVethContext.addr}); err != nil {
		return errors.Wrapf(err, "setup NS network: failed to add IP addr to %q", createVethContext.contVethName)
	}

	// add static ARP entry for default gateway
	// we are using routed mode on the host and container need this static ARP entry to resolve its default gateway.
	neigh := &netlink.Neigh{
		LinkIndex:    contVeth.Attrs().Index,
		State:        netlink.NUD_PERMANENT,
		IP:           gwNet.IP,
		HardwareAddr: hostVeth.Attrs().HardwareAddr,
	}

	if err = createVethContext.netLink.NeighAdd(neigh); err != nil {
		return errors.Wrap(err, "setup NS network: failed to add static ARP")
	}

	// Now that the everything has been successfully set up in the container, move the "host" end of the
	// veth into the host namespace.
	if err = createVethContext.netLink.LinkSetNsFd(hostVeth, int(hostNS.Fd())); err != nil {
		return errors.Wrap(err, "setup NS network: failed to move veth to host netns")
	}
	return nil
}

func generateMACAddress(addr *net.IPNet) net.HardwareAddr {
	ipBytes := addr.IP.To4()
	return net.HardwareAddr{0, 0, ipBytes[0], ipBytes[1], ipBytes[2], ipBytes[3]}
}

// SetupNS wires up linux networking for a pod's network
<<<<<<< HEAD
func (os *linuxNetwork) SetupNS(hostVethName string, contVethName string, netnsPath string, addr *net.IPNet, table int, vpcCIDRs []string, useExternalSNAT bool, mtu int, ipv4Subnet *net.IPNet) error {
	log.Debugf("SetupNS: hostVethName=%s, contVethName=%s, netnsPath=%s, table=%d, addr=%s, mtu=%d", hostVethName, contVethName, netnsPath, table, addr.String(), mtu)
	return setupNS(hostVethName, contVethName, netnsPath, addr, table, vpcCIDRs, useExternalSNAT, os.netLink, os.ns, mtu, ipv4Subnet)
}

func setupNS(hostVethName string, contVethName string, netnsPath string, addr *net.IPNet, table int, vpcCIDRs []string, useExternalSNAT bool, netLink netlinkwrapper.NetLink, ns nswrapper.NS, mtu int, ipv4Subnet *net.IPNet) error {
=======
func (os *linuxNetwork) SetupNS(hostVethName string, contVethName string, netnsPath string, addr *net.IPNet, table int, vpcCIDRs []string, useExternalSNAT bool, mtu int, log logger.Logger) error {
	log.Debugf("SetupNS: hostVethName=%s, contVethName=%s, netnsPath=%s, table=%d, mtu=%d", hostVethName, contVethName, netnsPath, table, mtu)
	return setupNS(hostVethName, contVethName, netnsPath, addr, table, vpcCIDRs, useExternalSNAT, os.netLink, os.ns, mtu, log)
}

func setupNS(hostVethName string, contVethName string, netnsPath string, addr *net.IPNet, table int, vpcCIDRs []string, useExternalSNAT bool,
	netLink netlinkwrapper.NetLink, ns nswrapper.NS, mtu int, log logger.Logger) error {
>>>>>>> a3bc00da
	// Clean up if hostVeth exists.
	if oldHostVeth, err := netLink.LinkByName(hostVethName); err == nil {
		if err = netLink.LinkDel(oldHostVeth); err != nil {
			return errors.Wrapf(err, "setupNS network: failed to delete old hostVeth %q", hostVethName)
		}
		log.Debugf("Clean up old hostVeth: %v\n", hostVethName)
	}

	contMac := generateMACAddress(addr)

	createVethContext := newCreateVethPairContext(contVethName, hostVethName, addr, mtu, ipv4Subnet, contMac)
	if err := ns.WithNetNSPath(netnsPath, createVethContext.run); err != nil {
		log.Errorf("Failed to setup NS network %v", err)
		return errors.Wrap(err, "setupNS network: failed to setup NS network")
	}

	log.Debugf("Setup netNS with netnsPath %s", netnsPath)

	hostVeth, err := netLink.LinkByName(hostVethName)
	if err != nil {
		return errors.Wrapf(err, "setupNS network: failed to find link %q", hostVethName)
	}

	// Explicitly set the veth to UP state, because netlink doesn't always do that on all the platforms with net.FlagUp.
	// veth won't get a link local address unless it's set to UP state.
	if err = netLink.LinkSetUp(hostVeth); err != nil {
		return errors.Wrapf(err, "setupNS network: failed to set link %q up", hostVethName)
	}

	log.Debugf("Setup host route outgoing hostVeth, LinkIndex %d", hostVeth.Attrs().Index)
	addrHostAddr := &net.IPNet{
		IP:   addr.IP,
		Mask: net.CIDRMask(32, 32)}

	// Add host route
	route := netlink.Route{
		LinkIndex: hostVeth.Attrs().Index,
		Scope:     netlink.SCOPE_LINK,
		Dst:       addrHostAddr}

	// Add or replace route
	if err := netLink.RouteReplace(&route); err != nil {
		return errors.Wrapf(err, "setupNS: unable to add or replace route entry for %s", route.Dst.IP.String())
	}
	log.Debugf("Successfully set host route to be %s/0", route.Dst.IP.String())

	err = addContainerRule(netLink, true, addr, mainRouteTable)

	if err != nil {
		log.Errorf("Failed to add toContainer rule for %s err=%v, ", addr.String(), err)
		return errors.Wrap(err, "setupNS network: failed to add toContainer")
	}

	log.Infof("Added toContainer rule for %s", addr.String())

	// add from-pod rule, only need it when it is not primary ENI
	if table > 0 {
		if useExternalSNAT {
			// add rule: 1536: from <podIP> use table <table>
			err = addContainerRule(netLink, false, addr, table)
			if err != nil {
				log.Errorf("Failed to add fromContainer rule for %s err: %v", addr.String(), err)
				return errors.Wrap(err, "add NS network: failed to add fromContainer rule")
			}
			log.Infof("Added rule priority %d from %s table %d", fromContainerRulePriority, addr.String(), table)
		} else {
			// add rule: 1536: list of from <podIP> to <vpcCIDR> use table <table>
			for _, cidr := range vpcCIDRs {
				podRule := netLink.NewRule()
				_, podRule.Dst, _ = net.ParseCIDR(cidr)
				podRule.Src = addr
				podRule.Table = table
				podRule.Priority = fromContainerRulePriority

				err = netLink.RuleAdd(podRule)
				if isRuleExistsError(err) {
					log.Warnf("Rule already exists [%v]", podRule)
				} else {
					if err != nil {
						log.Errorf("Failed to add pod IP rule [%v]: %v", podRule, err)
						return errors.Wrapf(err, "setupNS: failed to add pod rule [%v]", podRule)
					}
				}
				var toDst string

				if podRule.Dst != nil {
					toDst = podRule.Dst.String()
				}
				log.Infof("Successfully added pod rule[%v] to %s", podRule, toDst)
			}
		}
	}

	// add static ARP entry for container interface
	// If the container is not in the same subnet as
	// the aws-cni container need this static ARP entry to resolve
	// the container IP as ARP won't work on async routed network.
	neigh := &netlink.Neigh{
		LinkIndex:    hostVeth.Attrs().Index,
		State:        netlink.NUD_PERMANENT,
		IP:           addr.IP,
		HardwareAddr: contMac,
	}

	if err = netLink.NeighAdd(neigh); err != nil {
		return errors.Wrap(err, "setup NS network: failed to add static ARP")
	}

	return nil
}

func addContainerRule(netLink netlinkwrapper.NetLink, isToContainer bool, addr *net.IPNet, table int) error {
	if addr == nil {
		return errors.New("can't add container rules without an IP address")
	}
	containerRule := netLink.NewRule()
	if isToContainer {
		// Example: 512:	from all to 10.200.202.222 lookup main
		containerRule.Dst = addr
		containerRule.Priority = toContainerRulePriority
	} else {
		// Example: 1536:	from 10.200.202.222 to 10.200.0.0/16 lookup 2
		containerRule.Src = addr
		containerRule.Priority = fromContainerRulePriority
	}
	containerRule.Table = table

	err := netLink.RuleDel(containerRule)
	if err != nil && !containsNoSuchRule(err) {
		return errors.Wrapf(err, "addContainerRule: failed to delete old container rule for %s", addr.String())
	}

	err = netLink.RuleAdd(containerRule)
	if err != nil {
		return errors.Wrapf(err, "addContainerRule: failed to add container rule for %s", addr.String())
	}
	return nil
}

// TeardownPodNetwork cleanup ip rules
func (os *linuxNetwork) TeardownNS(addr *net.IPNet, table int, log logger.Logger) error {
	log.Debugf("TeardownNS: addr %s, table %d", addr.String(), table)
	return tearDownNS(addr, table, os.netLink, log)
}

func tearDownNS(addr *net.IPNet, table int, netLink netlinkwrapper.NetLink, log logger.Logger) error {
	if addr == nil {
		return errors.New("can't tear down network namespace with no IP address")
	}
	// Remove to-pod rule
	toContainerRule := netLink.NewRule()
	toContainerRule.Dst = addr
	toContainerRule.Priority = toContainerRulePriority
	err := netLink.RuleDel(toContainerRule)

	if err != nil {
		log.Errorf("Failed to delete toContainer rule for %s err %v", addr.String(), err)
	} else {
		log.Infof("Delete toContainer rule for %s ", addr.String())
	}

	if table > 0 {
		// remove from-pod rule only for non main table
		err := deleteRuleListBySrc(*addr)
		if err != nil {
			log.Errorf("Failed to delete fromContainer for %s %v", addr.String(), err)
			return errors.Wrapf(err, "delete NS network: failed to delete fromContainer rule for %s", addr.String())
		}
		log.Infof("Delete fromContainer rule for %s in table %d", addr.String(), table)
	}

	addrHostAddr := &net.IPNet{
		IP:   addr.IP,
		Mask: net.CIDRMask(32, 32)}

	// cleanup host route:
	if err = netLink.RouteDel(&netlink.Route{
		Scope: netlink.SCOPE_LINK,
		Dst:   addrHostAddr}); err != nil {
		log.Errorf("delete NS network: failed to delete host route for %s, %v", addr.String(), err)
	}
	log.Debug("Tear down of NS complete")
	return nil
}

func deleteRuleListBySrc(src net.IPNet) error {
	networkClient := networkutils.New()
	return networkClient.DeleteRuleListBySrc(src)
}

func containsNoSuchRule(err error) bool {
	if errno, ok := err.(syscall.Errno); ok {
		return errno == syscall.ENOENT
	}
	return false
}

func isRuleExistsError(err error) bool {
	if errno, ok := err.(syscall.Errno); ok {
		return errno == syscall.EEXIST
	}
	return false
}<|MERGE_RESOLUTION|>--- conflicted
+++ resolved
@@ -41,13 +41,8 @@
 
 // NetworkAPIs defines network API calls
 type NetworkAPIs interface {
-<<<<<<< HEAD
-	SetupNS(hostVethName string, contVethName string, netnsPath string, addr *net.IPNet, table int, vpcCIDRs []string, useExternalSNAT bool, mtu int, ipv4Subnet *net.IPNet) error
-	TeardownNS(addr *net.IPNet, table int) error
-=======
-	SetupNS(hostVethName string, contVethName string, netnsPath string, addr *net.IPNet, table int, vpcCIDRs []string, useExternalSNAT bool, mtu int, log logger.Logger) error
+	SetupNS(hostVethName string, contVethName string, netnsPath string, addr *net.IPNet, table int, vpcCIDRs []string, useExternalSNAT bool, mtu int, log logger.Logger, ipv4Subnet *net.IPNet) error
 	TeardownNS(addr *net.IPNet, table int, log logger.Logger) error
->>>>>>> a3bc00da
 }
 
 type linuxNetwork struct {
@@ -163,8 +158,6 @@
 		if err := createVethContext.netLink.RouteReplace(&routeSubnet); err != nil {
 			return errors.Wrapf(err, "setupNS: unable to add or replace route entry for %s", routeSubnet.String())
 		}
-
-		log.Debugf("Successfully set subnet route to be %s", routeSubnet.String())
 	}
 
 	if err = createVethContext.netLink.AddrAdd(contVeth, &netlink.Addr{IPNet: createVethContext.addr}); err != nil {
@@ -198,22 +191,13 @@
 }
 
 // SetupNS wires up linux networking for a pod's network
-<<<<<<< HEAD
-func (os *linuxNetwork) SetupNS(hostVethName string, contVethName string, netnsPath string, addr *net.IPNet, table int, vpcCIDRs []string, useExternalSNAT bool, mtu int, ipv4Subnet *net.IPNet) error {
-	log.Debugf("SetupNS: hostVethName=%s, contVethName=%s, netnsPath=%s, table=%d, addr=%s, mtu=%d", hostVethName, contVethName, netnsPath, table, addr.String(), mtu)
-	return setupNS(hostVethName, contVethName, netnsPath, addr, table, vpcCIDRs, useExternalSNAT, os.netLink, os.ns, mtu, ipv4Subnet)
-}
-
-func setupNS(hostVethName string, contVethName string, netnsPath string, addr *net.IPNet, table int, vpcCIDRs []string, useExternalSNAT bool, netLink netlinkwrapper.NetLink, ns nswrapper.NS, mtu int, ipv4Subnet *net.IPNet) error {
-=======
-func (os *linuxNetwork) SetupNS(hostVethName string, contVethName string, netnsPath string, addr *net.IPNet, table int, vpcCIDRs []string, useExternalSNAT bool, mtu int, log logger.Logger) error {
+func (os *linuxNetwork) SetupNS(hostVethName string, contVethName string, netnsPath string, addr *net.IPNet, table int, vpcCIDRs []string, useExternalSNAT bool, mtu int, log logger.Logger, ipv4Subnet *net.IPNet) error {
 	log.Debugf("SetupNS: hostVethName=%s, contVethName=%s, netnsPath=%s, table=%d, mtu=%d", hostVethName, contVethName, netnsPath, table, mtu)
-	return setupNS(hostVethName, contVethName, netnsPath, addr, table, vpcCIDRs, useExternalSNAT, os.netLink, os.ns, mtu, log)
+	return setupNS(hostVethName, contVethName, netnsPath, addr, table, vpcCIDRs, useExternalSNAT, os.netLink, os.ns, mtu, log, ipv4Subnet)
 }
 
 func setupNS(hostVethName string, contVethName string, netnsPath string, addr *net.IPNet, table int, vpcCIDRs []string, useExternalSNAT bool,
-	netLink netlinkwrapper.NetLink, ns nswrapper.NS, mtu int, log logger.Logger) error {
->>>>>>> a3bc00da
+	netLink netlinkwrapper.NetLink, ns nswrapper.NS, mtu int, log logger.Logger, ipv4Subnet *net.IPNet) error {
 	// Clean up if hostVeth exists.
 	if oldHostVeth, err := netLink.LinkByName(hostVethName); err == nil {
 		if err = netLink.LinkDel(oldHostVeth); err != nil {
