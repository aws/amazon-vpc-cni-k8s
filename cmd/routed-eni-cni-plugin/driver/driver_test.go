--- conflicted
+++ resolved
@@ -539,11 +539,7 @@
 		Mask: net.IPv4Mask(255, 255, 255, 255),
 	}
 	var cidrs []string
-<<<<<<< HEAD
-	err = setupNS(testHostVethName, testContVethName, testnetnsPath, addr, testTable, cidrs, true, mockNetLink, mockNS, mtu, nil)
-=======
-	err = setupNS(testHostVethName, testContVethName, testnetnsPath, addr, testTable, cidrs, true, mockNetLink, mockNS, mtu, log)
->>>>>>> a3bc00da
+	err = setupNS(testHostVethName, testContVethName, testnetnsPath, addr, testTable, cidrs, true, mockNetLink, mockNS, mtu, log, nil)
 	assert.NoError(t, err)
 }
 
@@ -562,12 +558,7 @@
 		Mask: net.IPv4Mask(255, 255, 255, 255),
 	}
 	var cidrs []string
-<<<<<<< HEAD
-	err := setupNS(testHostVethName, testContVethName, testnetnsPath, addr, testTable, cidrs, false, mockNetLink, mockNS, mtu, nil)
-=======
-	err := setupNS(testHostVethName, testContVethName, testnetnsPath, addr, testTable, cidrs, false, mockNetLink, mockNS, mtu, log)
->>>>>>> a3bc00da
-
+	err := setupNS(testHostVethName, testContVethName, testnetnsPath, addr, testTable, cidrs, false, mockNetLink, mockNS, mtu, log, nil)
 	assert.Error(t, err)
 }
 
@@ -588,11 +579,7 @@
 		Mask: net.IPv4Mask(255, 255, 255, 255),
 	}
 	var cidrs []string
-<<<<<<< HEAD
-	err := setupNS(testHostVethName, testContVethName, testnetnsPath, addr, testTable, cidrs, false, mockNetLink, mockNS, mtu, nil)
-=======
-	err := setupNS(testHostVethName, testContVethName, testnetnsPath, addr, testTable, cidrs, false, mockNetLink, mockNS, mtu, log)
->>>>>>> a3bc00da
+	err := setupNS(testHostVethName, testContVethName, testnetnsPath, addr, testTable, cidrs, false, mockNetLink, mockNS, mtu, log, nil)
 
 	assert.Error(t, err)
 }
@@ -625,11 +612,7 @@
 		Mask: net.IPv4Mask(255, 255, 255, 255),
 	}
 	var cidrs []string
-<<<<<<< HEAD
-	err = setupNS(testHostVethName, testContVethName, testnetnsPath, addr, testTable, cidrs, false, mockNetLink, mockNS, mtu, nil)
-=======
-	err = setupNS(testHostVethName, testContVethName, testnetnsPath, addr, testTable, cidrs, false, mockNetLink, mockNS, mtu, log)
->>>>>>> a3bc00da
+	err = setupNS(testHostVethName, testContVethName, testnetnsPath, addr, testTable, cidrs, false, mockNetLink, mockNS, mtu, log, nil)
 
 	assert.Error(t, err)
 }
@@ -681,11 +664,7 @@
 	}
 
 	var cidrs []string
-<<<<<<< HEAD
-	err = setupNS(testHostVethName, testContVethName, testnetnsPath, addr, 0, cidrs, false, mockNetLink, mockNS, mtu, nil)
-=======
-	err = setupNS(testHostVethName, testContVethName, testnetnsPath, addr, 0, cidrs, false, mockNetLink, mockNS, mtu, log)
->>>>>>> a3bc00da
+	err = setupNS(testHostVethName, testContVethName, testnetnsPath, addr, 0, cidrs, false, mockNetLink, mockNS, mtu, log, nil)
 
 	assert.NoError(t, err)
 }
