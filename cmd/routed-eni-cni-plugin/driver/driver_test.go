--- conflicted
+++ resolved
@@ -546,10 +546,8 @@
 		Mask: net.IPv4Mask(255, 255, 255, 255),
 	}
 	var cidrs []string
-<<<<<<< HEAD
-	err = setupNS(testHostVethName, testContVethName, testnetnsPath, addr, testTable, cidrs, true, mockNetLink, mockNS, mtu, log, nil)
-=======
-	err = setupNS(testHostVethName, testContVethName, testnetnsPath, addr, testTable, cidrs, true, mockNetLink, mockNS, mtu, log, mockProcSys)
+
+	err = setupNS(testHostVethName, testContVethName, testnetnsPath, addr, testTable, cidrs, true, mockNetLink, mockNS, mtu, log, mockProcSys, nil)
 	assert.NoError(t, err)
 }
 
@@ -599,13 +597,16 @@
 	mockNetLink.EXPECT().RuleDel(gomock.Any()).Return(nil)
 	mockNetLink.EXPECT().RuleAdd(gomock.Any()).Return(nil)
 
+	// Add static arp entry
+	mockHostVeth.EXPECT().Attrs().Return(mockLinkAttrs)
+	mockNetLink.EXPECT().NeighAdd(gomock.Any()).Return(nil)
+
 	addr := &net.IPNet{
 		IP:   net.ParseIP(testIP),
 		Mask: net.IPv4Mask(255, 255, 255, 255),
 	}
 	var cidrs []string
-	err = setupNS(testHostVethName, testContVethName, testnetnsPath, addr, testTable, cidrs, true, mockNetLink, mockNS, mtu, log, mockProcSys)
->>>>>>> 44d0770c
+	err = setupNS(testHostVethName, testContVethName, testnetnsPath, addr, testTable, cidrs, true, mockNetLink, mockNS, mtu, log, mockProcSys, nil)
 	assert.NoError(t, err)
 }
 
@@ -624,12 +625,9 @@
 		Mask: net.IPv4Mask(255, 255, 255, 255),
 	}
 	var cidrs []string
-<<<<<<< HEAD
-	err := setupNS(testHostVethName, testContVethName, testnetnsPath, addr, testTable, cidrs, false, mockNetLink, mockNS, mtu, log, nil)
-=======
-	err := setupNS(testHostVethName, testContVethName, testnetnsPath, addr, testTable, cidrs, false, mockNetLink, mockNS, mtu, log, mockProcSys)
-
->>>>>>> 44d0770c
+
+	err := setupNS(testHostVethName, testContVethName, testnetnsPath, addr, testTable, cidrs, false, mockNetLink, mockNS, mtu, log, mockProcSys, nil)
+
 	assert.Error(t, err)
 }
 
@@ -653,10 +651,8 @@
 		Mask: net.IPv4Mask(255, 255, 255, 255),
 	}
 	var cidrs []string
-<<<<<<< HEAD
-	err := setupNS(testHostVethName, testContVethName, testnetnsPath, addr, testTable, cidrs, false, mockNetLink, mockNS, mtu, log, nil)
-=======
-	err := setupNS(testHostVethName, testContVethName, testnetnsPath, addr, testTable, cidrs, false, mockNetLink, mockNS, mtu, log, mockProcSys)
+
+	err := setupNS(testHostVethName, testContVethName, testnetnsPath, addr, testTable, cidrs, false, mockNetLink, mockNS, mtu, log, mockProcSys, nil)
 
 	assert.Error(t, err)
 }
@@ -678,8 +674,7 @@
 		Mask: net.IPv4Mask(255, 255, 255, 255),
 	}
 	var cidrs []string
-	err := setupNS(testHostVethName, testContVethName, testnetnsPath, addr, testTable, cidrs, false, mockNetLink, mockNS, mtu, log, mockProcSys)
->>>>>>> 44d0770c
+	err := setupNS(testHostVethName, testContVethName, testnetnsPath, addr, testTable, cidrs, false, mockNetLink, mockNS, mtu, log, mockProcSys, nil)
 
 	assert.Error(t, err)
 }
@@ -715,11 +710,7 @@
 		Mask: net.IPv4Mask(255, 255, 255, 255),
 	}
 	var cidrs []string
-<<<<<<< HEAD
-	err = setupNS(testHostVethName, testContVethName, testnetnsPath, addr, testTable, cidrs, false, mockNetLink, mockNS, mtu, log, nil)
-=======
-	err = setupNS(testHostVethName, testContVethName, testnetnsPath, addr, testTable, cidrs, false, mockNetLink, mockNS, mtu, log, mockProcSys)
->>>>>>> 44d0770c
+	err = setupNS(testHostVethName, testContVethName, testnetnsPath, addr, testTable, cidrs, false, mockNetLink, mockNS, mtu, log, mockProcSys, nil)
 
 	assert.Error(t, err)
 }
@@ -774,12 +765,8 @@
 	}
 
 	var cidrs []string
-<<<<<<< HEAD
-	err = setupNS(testHostVethName, testContVethName, testnetnsPath, addr, 0, cidrs, false, mockNetLink, mockNS, mtu, log, nil)
-=======
->>>>>>> 44d0770c
-
-	err = setupNS(testHostVethName, testContVethName, testnetnsPath, addr, 0, cidrs, false, mockNetLink, mockNS, mtu, log, mockProcSys)
+
+	err = setupNS(testHostVethName, testContVethName, testnetnsPath, addr, 0, cidrs, false, mockNetLink, mockNS, mtu, log, mockProcSys, nil)
 	assert.NoError(t, err)
 }
 
