--- conflicted
+++ resolved
@@ -77,11 +77,8 @@
 
 func (c *defaultCloud) IAM() services.IAM {
 	return c.iam
-<<<<<<< HEAD
 }
 
 func (c *defaultCloud) CloudWatch() services.CloudWatch {
 	return c.cloudWatch
-=======
->>>>>>> 0c223c81
 }