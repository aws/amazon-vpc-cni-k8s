// Copyright Amazon.com Inc. or its affiliates. All Rights Reserved.
//
// Licensed under the Apache License, Version 2.0 (the "License"). You may
// not use this file except in compliance with the License. A copy of the
// License is located at
//
//     http://aws.amazon.com/apache2.0/
//
// or in the "license" file accompanying this file. This file is distributed
// on an "AS IS" BASIS, WITHOUT WARRANTIES OR CONDITIONS OF ANY KIND, either
// express or implied. See the License for the specific language governing
// permissions and limitations under the License.

package utils

import (
	"context"
	"fmt"
	"os"
	"strconv"
	"strings"
	"time"

	"gopkg.in/yaml.v2"

	"github.com/aws/amazon-vpc-cni-k8s/pkg/vpc"
	"github.com/aws/amazon-vpc-cni-k8s/test/framework"
	k8sUtils "github.com/aws/amazon-vpc-cni-k8s/test/framework/resources/k8s/utils"
	"github.com/aws/amazon-vpc-cni-k8s/test/framework/utils"
	"github.com/aws/aws-sdk-go-v2/aws"
	cloudformationtypes "github.com/aws/aws-sdk-go-v2/service/cloudformation/types"
)

const (
	CreateNodeGroupCFNTemplate = "/testdata/amazon-eks-nodegroup.yaml"
	NodeImageIdSSMParam        = "/aws/service/eks/optimized-ami/%s/amazon-linux-2/recommended/image_id"
)

type NodeGroupProperties struct {
	// Required to verify the node is up and ready
	NgLabelKey string
	NgLabelVal string
	// ASG Size
	AsgSize       int
	NodeGroupName string
	// If custom networking is set then max pod
	// will be set on Kubelet extra arguments
	IsCustomNetworkingEnabled bool
	// Subnet where the node group will be created
	Subnet       []string
	InstanceType string
	KeyPairName  string

	// optional: specify container runtime
	ContainerRuntime string

	NodeImageId string
}

type ClusterVPCConfig struct {
	PublicSubnetList   []string
	AvailZones         []string
	PublicRouteTableID string
	PrivateSubnetList  []string
}

type AWSAuthMapRole struct {
	Groups   []string `yaml:"groups"`
	RoleArn  string   `yaml:"rolearn"`
	UserName string   `yaml:"username"`
}

// Create self managed node group stack
func CreateAndWaitTillSelfManagedNGReady(f *framework.Framework, properties NodeGroupProperties) error {
	templatePath := utils.GetProjectRoot() + CreateNodeGroupCFNTemplate
	templateBytes, err := os.ReadFile(templatePath)
	if err != nil {
		return fmt.Errorf("failed to read from %s, %v", templatePath, err)
	}
	template := string(templateBytes)

	describeClusterOutput, err := f.CloudServices.EKS().DescribeCluster(context.TODO(), f.Options.ClusterName)
	if err != nil {
		return fmt.Errorf("failed to describe cluster %s: %v", f.Options.ClusterName, err)
	}

	var bootstrapArgs = fmt.Sprintf("--apiserver-endpoint %s --b64-cluster-ca %s",
		*describeClusterOutput.Cluster.Endpoint, *describeClusterOutput.Cluster.CertificateAuthority.Data)
	var kubeletExtraArgs = fmt.Sprintf("--node-labels=%s=%s", properties.NgLabelKey, properties.NgLabelVal)

	if properties.IsCustomNetworkingEnabled {
		limit, _ := vpc.GetInstance(properties.InstanceType)
		maxPods := (limit.ENILimit-1)*(limit.IPv4Limit-1) + 2

		bootstrapArgs += " --use-max-pods false"
		kubeletExtraArgs += fmt.Sprintf(" --max-pods=%d", maxPods)
	}

	containerRuntime := properties.ContainerRuntime
	if containerRuntime != "" {
		bootstrapArgs += fmt.Sprintf(" --container-runtime %s", containerRuntime)
	}

	asgSizeString := strconv.Itoa(properties.AsgSize)

	createNgStackParams := []cloudformationtypes.Parameter{
		{
			ParameterKey:   aws.String("ClusterName"),
			ParameterValue: aws.String(f.Options.ClusterName),
		},
		{
			ParameterKey:   aws.String("VpcId"),
			ParameterValue: aws.String(f.Options.AWSVPCID),
		},
		{
			ParameterKey:   aws.String("Subnets"),
			ParameterValue: aws.String(strings.Join(properties.Subnet, ",")),
		},
		{
			ParameterKey:   aws.String("ClusterControlPlaneSecurityGroup"),
			ParameterValue: aws.String(describeClusterOutput.Cluster.ResourcesVpcConfig.SecurityGroupIds[0]),
		},
		{
			ParameterKey:   aws.String("NodeGroupName"),
			ParameterValue: aws.String(properties.NodeGroupName),
		},
		{
			ParameterKey:   aws.String("NodeImageIdSSMParam"),
			ParameterValue: aws.String(fmt.Sprintf(NodeImageIdSSMParam, f.Options.NgK8SVersion)),
		},
		{
			ParameterKey:   aws.String("NodeAutoScalingGroupMinSize"),
			ParameterValue: aws.String(asgSizeString),
		},
		{
			ParameterKey:   aws.String("NodeAutoScalingGroupDesiredCapacity"),
			ParameterValue: aws.String(asgSizeString),
		},
		{
			ParameterKey:   aws.String("NodeAutoScalingGroupMaxSize"),
			ParameterValue: aws.String(asgSizeString),
		},
		{
			ParameterKey:   aws.String("NodeInstanceType"),
			ParameterValue: aws.String(properties.InstanceType),
		},
		{
			ParameterKey:   aws.String("BootstrapArguments"),
			ParameterValue: aws.String(fmt.Sprintf("%s --kubelet-extra-args '%s'", bootstrapArgs, kubeletExtraArgs)),
		},
		{
			ParameterKey:   aws.String("KeyName"),
			ParameterValue: aws.String(properties.KeyPairName),
		},
		{
			ParameterKey:   aws.String("DisableIMDSv1"),
			ParameterValue: aws.String("true"),
		},
	}

	if properties.NodeImageId != "" {
		createNgStackParams = append(createNgStackParams, cloudformationtypes.Parameter{
			ParameterKey:   aws.String("NodeImageId"),
			ParameterValue: aws.String(properties.NodeImageId),
		})
	}

	describeStackOutput, err := f.CloudServices.CloudFormation().
		WaitTillStackCreated(context.TODO(), properties.NodeGroupName, createNgStackParams, template)
	if err != nil {
		return fmt.Errorf("failed to create node group cfn stack: %v", err)
	}

	var nodeInstanceRole string
	for _, stackOutput := range describeStackOutput.Stacks[0].Outputs {
		if *stackOutput.OutputKey == "NodeInstanceRole" {
			nodeInstanceRole = *stackOutput.OutputValue
		}
	}

	if nodeInstanceRole == "" {
		return fmt.Errorf("failed to find node instance role in stack %+v", describeStackOutput)
	}

	// Update the AWS Auth Config with the Node Instance Role
	awsAuth, err := f.K8sResourceManagers.ConfigMapManager().
		GetConfigMap("kube-system", "aws-auth")
	if err != nil {
		return fmt.Errorf("failed to find aws-auth configmap: %v", err)
	}

	updatedAWSAuth := awsAuth.DeepCopy()
	authMapRole := []AWSAuthMapRole{
		{
			Groups:   []string{"system:bootstrappers", "system:nodes"},
			RoleArn:  nodeInstanceRole,
			UserName: "system:node:{{EC2PrivateDNSName}}",
		},
	}
	yamlBytes, err := yaml.Marshal(authMapRole)

	updatedAWSAuth.Data["mapRoles"] = updatedAWSAuth.Data["mapRoles"] + string(yamlBytes)

	err = f.K8sResourceManagers.ConfigMapManager().UpdateConfigMap(awsAuth, updatedAWSAuth)
	if err != nil {
		return fmt.Errorf("failed to update the auth config with new node's instance role: %v", err)
	}

	// Wait till the node group have joined the cluster and are ready
	err = f.K8sResourceManagers.NodeManager().
		WaitTillNodesReady(properties.NgLabelKey, properties.NgLabelVal, properties.AsgSize)
	if err != nil {
		return fmt.Errorf("failed to list nodegroup with label key %s:%v: %v",
			properties.NgLabelKey, properties.NgLabelVal, err)
	}

	return nil
}

func DeleteAndWaitTillSelfManagedNGStackDeleted(f *framework.Framework, properties NodeGroupProperties) error {
	err := f.CloudServices.CloudFormation().WaitTillStackDeleted(context.TODO(), properties.NodeGroupName)
	if err != nil {
		return fmt.Errorf("failed to delete node group cfn stack: %v", err)
	}
	return nil
}

func GetClusterVPCConfig(f *framework.Framework) (*ClusterVPCConfig, error) {
	clusterConfig := &ClusterVPCConfig{
		PublicSubnetList:  []string{},
		AvailZones:        []string{},
		PrivateSubnetList: []string{},
	}

	if len(f.Options.PublicSubnets) > 0 {
		clusterConfig.PublicSubnetList = strings.Split(f.Options.PublicSubnets, ",")
	}
	if len(f.Options.PrivateSubnets) > 0 {
		clusterConfig.PrivateSubnetList = strings.Split(f.Options.PrivateSubnets, ",")
	}
	if len(f.Options.AvailabilityZones) > 0 {
		clusterConfig.AvailZones = strings.Split(f.Options.AvailabilityZones, ",")
	}
	if f.Options.PublicRouteTableID != "" {
		clusterConfig.PublicRouteTableID = f.Options.PublicRouteTableID
	}

	// user provided the info so we don't need to look it up
	if clusterConfig.PublicRouteTableID != "" && len(clusterConfig.PublicSubnetList) > 0 && len(clusterConfig.AvailZones) > 0 {
		return clusterConfig, nil
	}

	if clusterConfig.PublicRouteTableID != "" || len(clusterConfig.PublicSubnetList) > 0 ||
		len(clusterConfig.PrivateSubnetList) > 0 || len(clusterConfig.AvailZones) > 0 {
		return nil, fmt.Errorf("partial configuration, if supplying config via flags you need to provide at least public route table ID, public subnet list and availibility zone list")
	}

	describeClusterOutput, err := f.CloudServices.EKS().DescribeCluster(context.TODO(), f.Options.ClusterName)
	if err != nil {
		return nil, fmt.Errorf("failed to describe cluster %s: %v", f.Options.ClusterName, err)
	}

	for _, subnet := range describeClusterOutput.Cluster.ResourcesVpcConfig.SubnetIds {
		describeRouteOutput, err := f.CloudServices.EC2().DescribeRouteTables(context.TODO(), subnet)
		if err != nil {
			return nil, fmt.Errorf("failed to describe subnet %s: %v", subnet, err)
		}

		isPublic := false
		for _, route := range describeRouteOutput.RouteTables[0].Routes {
			if route.GatewayId != nil && strings.Contains(*route.GatewayId, "igw-") {
				isPublic = true
				clusterConfig.PublicSubnetList = append(clusterConfig.PublicSubnetList, subnet)
				clusterConfig.PublicRouteTableID = *describeRouteOutput.RouteTables[0].RouteTableId
			}
		}
		if !isPublic {
			clusterConfig.PrivateSubnetList = append(clusterConfig.PrivateSubnetList, subnet)
		}
	}

	uniqueAZ := map[string]bool{}
	for _, subnet := range clusterConfig.PublicSubnetList {
<<<<<<< HEAD
		describeSubnet, err := f.CloudServices.EC2().DescribeSubnet(context.TODO(), subnet)
=======
		describeSubnet, err := f.CloudServices.EC2().DescribeSubnets(context.TODO(), []string{subnet})
>>>>>>> 2acfc66c
		if err != nil {
			return nil, fmt.Errorf("failed to describe the subnet %s: %v", subnet, err)
		}
		if ok := uniqueAZ[*describeSubnet.Subnets[0].AvailabilityZone]; !ok {
			uniqueAZ[*describeSubnet.Subnets[0].AvailabilityZone] = true
			clusterConfig.AvailZones =
				append(clusterConfig.AvailZones, *describeSubnet.Subnets[0].AvailabilityZone)
		}
	}

	return clusterConfig, nil
}

func TerminateInstances(f *framework.Framework) error {
	nodeList, err := f.K8sResourceManagers.NodeManager().GetNodes(f.Options.NgNameLabelKey, f.Options.NgNameLabelVal)
	if err != nil {
		return fmt.Errorf("failed to get list of nodes created: %v", err)
	}

	var instanceIDs []string
	for _, node := range nodeList.Items {
		instanceIDs = append(instanceIDs, k8sUtils.GetInstanceIDFromNode(node))
	}

	err = f.CloudServices.EC2().TerminateInstance(context.TODO(), instanceIDs)
	if err != nil {
		return fmt.Errorf("failed to terminate instances: %v", err)
	}

	// Wait for instances to be replaced
	time.Sleep(time.Minute * 8)
	return nil
}<|MERGE_RESOLUTION|>--- conflicted
+++ resolved
@@ -281,11 +281,7 @@
 
 	uniqueAZ := map[string]bool{}
 	for _, subnet := range clusterConfig.PublicSubnetList {
-<<<<<<< HEAD
-		describeSubnet, err := f.CloudServices.EC2().DescribeSubnet(context.TODO(), subnet)
-=======
 		describeSubnet, err := f.CloudServices.EC2().DescribeSubnets(context.TODO(), []string{subnet})
->>>>>>> 2acfc66c
 		if err != nil {
 			return nil, fmt.Errorf("failed to describe the subnet %s: %v", subnet, err)
 		}
