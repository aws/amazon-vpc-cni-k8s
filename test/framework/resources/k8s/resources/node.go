--- conflicted
+++ resolved
@@ -25,12 +25,9 @@
 
 type NodeManager interface {
 	GetNodes(nodeLabelKey string, nodeLabelVal string) (v1.NodeList, error)
-<<<<<<< HEAD
 	GetAllNodes() (v1.NodeList, error)
-=======
 	UpdateNode(oldNode *v1.Node, newNode *v1.Node) error
 	WaitTillNodesReady(nodeLabelKey string, nodeLabelVal string, asgSize int) error
->>>>>>> f96e713d
 }
 
 type defaultNodeManager struct {
@@ -50,13 +47,13 @@
 	return nodeList, err
 }
 
-<<<<<<< HEAD
 func (d *defaultNodeManager) GetAllNodes() (v1.NodeList, error) {
 	ctx := context.Background()
 	nodeList := v1.NodeList{}
 	err := d.k8sClient.List(ctx, &nodeList)
 	return nodeList, err
-=======
+}
+
 func (d *defaultNodeManager) UpdateNode(oldNode *v1.Node, newNode *v1.Node) error {
 	return d.k8sClient.Patch(context.Background(), newNode, client.MergeFrom(oldNode))
 }
@@ -81,5 +78,4 @@
 		return true, nil
 
 	}, context.Background().Done())
->>>>>>> f96e713d
 }