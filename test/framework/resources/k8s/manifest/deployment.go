// Copyright Amazon.com Inc. or its affiliates. All Rights Reserved.
//
// Licensed under the Apache License, Version 2.0 (the "License"). You may
// not use this file except in compliance with the License. A copy of the
// License is located at
//
//     http://aws.amazon.com/apache2.0/
//
// or in the "license" file accompanying this file. This file is distributed
// on an "AS IS" BASIS, WITHOUT WARRANTIES OR CONDITIONS OF ANY KIND, either
// express or implied. See the License for the specific language governing
// permissions and limitations under the License.

package manifest

import (
	"github.com/aws/amazon-vpc-cni-k8s/test/framework/utils"

	"github.com/aws/aws-sdk-go/aws"
	v1 "k8s.io/api/apps/v1"
	corev1 "k8s.io/api/core/v1"
	metav1 "k8s.io/apimachinery/pkg/apis/meta/v1"
)

type DeploymentBuilder struct {
	namespace              string
	name                   string
	replicas               int
	container              corev1.Container
	labels                 map[string]string
	nodeSelector           map[string]string
	terminationGracePeriod int
	nodeName               string
	hostNetwork            bool
	volume                 []corev1.Volume
	volumeMount            []corev1.VolumeMount
}

func NewBusyBoxDeploymentBuilder() *DeploymentBuilder {
	return &DeploymentBuilder{
		namespace:              utils.DefaultTestNamespace,
		name:                   "deployment-test",
		replicas:               10,
		container:              NewBusyBoxContainerBuilder().Build(),
		labels:                 map[string]string{"role": "test"},
		nodeSelector:           map[string]string{},
		terminationGracePeriod: 0,
	}
}

func NewDefaultDeploymentBuilder() *DeploymentBuilder {
	return &DeploymentBuilder{
		namespace:              utils.DefaultTestNamespace,
		terminationGracePeriod: 0,
		labels:                 map[string]string{"role": "test"},
	}
}

func (d *DeploymentBuilder) NodeSelector(labelKey string, labelVal string) *DeploymentBuilder {
	d.nodeSelector[labelKey] = labelVal
	return d
}

func (d *DeploymentBuilder) Namespace(namespace string) *DeploymentBuilder {
	d.namespace = namespace
	return d
}

func (d *DeploymentBuilder) TerminationGracePeriod(tg int) *DeploymentBuilder {
	d.terminationGracePeriod = tg
	return d
}

func (d *DeploymentBuilder) Name(name string) *DeploymentBuilder {
	d.name = name
	return d
}

func (d *DeploymentBuilder) NodeName(nodeName string) *DeploymentBuilder {
	d.nodeName = nodeName
	return d
}

func (d *DeploymentBuilder) Replicas(replicas int) *DeploymentBuilder {
	d.replicas = replicas
	return d
}

func (d *DeploymentBuilder) Container(container corev1.Container) *DeploymentBuilder {
	d.container = container
	return d
}

func (d *DeploymentBuilder) PodLabel(labelKey string, labelValue string) *DeploymentBuilder {
	d.labels[labelKey] = labelValue
	return d
}

func (d *DeploymentBuilder) HostNetwork(hostNetwork bool) *DeploymentBuilder {
	d.hostNetwork = hostNetwork
	return d
}

func (d *DeploymentBuilder) MountVolume(volume []corev1.Volume, volumeMount []corev1.VolumeMount) *DeploymentBuilder {
	d.volume = volume
	d.volumeMount = volumeMount
	return d
}

func (d *DeploymentBuilder) Build() *v1.Deployment {
	deploymentSpec := &v1.Deployment{
		ObjectMeta: metav1.ObjectMeta{
			Name:      d.name,
			Namespace: d.namespace,
			Labels:    d.labels,
		},
		Spec: v1.DeploymentSpec{
			Replicas: aws.Int32(int32(d.replicas)),
			Selector: &metav1.LabelSelector{
				MatchLabels: d.labels,
			},
			Template: corev1.PodTemplateSpec{
				ObjectMeta: metav1.ObjectMeta{
					Labels: d.labels,
				},
				Spec: corev1.PodSpec{
<<<<<<< HEAD
					HostNetwork:                   d.hostNetwork,
=======
					NodeSelector:                  d.nodeSelector,
>>>>>>> f96e713d
					Containers:                    []corev1.Container{d.container},
					TerminationGracePeriodSeconds: aws.Int64(int64(d.terminationGracePeriod)),
					NodeName:                      d.nodeName,
				},
			},
		},
	}

	if len(d.volume) > 0 && len(d.volumeMount) > 0 {
		deploymentSpec.Spec.Template.Spec.Volumes = d.volume
		deploymentSpec.Spec.Template.Spec.Containers[0].VolumeMounts = d.volumeMount
	}
	return deploymentSpec
}<|MERGE_RESOLUTION|>--- conflicted
+++ resolved
@@ -124,11 +124,8 @@
 					Labels: d.labels,
 				},
 				Spec: corev1.PodSpec{
-<<<<<<< HEAD
 					HostNetwork:                   d.hostNetwork,
-=======
 					NodeSelector:                  d.nodeSelector,
->>>>>>> f96e713d
 					Containers:                    []corev1.Container{d.container},
 					TerminationGracePeriodSeconds: aws.Int64(int64(d.terminationGracePeriod)),
 					NodeName:                      d.nodeName,
