--- conflicted
+++ resolved
@@ -31,12 +31,9 @@
 	PodManager() resources.PodManager
 	DaemonSetManager() resources.DaemonSetManager
 	ConfigMapManager() resources.ConfigMapManager
-<<<<<<< HEAD
 	ClusterRoleManager() resources.ClusterRoleManager
 	ServiceAccountManager() resources.ServiceAccountManager
-=======
 	NetworkPolicyManager() resources.NetworkPolicyManager
->>>>>>> 33f5d007
 }
 
 type defaultManager struct {
@@ -49,12 +46,9 @@
 	podManager            resources.PodManager
 	daemonSetManager      resources.DaemonSetManager
 	configMapManager      resources.ConfigMapManager
-<<<<<<< HEAD
 	clusterRoleManager    resources.ClusterRoleManager
 	serviceAccountManager resources.ServiceAccountManager
-=======
 	networkPolicyManager  resources.NetworkPolicyManager
->>>>>>> 33f5d007
 }
 
 func NewResourceManager(k8sClient client.DelegatingClient,
@@ -69,12 +63,9 @@
 		podManager:            resources.NewDefaultPodManager(k8sClient, scheme, config),
 		daemonSetManager:      resources.NewDefaultDaemonSetManager(k8sClient),
 		configMapManager:      resources.NewConfigMapManager(k8sClient),
-<<<<<<< HEAD
 		clusterRoleManager:    resources.NewClusterRoleManager(k8sClient),
 		serviceAccountManager: resources.NewServiceAccountManager(k8sClient),
-=======
 		networkPolicyManager:  resources.NewNetworkPolicyManager(k8sClient),
->>>>>>> 33f5d007
 	}
 }
 
