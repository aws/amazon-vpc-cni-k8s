--- conflicted
+++ resolved
@@ -27,7 +27,6 @@
 }
 
 type Options struct {
-<<<<<<< HEAD
 	KubeConfig      string
 	ClusterName     string
 	AWSRegion       string
@@ -39,16 +38,7 @@
 	TargetAddon     string
 	InitialManifest string
 	TargetManifest  string
-=======
-	KubeConfig     string
-	ClusterName    string
-	AWSRegion      string
-	AWSVPCID       string
-	NgNameLabelKey string
-	NgNameLabelVal string
-	EKSEndpoint    string
-	CalicoVersion  string
->>>>>>> d5b0c84c
+	CalicoVersion   string
 }
 
 func (options *Options) BindFlags() {
@@ -59,14 +49,11 @@
 	flag.StringVar(&options.NgNameLabelKey, "ng-name-label-key", "eks.amazonaws.com/nodegroup", "label key used to identify nodegroup name")
 	flag.StringVar(&options.NgNameLabelVal, "ng-name-label-val", "", "label value with the nodegroup name")
 	flag.StringVar(&options.EKSEndpoint, "eks-endpoint", "", "optional eks api server endpoint")
-<<<<<<< HEAD
 	flag.StringVar(&options.InitialAddon, "initial-addon-version", "", "Initial CNI addon version before upgrade applied")
 	flag.StringVar(&options.TargetAddon, "target-addon-version", "", "Target CNI addon version after upgrade applied")
 	flag.StringVar(&options.InitialManifest, "initial-manifest-file", "", "Initial CNI manifest, can be local file path or remote Url")
 	flag.StringVar(&options.TargetManifest, "target-manifest-file", "", "Target CNI manifest, can be local file path or remote Url")
-=======
 	flag.StringVar(&options.CalicoVersion, "calico-version", "3.22.0", "calico version to be tested")
->>>>>>> d5b0c84c
 }
 
 func (options *Options) Validate() error {
