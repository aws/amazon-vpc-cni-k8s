--- conflicted
+++ resolved
@@ -27,18 +27,6 @@
 }
 
 type Options struct {
-<<<<<<< HEAD
-	KubeConfig     string
-	ClusterName    string
-	AWSRegion      string
-	AWSVPCID       string
-	NgNameLabelKey string
-	NgNameLabelVal string
-	EKSEndpoint    string
-	InitialAddon   string
-	TargetAddon    string
-	CalicoVersion  string
-=======
 	KubeConfig       string
 	ClusterName      string
 	AWSRegion        string
@@ -49,7 +37,8 @@
 	CalicoVersion    string
 	ContainerRuntime string
 	InstanceType     string
->>>>>>> e3cf9807
+	InitialAddon     string
+	TargetAddon      string
 }
 
 func (options *Options) BindFlags() {
