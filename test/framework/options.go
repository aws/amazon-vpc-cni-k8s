--- conflicted
+++ resolved
@@ -34,12 +34,9 @@
 	NgNameLabelKey string
 	NgNameLabelVal string
 	EKSEndpoint    string
-<<<<<<< HEAD
 	InitialAddon   string
 	TargetAddon    string
-=======
 	CalicoVersion  string
->>>>>>> d5b0c84c
 }
 
 func (options *Options) BindFlags() {
@@ -50,12 +47,9 @@
 	flag.StringVar(&options.NgNameLabelKey, "ng-name-label-key", "eks.amazonaws.com/nodegroup", "label key used to identify nodegroup name")
 	flag.StringVar(&options.NgNameLabelVal, "ng-name-label-val", "", "label value with the nodegroup name")
 	flag.StringVar(&options.EKSEndpoint, "eks-endpoint", "", "optional eks api server endpoint")
-<<<<<<< HEAD
 	flag.StringVar(&options.InitialAddon, "initial-addon-version", "", "Initial CNI addon version before upgrade applied")
 	flag.StringVar(&options.TargetAddon, "target-addon-version", "", "Target CNI addon version after upgrade applied")
-=======
 	flag.StringVar(&options.CalicoVersion, "calico-version", "3.22.0", "calico version to be tested")
->>>>>>> d5b0c84c
 }
 
 func (options *Options) Validate() error {
