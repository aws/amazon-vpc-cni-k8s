// Copyright Amazon.com Inc. or its affiliates. All Rights Reserved.
//
// Licensed under the Apache License, Version 2.0 (the "License"). You may
// not use this file except in compliance with the License. A copy of the
// License is located at
//
//     http://aws.amazon.com/apache2.0/
//
// or in the "license" file accompanying this file. This file is distributed
// on an "AS IS" BASIS, WITHOUT WARRANTIES OR CONDITIONS OF ANY KIND, either
// express or implied. See the License for the specific language governing
// permissions and limitations under the License.

package framework

import (
	"flag"

	"github.com/pkg/errors"
	"k8s.io/client-go/tools/clientcmd"
)

var GlobalOptions Options

func init() {
	GlobalOptions.BindFlags()
}

type Options struct {
<<<<<<< HEAD
	KubeConfig      string
	ClusterName     string
	AWSRegion       string
	AWSVPCID        string
	NgNameLabelKey  string
	NgNameLabelVal  string
	EKSEndpoint     string
	InitialAddon    string
	TargetAddon     string
	InitialManifest string
	TargetManifest  string
	CalicoVersion   string
=======
	KubeConfig       string
	ClusterName      string
	AWSRegion        string
	AWSVPCID         string
	NgNameLabelKey   string
	NgNameLabelVal   string
	EKSEndpoint      string
	CalicoVersion    string
	ContainerRuntime string
	InstanceType     string
	InitialAddon     string
	TargetAddon      string
>>>>>>> 9d7bf47e
}

func (options *Options) BindFlags() {
	flag.StringVar(&options.KubeConfig, "cluster-kubeconfig", "", "Path to kubeconfig containing embedded authinfo (required)")
	flag.StringVar(&options.ClusterName, "cluster-name", "", `Kubernetes cluster name (required)`)
	flag.StringVar(&options.AWSRegion, "aws-region", "", `AWS Region for the kubernetes cluster`)
	flag.StringVar(&options.AWSVPCID, "aws-vpc-id", "", `AWS VPC ID for the kubernetes cluster`)
	flag.StringVar(&options.NgNameLabelKey, "ng-name-label-key", "eks.amazonaws.com/nodegroup", "label key used to identify nodegroup name")
	flag.StringVar(&options.NgNameLabelVal, "ng-name-label-val", "", "label value with the nodegroup name")
	flag.StringVar(&options.EKSEndpoint, "eks-endpoint", "", "optional eks api server endpoint")
	flag.StringVar(&options.InitialAddon, "initial-addon-version", "", "Initial CNI addon version before upgrade applied")
	flag.StringVar(&options.TargetAddon, "target-addon-version", "", "Target CNI addon version after upgrade applied")
<<<<<<< HEAD
	flag.StringVar(&options.InitialManifest, "initial-manifest-file", "", "Initial CNI manifest, can be local file path or remote Url")
	flag.StringVar(&options.TargetManifest, "target-manifest-file", "", "Target CNI manifest, can be local file path or remote Url")
=======
>>>>>>> 9d7bf47e
	flag.StringVar(&options.CalicoVersion, "calico-version", "3.22.0", "calico version to be tested")
	flag.StringVar(&options.ContainerRuntime, "container-runtime", "", "Optionally can specify it as 'containerd' for the test nodes")
	flag.StringVar(&options.InstanceType, "instance-type", "amd64", "Optionally specify instance type as arm64 for the test nodes")
}

func (options *Options) Validate() error {
	if len(options.KubeConfig) == 0 {
		return errors.Errorf("%s must be set!", clientcmd.RecommendedConfigPathFlag)
	}
	if len(options.ClusterName) == 0 {
		return errors.Errorf("%s must be set!", "cluster-name")
	}
	if len(options.AWSRegion) == 0 {
		return errors.Errorf("%s must be set!", "aws-region")
	}
	if len(options.AWSVPCID) == 0 {
		return errors.Errorf("%s must be set!", "aws-vpc-id")
	}
	return nil
}<|MERGE_RESOLUTION|>--- conflicted
+++ resolved
@@ -27,20 +27,6 @@
 }
 
 type Options struct {
-<<<<<<< HEAD
-	KubeConfig      string
-	ClusterName     string
-	AWSRegion       string
-	AWSVPCID        string
-	NgNameLabelKey  string
-	NgNameLabelVal  string
-	EKSEndpoint     string
-	InitialAddon    string
-	TargetAddon     string
-	InitialManifest string
-	TargetManifest  string
-	CalicoVersion   string
-=======
 	KubeConfig       string
 	ClusterName      string
 	AWSRegion        string
@@ -53,7 +39,8 @@
 	InstanceType     string
 	InitialAddon     string
 	TargetAddon      string
->>>>>>> 9d7bf47e
+	InitialManifest  string
+	TargetManifest   string
 }
 
 func (options *Options) BindFlags() {
@@ -66,11 +53,8 @@
 	flag.StringVar(&options.EKSEndpoint, "eks-endpoint", "", "optional eks api server endpoint")
 	flag.StringVar(&options.InitialAddon, "initial-addon-version", "", "Initial CNI addon version before upgrade applied")
 	flag.StringVar(&options.TargetAddon, "target-addon-version", "", "Target CNI addon version after upgrade applied")
-<<<<<<< HEAD
 	flag.StringVar(&options.InitialManifest, "initial-manifest-file", "", "Initial CNI manifest, can be local file path or remote Url")
 	flag.StringVar(&options.TargetManifest, "target-manifest-file", "", "Target CNI manifest, can be local file path or remote Url")
-=======
->>>>>>> 9d7bf47e
 	flag.StringVar(&options.CalicoVersion, "calico-version", "3.22.0", "calico version to be tested")
 	flag.StringVar(&options.ContainerRuntime, "container-runtime", "", "Optionally can specify it as 'containerd' for the test nodes")
 	flag.StringVar(&options.InstanceType, "instance-type", "amd64", "Optionally specify instance type as arm64 for the test nodes")
