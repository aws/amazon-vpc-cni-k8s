package snat

import (
	"context"
	"fmt"

	"github.com/aws/amazon-vpc-cni-k8s/test/framework/resources/k8s/manifest"
	k8sUtils "github.com/aws/amazon-vpc-cni-k8s/test/framework/resources/k8s/utils"
	"github.com/aws/amazon-vpc-cni-k8s/test/framework/utils"
	"github.com/aws/aws-sdk-go-v2/aws"
	. "github.com/onsi/ginkgo/v2"
	. "github.com/onsi/gomega"
	corev1 "k8s.io/api/core/v1"
)

const (
	EXTERNAL_DOMAIN = "https://aws.amazon.com/"
)

var _ = Describe("SNAT tests", func() {
	Context("ExternalSnat=false", func() {
		BeforeEach(func() {
			k8sUtils.AddEnvVarToDaemonSetAndWaitTillUpdated(f, utils.AwsNodeName, utils.AwsNodeNamespace, utils.AwsNodeName, map[string]string{
				"AWS_VPC_K8S_CNI_EXTERNALSNAT": "false",
			})
		})

		It("Pod in private subnet should have Internet access with External SNAT disabled", func() {
			By("Checking External Domain Connectivity")
			ValidateExternalDomainConnectivity(EXTERNAL_DOMAIN)
		})
	})

	Context("ExternSnat=true", func() {
		BeforeEach(func() {
			k8sUtils.AddEnvVarToDaemonSetAndWaitTillUpdated(f, utils.AwsNodeName, utils.AwsNodeNamespace, utils.AwsNodeName, map[string]string{
				"AWS_VPC_K8S_CNI_EXTERNALSNAT": "true",
			})
		})

		It("Pod in private subnet should have Internet access with External SNAT enabled", func() {
			By("Checking External Domain Connectivity")
			ValidateExternalDomainConnectivity(EXTERNAL_DOMAIN)
		})
	})

	Context("Validate AWS_VPC_K8S_CNI_RANDOMIZESNAT", func() {
		It("Verify SNAT IP table rule by changing AWS_VPC_K8S_CNI_RANDOMIZESNAT", func() {
			vpcOutput, err := f.CloudServices.EC2().DescribeVPC(context.TODO(), f.Options.AWSVPCID)
			Expect(err).NotTo(HaveOccurred())
			Expect(len(vpcOutput.Vpcs)).To(BeNumerically(">", 0))

			numOfCidrs := 0
			for _, vpc := range vpcOutput.Vpcs[0].CidrBlockAssociationSet {
				if vpc.CidrBlockState.State == "associated" {
					numOfCidrs = numOfCidrs + 1
				}
			}

			By("Check whether SNAT IP table has random-fully with AWS_VPC_K8S_CNI_RANDOMIZESNAT set to default value of prng")
			ValidateIPTableRules("prng", numOfCidrs)

			By("Setting AWS_VPC_K8S_CNI_RANDOMIZESNAT to none")
			k8sUtils.AddEnvVarToDaemonSetAndWaitTillUpdated(f, utils.AwsNodeName, utils.AwsNodeNamespace, utils.AwsNodeName, map[string]string{
				"AWS_VPC_K8S_CNI_RANDOMIZESNAT": "none",
			})

			By("Check where SNAT IP table rule is updated and it doesn't contain random port allocation")
			ValidateIPTableRules("none", numOfCidrs)
		})
	})

	Context("Validate AWS_VPC_K8S_CNI_EXCLUDE_SNAT_CIDRS", func() {
		It("Verify External Domain Connectivity by modifying AWS_VPC_K8S_CNI_EXCLUDE_SNAT_CIDRS", func() {
			By("Getting CIDR for primary node's private subnet")
<<<<<<< HEAD
			out, err := f.CloudServices.EC2().DescribeSubnet(context.TODO(), privateSubnetId)
=======
			out, err := f.CloudServices.EC2().DescribeSubnets(context.TODO(), []string{privateSubnetId})
>>>>>>> 2acfc66c
			Expect(err).NotTo(HaveOccurred())
			Expect(len(out.Subnets)).To(BeNumerically(">", 0))

			cidrBlock := out.Subnets[0].CidrBlock
			By("Updating AWS_VPC_K8S_CNI_EXCLUDE_SNAT_CIDRS with private subnet CIDR")
			k8sUtils.AddEnvVarToDaemonSetAndWaitTillUpdated(f, utils.AwsNodeName, utils.AwsNodeNamespace, utils.AwsNodeName, map[string]string{
				"AWS_VPC_K8S_CNI_EXCLUDE_SNAT_CIDRS": aws.ToString(cidrBlock),
			})

			By("Check External domain connectivity from this private subnet CIDR block")
			ValidateExternalDomainConnectivity(EXTERNAL_DOMAIN)
		})
	})

	AfterEach(func() {
		By("Reverting aws-node env variables to default values")
		k8sUtils.AddEnvVarToDaemonSetAndWaitTillUpdated(f, utils.AwsNodeName, utils.AwsNodeNamespace, utils.AwsNodeName, map[string]string{
			"AWS_VPC_K8S_CNI_EXTERNALSNAT":  "false",
			"AWS_VPC_K8S_CNI_RANDOMIZESNAT": "prng",
		})
		k8sUtils.RemoveVarFromDaemonSetAndWaitTillUpdated(f, utils.AwsNodeName, utils.AwsNodeNamespace, utils.AwsNodeName, map[string]struct{}{
			"AWS_VPC_K8S_CNI_EXCLUDE_SNAT_CIDRS": {},
		})
	})
})

func ValidateExternalDomainConnectivity(url string) {
	testerArgs := []string{
		"-testExternalDomainConnectivity=true",
		fmt.Sprintf("-url=%s", url),
	}

	testContainer := manifest.NewTestHelperContainer(f.Options.TestImageRegistry).
		Command([]string{"./snat-utils"}).
		Args(testerArgs).
		Build()

	testPodManifest := manifest.NewDefaultPodBuilder().
		Container(testContainer).
		NodeName(primaryNodeInPrivateSubnet.Name).
		Name("snat-test-pod").
		Build()

	By("Deploying a test pod to check External domain access")
	testPod, err := f.K8sResourceManagers.PodManager().
		CreateAndWaitTillPodCompleted(testPodManifest)
	Expect(err).NotTo(HaveOccurred())

	logs, errLogs := f.K8sResourceManagers.PodManager().
		PodLogs(testPod.Namespace, testPod.Name)
	Expect(errLogs).ToNot(HaveOccurred())

	_, _ = fmt.Fprintln(GinkgoWriter, logs)

	By("deleting the test pod")
	err = f.K8sResourceManagers.PodManager().
		DeleteAndWaitTillPodDeleted(testPod)
	Expect(err).ToNot(HaveOccurred())
}

func ValidateIPTableRules(randomizedSNATValue string, numOfCidrs int) {
	testerArgs := []string{
		"-testIPTableRules=true",
		fmt.Sprintf("-randomizedSNATValue=%s", randomizedSNATValue),
		fmt.Sprintf("-numOfCidrs=%d", numOfCidrs),
	}

	hostNetworkContainer := manifest.NewTestHelperContainer(f.Options.TestImageRegistry).
		Command([]string{"./snat-utils"}).
		CapabilitiesForSecurityContext([]corev1.Capability{
			"NET_ADMIN",
			"NET_RAW",
		}, nil).
		Args(testerArgs).
		Build()

	hostNetworkPodManifest := manifest.NewDefaultPodBuilder().
		Container(hostNetworkContainer).
		NodeName(primaryNodeInPublicSubnet.Name).
		Name("host-network").
		HostNetwork(true).
		Build()

	By("creating pod to check iptable SNAT rules on the host")
	hostNetworkPod, err := f.K8sResourceManagers.PodManager().
		CreateAndWaitTillPodCompleted(hostNetworkPodManifest)
	Expect(err).NotTo(HaveOccurred())

	logs, errLogs := f.K8sResourceManagers.PodManager().
		PodLogs(hostNetworkPod.Namespace, hostNetworkPod.Name)
	Expect(errLogs).ToNot(HaveOccurred())

	_, _ = fmt.Fprintln(GinkgoWriter, logs)

	By("deleting the host networking setup pod")
	err = f.K8sResourceManagers.PodManager().
		DeleteAndWaitTillPodDeleted(hostNetworkPod)
	Expect(err).ToNot(HaveOccurred())
}<|MERGE_RESOLUTION|>--- conflicted
+++ resolved
@@ -73,11 +73,7 @@
 	Context("Validate AWS_VPC_K8S_CNI_EXCLUDE_SNAT_CIDRS", func() {
 		It("Verify External Domain Connectivity by modifying AWS_VPC_K8S_CNI_EXCLUDE_SNAT_CIDRS", func() {
 			By("Getting CIDR for primary node's private subnet")
-<<<<<<< HEAD
-			out, err := f.CloudServices.EC2().DescribeSubnet(context.TODO(), privateSubnetId)
-=======
 			out, err := f.CloudServices.EC2().DescribeSubnets(context.TODO(), []string{privateSubnetId})
->>>>>>> 2acfc66c
 			Expect(err).NotTo(HaveOccurred())
 			Expect(len(out.Subnets)).To(BeNumerically(">", 0))
 
