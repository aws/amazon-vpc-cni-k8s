// Copyright Amazon.com Inc. or its affiliates. All Rights Reserved.
//
// Licensed under the Apache License, Version 2.0 (the "License"). You may
// not use this file except in compliance with the License. A copy of the
// License is located at
//
//     http://aws.amazon.com/apache2.0/
//
// or in the "license" file accompanying this file. This file is distributed
// on an "AS IS" BASIS, WITHOUT WARRANTIES OR CONDITIONS OF ANY KIND, either
// express or implied. See the License for the specific language governing
// permissions and limitations under the License.

package custom_networking

import (
	"flag"
	"fmt"
	"net"
	"testing"

	"github.com/aws/amazon-vpc-cni-k8s/pkg/apis/crd/v1alpha1"
	"github.com/aws/amazon-vpc-cni-k8s/test/framework"
	awsUtils "github.com/aws/amazon-vpc-cni-k8s/test/framework/resources/aws/utils"
	"github.com/aws/amazon-vpc-cni-k8s/test/framework/resources/k8s/manifest"
	k8sUtils "github.com/aws/amazon-vpc-cni-k8s/test/framework/resources/k8s/utils"
	"github.com/aws/amazon-vpc-cni-k8s/test/framework/utils"
	"github.com/prometheus/client_golang/prometheus"

	"github.com/apparentlymart/go-cidr/cidr"
	. "github.com/onsi/ginkgo/v2"
	. "github.com/onsi/gomega"
)

func TestCustomNetworking(t *testing.T) {
	RegisterFailHandler(Fail)
	RunSpecs(t, "CNI Custom Networking Test Suite")
}

var (
	f *framework.Framework
	// VPC Configuration with the details of public subnet and availability
	// zone present in the cluster's subnets
	clusterVPCConfig *awsUtils.ClusterVPCConfig
	// The CIDR Range that will be associated with the VPC to create new
	// subnet for custom networking
	cidrRangeString        string
	cidrRange              *net.IPNet
	cidrBlockAssociationID string
	// Security Group that will be used in ENIConfig
	customNetworkingSGID         string
	customNetworkingSGOpenPort   = 8080
	customNetworkingSubnetIDList []string
	// List of ENIConfig per Availability Zone
	eniConfigList        []*v1alpha1.ENIConfig
	eniConfigBuilderList []*manifest.ENIConfigBuilder
)

// Parse test specific variable from flag
func init() {
	flag.StringVar(&cidrRangeString, "custom-networking-cidr-range", "100.64.0.0/16", "custom networking cidr range to be associated with the VPC")
}

var _ = BeforeSuite(func() {
	f = framework.New(framework.GlobalOptions)

	var err error
	_, cidrRange, err = net.ParseCIDR(cidrRangeString)
	Expect(err).ToNot(HaveOccurred())

	By("creating test namespace")
	f.K8sResourceManagers.NamespaceManager().CreateNamespace(utils.DefaultTestNamespace)

	By("getting the cluster VPC Config")
	clusterVPCConfig, err = awsUtils.GetClusterVPCConfig(f)
	Expect(err).ToNot(HaveOccurred())

	By("creating security group to be used by custom networking")
	createSecurityGroupOutput, err := f.CloudServices.EC2().
		CreateSecurityGroup("custom-networking-test", "custom networking", f.Options.AWSVPCID)
	Expect(err).ToNot(HaveOccurred())
	customNetworkingSGID = *createSecurityGroupOutput.GroupId

	By("authorizing egress and ingress on security group for single port")
	f.CloudServices.EC2().AuthorizeSecurityGroupEgress(customNetworkingSGID, "TCP",
		customNetworkingSGOpenPort, customNetworkingSGOpenPort, "0.0.0.0/0")
	f.CloudServices.EC2().AuthorizeSecurityGroupIngress(customNetworkingSGID, "TCP",
		customNetworkingSGOpenPort, customNetworkingSGOpenPort, "0.0.0.0/0")

	By("associating cidr range to the VPC")
	association, err := f.CloudServices.EC2().AssociateVPCCIDRBlock(f.Options.AWSVPCID, cidrRange.String())
	Expect(err).ToNot(HaveOccurred())
	cidrBlockAssociationID = *association.CidrBlockAssociation.AssociationId

	for i, az := range clusterVPCConfig.AvailZones {
		By(fmt.Sprintf("creating the subnet in %s", az))

		subnetCidr, err := cidr.Subnet(cidrRange, 8, 5*i)
		Expect(err).ToNot(HaveOccurred())

		createSubnetOutput, err := f.CloudServices.EC2().
			CreateSubnet(subnetCidr.String(), f.Options.AWSVPCID, az)
		Expect(err).ToNot(HaveOccurred())

		subnetID := *createSubnetOutput.Subnet.SubnetId

		By("associating the route table with the newly created subnet")
		err = f.CloudServices.EC2().AssociateRouteTableToSubnet(clusterVPCConfig.PublicRouteTableID, subnetID)
		Expect(err).ToNot(HaveOccurred())

		eniConfigBuilder := manifest.NewENIConfigBuilder().
			Name(az).
			SubnetID(subnetID).
			SecurityGroup([]string{customNetworkingSGID})
		eniConfig, err := eniConfigBuilder.Build()
		Expect(err).ToNot(HaveOccurred())

		// For updating/deleting later
		customNetworkingSubnetIDList = append(customNetworkingSubnetIDList, subnetID)
		eniConfigBuilderList = append(eniConfigBuilderList, eniConfigBuilder)
		eniConfigList = append(eniConfigList, eniConfig.DeepCopy())

		By("creating the ENIConfig with az name")
		err = f.K8sResourceManagers.CustomResourceManager().CreateResource(eniConfig)
		Expect(err).ToNot(HaveOccurred())
	}

	By("enabling custom networking on aws-node DaemonSet")
	k8sUtils.AddEnvVarToDaemonSetAndWaitTillUpdated(f, utils.AwsNodeName,
		utils.AwsNodeNamespace, utils.AwsNodeName, map[string]string{
			"AWS_VPC_K8S_CNI_CUSTOM_NETWORK_CFG": "true",
			"ENI_CONFIG_LABEL_DEF":               "topology.kubernetes.io/zone",
			"WARM_ENI_TARGET":                    "0",
		})

	By("terminating instances")
	err = awsUtils.TerminateInstances(f)
	Expect(err).ToNot(HaveOccurred())
})

var _ = AfterSuite(func() {
	By("deleting test namespace")
	f.K8sResourceManagers.NamespaceManager().
		DeleteAndWaitTillNamespaceDeleted(utils.DefaultTestNamespace)

	var errs prometheus.MultiError
	for _, eniConfig := range eniConfigList {
		By("deleting ENIConfig")
		errs.Append(f.K8sResourceManagers.CustomResourceManager().DeleteResource(eniConfig))
	}

	By("disabling custom networking on aws-node DaemonSet")
	k8sUtils.RemoveVarFromDaemonSetAndWaitTillUpdated(f, utils.AwsNodeName,
		utils.AwsNodeNamespace, utils.AwsNodeName, map[string]struct{}{
			"AWS_VPC_K8S_CNI_CUSTOM_NETWORK_CFG": {},
			"ENI_CONFIG_LABEL_DEF":               {},
			"WARM_ENI_TARGET":                    {},
		})

<<<<<<< HEAD
	for _, eniConfig := range eniConfigList {
		By("deleting ENIConfig")
		errs.Append(f.K8sResourceManagers.CustomResourceManager().DeleteResource(eniConfig))
	}
=======
	By("terminating instances")
	errs.Append(awsUtils.TerminateInstances(f))

	By("deleting security group")
	errs.Append(f.CloudServices.EC2().DeleteSecurityGroup(customNetworkingSGID))

	for _, subnet := range customNetworkingSubnetIDList {
		By(fmt.Sprintf("deleting the subnet %s", subnet))
		errs.Append(f.CloudServices.EC2().DeleteSubnet(subnet))
	}

	By("disassociating the CIDR range to the VPC")
	errs.Append(f.CloudServices.EC2().DisAssociateVPCCIDRBlock(cidrBlockAssociationID))

>>>>>>> 34a3f193
	Expect(errs.MaybeUnwrap()).ToNot(HaveOccurred())
})<|MERGE_RESOLUTION|>--- conflicted
+++ resolved
@@ -157,12 +157,6 @@
 			"WARM_ENI_TARGET":                    {},
 		})
 
-<<<<<<< HEAD
-	for _, eniConfig := range eniConfigList {
-		By("deleting ENIConfig")
-		errs.Append(f.K8sResourceManagers.CustomResourceManager().DeleteResource(eniConfig))
-	}
-=======
 	By("terminating instances")
 	errs.Append(awsUtils.TerminateInstances(f))
 
@@ -177,6 +171,5 @@
 	By("disassociating the CIDR range to the VPC")
 	errs.Append(f.CloudServices.EC2().DisAssociateVPCCIDRBlock(cidrBlockAssociationID))
 
->>>>>>> 34a3f193
 	Expect(errs.MaybeUnwrap()).ToNot(HaveOccurred())
 })