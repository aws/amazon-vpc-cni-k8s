--- conflicted
+++ resolved
@@ -73,14 +73,10 @@
 	mockContext := &IPAMContext{
 		awsClient:     mockAWS,
 		k8sClient:     mockK8S,
-<<<<<<< HEAD
-=======
 		maxIPsPerENI:  14,
 		maxENI:        4,
 		warmENITarget: 1,
 		warmIPTarget:  3,
-		dockerClient:  mockDocker,
->>>>>>> 50a1b0c2
 		networkClient: mockNetwork}
 
 	eni1 := awsutils.ENIMetadata{
@@ -230,14 +226,9 @@
 
 	mockAWS.EXPECT().DescribeENI(eni2).Return(
 		[]*ec2.NetworkInterfacePrivateIpAddress{
-<<<<<<< HEAD
-			{PrivateIpAddress: &testAddr11, Primary: &primary},
-			{PrivateIpAddress: &testAddr12, Primary: &notPrimary},
-=======
 			{ PrivateIpAddress: &testAddr11, Primary: &primary },
 			{ PrivateIpAddress: &testAddr12, Primary: &notPrimary },
 			{ PrivateIpAddress: &testAddr12, Primary: &notPrimary },
->>>>>>> 50a1b0c2
 		},
 		&attachmentID, nil)
 
@@ -396,44 +387,6 @@
 	assert.Equal(t, warmIPTarget, noWarmIPTarget)
 }
 
-<<<<<<< HEAD
-func TestGetMaxENI(t *testing.T) {
-	ctrl, _, _, _, _ := setup(t)
-	defer ctrl.Finish()
-
-	// MaxENI 5 is less than upper bound of 10, so 5
-	_ = os.Setenv("MAX_ENI", "5")
-	maxENI := getMaxENI(10)
-	assert.Equal(t, maxENI, 5)
-
-	// MaxENI 5 is greater than upper bound of 4, so 4
-	_ = os.Setenv("MAX_ENI", "5")
-	maxENI = getMaxENI(4)
-	assert.Equal(t, maxENI, 4)
-
-	// MaxENI 0 is 0, which means disabled; so use upper bound
-	_ = os.Setenv("MAX_ENI", "0")
-	maxENI = getMaxENI(4)
-	assert.Equal(t, maxENI, 4)
-
-	// MaxENI 1 is less than upper bound of 4, so 1.
-	_ = os.Setenv("MAX_ENI", "1")
-	maxENI = getMaxENI(4)
-	assert.Equal(t, maxENI, 1)
-
-	// Empty MaxENI means disabled, so use upper bound
-	_ = os.Unsetenv("MAX_ENI")
-	maxENI = getMaxENI(10)
-	assert.Equal(t, maxENI, 10)
-
-	// Invalid MaxENI means disabled, so use upper bound
-	_ = os.Setenv("MAX_ENI", "non-integer-string")
-	maxENI = getMaxENI(10)
-	assert.Equal(t, maxENI, 10)
-}
-
-=======
->>>>>>> 50a1b0c2
 func TestGetWarmIPTargetState(t *testing.T) {
 	ctrl, mockAWS, mockK8S, mockNetwork, _ := setup(t)
 	defer ctrl.Finish()
