// Copyright 2017 Amazon.com, Inc. or its affiliates. All Rights Reserved.
//
// Licensed under the Apache License, Version 2.0 (the "License"). You may
// not use this file except in compliance with the License. A copy of the
// License is located at
//
//     http://aws.amazon.com/apache2.0/
//
// or in the "license" file accompanying this file. This file is distributed
// on an "AS IS" BASIS, WITHOUT WARRANTIES OR CONDITIONS OF ANY KIND, either
// express or implied. See the License for the specific language governing
// permissions and limitations under the License.

package ipamd

import (
	"fmt"
	"net"
	"os"
	"strconv"
	"strings"
	"time"

	log "github.com/cihub/seelog"
	set "github.com/deckarep/golang-set"
	"github.com/pkg/errors"
	"github.com/prometheus/client_golang/prometheus"

	"github.com/aws/aws-sdk-go/aws"

	"github.com/aws/aws-sdk-go/service/ec2"

	"github.com/aws/amazon-vpc-cni-k8s/ipamd/datastore"
	"github.com/aws/amazon-vpc-cni-k8s/pkg/awsutils"
	"github.com/aws/amazon-vpc-cni-k8s/pkg/docker"
	"github.com/aws/amazon-vpc-cni-k8s/pkg/eniconfig"
	"github.com/aws/amazon-vpc-cni-k8s/pkg/k8sapi"
	"github.com/aws/amazon-vpc-cni-k8s/pkg/networkutils"
)

// The package ipamd is a long running daemon which manages a warm pool of available IP addresses.
// It also monitors the size of the pool, dynamically allocates more ENIs when the pool size goes below
// the minimum threshold and frees them back when the pool size goes above max threshold.

const (
	ipPoolMonitorInterval       = 5 * time.Second
	maxRetryCheckENI            = 5
	eniAttachTime               = 10 * time.Second
	nodeIPPoolReconcileInterval = 60 * time.Second
	decreaseIPPoolInterval      = 30 * time.Second
	maxK8SRetries               = 12
	retryK8SInterval            = 5 * time.Second

	// This environment variable is used to specify the desired number of free IPs always available in the "warm pool".
	// When it is not set, ipamd defaults to use all available IPs per ENI for that instance type.
	// For example, for a m4.4xlarge node,
	//     If WARM-IP-TARGET is set to 1, and there are 9 pods running on the node, ipamd will try
	//     to make the "warm pool" have 10 IP addresses with 9 being assigned to pods and 1 free IP.
	//
	//     If "WARM-IP-TARGET is not set, it will default to 30 (which the maximum number of IPs per ENI).
	//     If there are 9 pods running on the node, ipamd will try to make the "warm pool" have 39 IPs with 9 being
	//     assigned to pods and 30 free IPs.
	envWarmIPTarget = "WARM_IP_TARGET"
	noWarmIPTarget  = 0

	// This environment is used to specify the desired number of free ENIs along with all of its IP addresses
	// always available in "warm pool".
	// When it is not set, it is default to 1.
	//
	// when "WARM-IP-TARGET" is defined, ipamd will use behavior defined for "WARM-IP-TARGET".
	//
	// For example, for a m4.4xlarge node
	//     If WARM_ENI_TARGET is set to 2, and there are 9 pods running on the node, ipamd will try to
	//     make the "warm pool" to have 2 extra ENIs and its IP addresses, in other words, 90 IP addresses
	//     with 9 IPs assigned to pods and 81 free IPs.
	//
	//     If "WARM_ENI_TARGET" is not set, it defaults to 1, so if there are 9 pods running on the node,
	//     ipamd will try to make the "warm pool" have 1 extra ENI, in other words, 60 IPs with 9 already
	//     being assigned to pods and 51 free IPs.
	envWarmENITarget     = "WARM_ENI_TARGET"
	defaultWarmENITarget = 1

	// This environment variable is used to specify the maximum number of ENIs that will be allocated.
	// When it is not set or less than 1, the default is to use the maximum available for the instance type.
	//
	// The maximum number of ENIs is in any case limited to the amount allowed for the instance type.
	envMaxENI     = "MAX_ENI"
	defaultMaxENI = -1

	// This environment is used to specify whether Pods need to use a security group and subnet defined in an ENIConfig CRD.
	// When it is NOT set or set to false, ipamd will use primary interface security group and subnet for Pod network.
	envCustomNetworkCfg = "AWS_VPC_K8S_CNI_CUSTOM_NETWORK_CFG"
)

var (
	ipamdErr = prometheus.NewCounterVec(
		prometheus.CounterOpts{
			Name: "awscni_ipamd_error_count",
			Help: "The number of errors encountered in ipamd",
		},
		[]string{"fn", "error"},
	)
	ipamdActionsInprogress = prometheus.NewGaugeVec(
		prometheus.GaugeOpts{
			Name: "awscni_ipamd_action_inprogress",
			Help: "The number of ipamd actions in progress",
		},
		[]string{"fn"},
	)
	enisMax = prometheus.NewGauge(
		prometheus.GaugeOpts{
			Name: "awscni_eni_max",
			Help: "The maximum number of ENIs that can be attached to the instance",
		},
	)
	ipMax = prometheus.NewGauge(
		prometheus.GaugeOpts{
			Name: "awscni_ip_max",
			Help: "The maximum number of IP addresses that can be allocated to the instance",
		},
	)
	reconcileCnt = prometheus.NewCounterVec(
		prometheus.CounterOpts{
			Name: "awscni_reconcile_count",
			Help: "The number of times ipamd reconciles on ENIs and IP addresses",
		},
		[]string{"fn"},
	)
	addIPCnt = prometheus.NewCounter(
		prometheus.CounterOpts{
			Name: "awscni_add_ip_req_count",
			Help: "The number of add IP address request",
		},
	)
	delIPCnt = prometheus.NewCounterVec(
		prometheus.CounterOpts{
			Name: "awscni_del_ip_req_count",
			Help: "The number of delete IP address request",
		},
		[]string{"reason"},
	)
	prometheusRegistered = false
)

// IPAMContext contains node level control information
type IPAMContext struct {
	awsClient     awsutils.APIs
	dataStore     *datastore.DataStore
	k8sClient     k8sapi.K8SAPIs
	eniConfig     eniconfig.ENIConfig
	dockerClient  docker.APIs
	networkClient networkutils.NetworkAPIs

	currentMaxAddrsPerENI int64
	maxAddrsPerENI        int64
	// maxENI indicate the maximum number of ENIs can be attached to the instance
	// It is initialized to 0 and it is set to current number of ENIs attached
	// when ipamd receives AttachmentLimitExceeded error
	maxENI               int
	primaryIP            map[string]string
	lastNodeIPPoolAction time.Time
	lastDecreaseIPPool time.Time
}

func prometheusRegister() {
	if !prometheusRegistered {
		prometheus.MustRegister(ipamdErr)
		prometheus.MustRegister(ipamdActionsInprogress)
		prometheus.MustRegister(enisMax)
		prometheus.MustRegister(ipMax)
		prometheus.MustRegister(reconcileCnt)
		prometheus.MustRegister(addIPCnt)
		prometheus.MustRegister(delIPCnt)
		prometheusRegistered = true
	}
}

// New retrieves IP address usage information from Instance MetaData service and Kubelet
// then initializes IP address pool data store
func New(k8sapiClient k8sapi.K8SAPIs, eniConfig *eniconfig.ENIConfigController) (*IPAMContext, error) {
	prometheusRegister()
	c := &IPAMContext{}

	c.k8sClient = k8sapiClient
	c.networkClient = networkutils.New()
	c.dockerClient = docker.New()
	c.eniConfig = eniConfig

	client, err := awsutils.New()
	if err != nil {
		log.Errorf("Failed to initialize awsutil interface %v", err)
		return nil, errors.Wrap(err, "ipamd: can not initialize with AWS SDK interface")
	}

	c.awsClient = client

	err = c.nodeInit()
	if err != nil {
		return nil, err
	}
	return c, nil
}

//TODO need to break this function down(comments from CR)
func (c *IPAMContext) nodeInit() error {
	ipamdActionsInprogress.WithLabelValues("nodeInit").Add(float64(1))
	defer ipamdActionsInprogress.WithLabelValues("nodeInit").Sub(float64(1))

	log.Debugf("Start node init")

	instanceMaxENIs, err := c.awsClient.GetENILimit()
	if err != nil {
		log.Errorf("Failed to get ENI limit: %s")
	}

	maxENIs := getMaxENI(instanceMaxENIs)
	if maxENIs >= 1 {
		enisMax.Set(float64(maxENIs))
	}

	maxIPs, err := c.awsClient.GetENIipLimit()
	if err == nil {
		ipMax.Set(float64(maxIPs * int64(maxENIs)))
	}
	c.primaryIP = make(map[string]string)

	enis, err := c.awsClient.GetAttachedENIs()
	if err != nil {
		log.Error("Failed to retrieve ENI info")
		return errors.New("ipamd init: failed to retrieve attached ENIs info")
	}

	_, vpcCIDR, err := net.ParseCIDR(c.awsClient.GetVPCIPv4CIDR())
	if err != nil {
		log.Error("Failed to parse VPC IPv4 CIDR", err.Error())
		return errors.Wrap(err, "ipamd init: failed to retrieve VPC CIDR")
	}

	primaryIP := net.ParseIP(c.awsClient.GetLocalIPv4())
	err = c.networkClient.SetupHostNetwork(vpcCIDR, c.awsClient.GetVPCIPv4CIDRs(), c.awsClient.GetPrimaryENImac(), &primaryIP)
	if err != nil {
		log.Error("Failed to setup host network", err)
		return errors.Wrap(err, "ipamd init: failed to setup host network")
	}

	c.dataStore = datastore.NewDataStore()
	for _, eni := range enis {
		log.Debugf("Discovered ENI %s", eni.ENIID)

		err = c.setupENI(eni.ENIID, eni)
		if err != nil {
			log.Errorf("Failed to setup ENI %s network: %v", eni.ENIID, err)
			return errors.Wrapf(err, "Failed to setup ENI %v", eni.ENIID)
		}
	}

	usedIPs, err := c.getLocalPodsWithRetry()
	if err != nil {
		log.Warnf("During ipamd init, failed to get Pod information from kubelet %v", err)
		ipamdErrInc("nodeInitK8SGetLocalPodIPsFailed", err)
		// This can happens when L-IPAMD starts before kubelet.
		// TODO  need to add node health stats here
		return nil
	}

	rules, err := c.networkClient.GetRuleList()
	if err != nil {
		log.Errorf("During ipamd init: failed to retrieve IP rule list %v", err)
		return nil
	}

	for _, ip := range usedIPs {
		if ip.Container == "" {
			log.Infof("Skipping Pod %s, Namespace %s, due to no matching container", ip.Name, ip.Namespace)
			continue
		}
		if ip.IP == "" {
			log.Infof("Skipping Pod %s, Namespace %s, due to no IP", ip.Name, ip.Namespace)
			continue
		}
		log.Infof("Recovered AddNetwork for Pod %s, Namespace %s, Container %s", ip.Name, ip.Namespace, ip.Container)
		_, _, err = c.dataStore.AssignPodIPv4Address(ip)
		if err != nil {
			ipamdErrInc("nodeInitAssignPodIPv4AddressFailed", err)
			log.Warnf("During ipamd init, failed to use pod ip %s returned from Kubelet %v", ip.IP, err)
			// TODO continue, but need to add node health stats here
			// TODO need to feed this to controller on the health of pod and node
			// This is a bug among kubelet/cni-plugin/l-ipamd/ec2-metadata that this particular pod is using an non existent ip address.
			// Here we choose to continue instead of returning error and EXIT out L-IPAMD(exit L-IPAMD will make whole node out)
			// The plan(TODO) is to feed this info back to controller and let controller cleanup this pod from this node.
		}

		// Update ip rules in case there is a change in VPC CIDRs, AWS_VPC_K8S_CNI_EXTERNALSNAT setting
		srcIPNet := net.IPNet{IP: net.ParseIP(ip.IP), Mask: net.IPv4Mask(255, 255, 255, 255)}
		vpcCIDRs := c.awsClient.GetVPCIPv4CIDRs()

		var pbVPCcidrs []string
		for _, cidr := range vpcCIDRs {
			pbVPCcidrs = append(pbVPCcidrs, *cidr)
		}

		err = c.networkClient.UpdateRuleListBySrc(rules, srcIPNet, pbVPCcidrs, !c.networkClient.UseExternalSNAT())
		if err != nil {
			log.Errorf("UpdateRuleListBySrc in nodeInit() failed for IP %s: %v", ip.IP, err)
		}
	}
	return nil
}

func (c *IPAMContext) getLocalPodsWithRetry() ([]*k8sapi.K8SPodInfo, error) {
	var pods []*k8sapi.K8SPodInfo
	var err error
	for retry := 1; retry <= maxK8SRetries; retry++ {
		pods, err = c.k8sClient.K8SGetLocalPodIPs()
		if err == nil {
			break
		}
		log.Infof("Not able to get local pods yet (attempt %d/%d): %v", retry, maxK8SRetries, err)
		time.Sleep(retryK8SInterval)
	}

	if pods == nil {
		return nil, errors.New("unable to get local pods, giving up")
	}

	var containers map[string]*docker.ContainerInfo

	for retry := 1; retry <= maxK8SRetries; retry++ {
		containers, err = c.dockerClient.GetRunningContainers()
		if err == nil {
			break
		}
		log.Infof("Not able to get local containers yet (attempt %d/%d): %v", retry, maxK8SRetries, err)
		time.Sleep(retryK8SInterval)
	}

	// TODO consider using map
	for _, pod := range pods {
		// needs to find the container ID
		for _, container := range containers {
			if container.K8SUID == pod.UID {
				log.Debugf("Found pod(%v)'s container ID: %v ", container.Name, container.ID)
				pod.Container = container.ID
				break
			}
		}
	}
	return pods, nil
}

// StartNodeIPPoolManager monitors the IP pool, add or del them when it is required.
func (c *IPAMContext) StartNodeIPPoolManager() {
	for {
		time.Sleep(ipPoolMonitorInterval)
		c.updateIPPoolIfRequired()
		c.nodeIPPoolReconcile(nodeIPPoolReconcileInterval)
	}
}

func (c *IPAMContext) updateIPPoolIfRequired() {
	if c.nodeIPPoolTooLow() {
		c.increaseIPPool()
	} else if c.nodeIPPoolTooHigh() {
		c.decreaseIPPool(decreaseIPPoolInterval)
	}

	if c.shouldRemoveExtraENIs() {
		c.tryFreeENI()
	}
}

// decreaseIPPool runs every `interval` and attempts to return unused ENIs and IPs
func (c *IPAMContext) decreaseIPPool(interval time.Duration) {
	ipamdActionsInprogress.WithLabelValues("decreaseIPPool").Add(float64(1))
	defer ipamdActionsInprogress.WithLabelValues("decreaseIPPool").Sub(float64(1))

	now := time.Now()
	timeSinceLast := now.Sub(c.lastDecreaseIPPool)
	if timeSinceLast <= interval {
		log.Debugf("Skipping decrease IP pool because time since last %v <= %v", timeSinceLast, interval)
		return
	}

	log.Debugf("Starting to decrease IP pool")

	c.tryUnassignIPsFromAll()

	c.lastDecreaseIPPool = now
	c.lastNodeIPPoolAction = now
	total, used := c.dataStore.GetStats()
	log.Debugf("Successfully decreased IP pool")
	logPoolStats(int64(total), int64(used), c.currentMaxAddrsPerENI, c.maxAddrsPerENI)
}

// tryFreeENI always trys to free one ENI
func (c *IPAMContext) tryFreeENI() {
	warmIPTarget := getWarmIPTarget()

	eni := c.dataStore.RemoveUnusedENIFromStore(warmIPTarget)
	if eni == "" {
		log.Info("No ENI to remove, all ENIs have IPs in use")
		return
	}
	log.Debugf("Start freeing ENI %s", eni)
	err := c.awsClient.FreeENI(eni)
	if err != nil {
		ipamdErrInc("decreaseIPPoolFreeENIFailed", err)
		log.Errorf("Failed to free ENI %s, err: %v", eni, err)
		return
	}
}

// tryUnassignIPsFromAll determines if there are IPs to free when we have extra IPs beyond the target and warmIPTargetDefined
// is enabled, deallocate extra IP addresses
func (c *IPAMContext) tryUnassignIPsFromAll() {
	if _, over, warmIPTargetDefined := c.ipTargetState(); warmIPTargetDefined && over > 0 {
		eniInfos := c.dataStore.GetENIInfos()
		for eniID := range eniInfos.ENIIPPools {
			ips, err := c.findFreeableIPs(eniID)
			if err != nil {
				log.Errorf("Error finding unassigned IPs: %s", err)
				return
			}

			if len(ips) == 0 {
				continue
			}

			// Delete IPs from datastore
			deletedIPs := []string{}
			for _, toDelete := range ips {
				err := c.dataStore.DelIPv4AddressFromStore(eniID, toDelete)
				if err != nil {
					log.Errorf("Failed to delete IP %s on ENI %s from datastore: %s", toDelete, eniID, err)
					ipamdErrInc("decreaseIPPool", err)
					continue
				} else {
					deletedIPs = append(deletedIPs, toDelete)
				}
			}

			// Deallocate IPs from the instance if they aren't used by pods.
			if err := c.awsClient.DeallocIPAddresses(eniID, deletedIPs); err != nil {
				log.Debugf(fmt.Sprintf("Failed to decrease IP pool by removing IPs %v from ENI %s: %s", ips, eniID, err))
			} else {
				log.Debugf(fmt.Sprintf("Successfully decreased IP pool by removing IPs %v from ENI %s", ips, eniID))
			}
		}
	}
}

// findFreeableIPs finds and returns IPs that are not assigned to Pods but are attached
// to ENIs on the node.
func (c *IPAMContext) findFreeableIPs(eni string) ([]string, error) {
	podIPInfos := c.dataStore.GetPodInfos()
	usedIPs := set.NewSet()
	allocatedIPs := set.NewSet()

	// Get IPs that are currently in use by pods
	for _, pod := range *podIPInfos {
		usedIPs.Add(pod.IP)
	}

	// Get IPs that are currently attached to the instance
	eniInfos := c.dataStore.GetENIInfos()
	eniIPPools := eniInfos.ENIIPPools

	pool, ok := eniIPPools[eni]
	if !ok {
		return nil, fmt.Errorf("error finding available IPs: eni %s does not exist", eni)
	}

	for _, ip := range pool.IPv4Addresses {
		allocatedIPs.Add(ip.Address)
	}

	availableIPs := allocatedIPs.Difference(usedIPs).ToSlice()
	freeableIPs := []string{}

	// Free the number of ips `over` the warm IP target, unless `over` is greater than the number of available IPs on
	// this ENI.  In that case we should only free the number of available  IPs.
	_, over, _ := c.ipTargetState()
	numFreeable := min(over, len(availableIPs))

	for _, ip := range availableIPs[:numFreeable] {
		freeableIPs = append(freeableIPs, ip.(string))
	}
	return freeableIPs, nil
}

func isAttachmentLimitExceededError(err error) bool {
	return strings.Contains(err.Error(), "AttachmentLimitExceeded")
}

func (c *IPAMContext) increaseIPPool() {
	log.Debug("Starting to increase IP pool size")
	ipamdActionsInprogress.WithLabelValues("increaseIPPool").Add(float64(1))
	defer ipamdActionsInprogress.WithLabelValues("increaseIPPool").Sub(float64(1))

	short, _, warmIPTargetDefined := c.ipTargetState()
	if warmIPTargetDefined && short == 0 {
		log.Debugf("Skipping increase IP pool, warm IP target reached")
		return
	}

	instanceMaxENIs, err := c.awsClient.GetENILimit()
	if err != nil {
		log.Errorf("Failed to get ENI limit: %s")
	}

	// instanceMaxENIs will be 0 if the instance type is unknown.  In this case, getMaxENI returns 0 or will use
	// MAX_ENI if it is set.
	maxENIs := getMaxENI(instanceMaxENIs)
	if maxENIs >= 1 {
		enisMax.Set(float64(maxENIs))
	}

	// Unknown instance type and MAX_ENI is not set
	if maxENIs == 0 {
		log.Errorf("Unknown instance type and MAX_ENI is not set.  Cannot increase IP pool.")
		return
	}

	if c.dataStore.GetENIs() < maxENIs {
		// c.maxENI represent the discovered maximum number of ENIs
		if (c.maxENI > 0) && (c.maxENI == c.dataStore.GetENIs()) {
			log.Debugf("Skipping ENI allocation due to max ENI already attached to the instance: %d", c.maxENI)
		} else {
			c.tryAllocateENI()
			c.updateLastNodeIPPoolAction()
		}
	} else {
		log.Debugf("Skipping ENI allocation due to max ENI already attached to the instance: %d", maxENIs)
	}

	increasedPool, err := c.tryAssignIPs()
	if err != nil {
		log.Errorf(err.Error())
	}
	if increasedPool {
		c.updateLastNodeIPPoolAction()
	}
}

func (c *IPAMContext) updateLastNodeIPPoolAction() {
	c.lastNodeIPPoolAction = time.Now()
	total, used := c.dataStore.GetStats()
	log.Debugf("Successfully increased IP pool")
	logPoolStats(int64(total), int64(used), c.currentMaxAddrsPerENI, c.maxAddrsPerENI)
}

func (c *IPAMContext) tryAllocateENI() {
	var securityGroups []*string
	var subnet string
	customNetworkCfg := UseCustomNetworkCfg()
	if customNetworkCfg {
		eniCfg, err := c.eniConfig.MyENIConfig()

		if err != nil {
			log.Errorf("Failed to get pod ENI config")
			return
		}

		log.Infof("ipamd: using custom network config: %v, %s", eniCfg.SecurityGroups, eniCfg.Subnet)
		for _, sgID := range eniCfg.SecurityGroups {
			log.Debugf("Found security-group id: %s", sgID)
			securityGroups = append(securityGroups, aws.String(sgID))
		}
		subnet = eniCfg.Subnet
	}

	eni, err := c.awsClient.AllocENI(customNetworkCfg, securityGroups, subnet)
	if err != nil {
		log.Errorf("Failed to increase pool size due to not able to allocate ENI %v", err)

		if isAttachmentLimitExceededError(err) {
			c.maxENI = c.dataStore.GetENIs()
			log.Infof("Discovered the instance max ENI allowed is: %d", c.maxENI)
		}
		// TODO need to add health stats
		ipamdErrInc("increaseIPPoolAllocENI", err)
		return
	}

	maxIPPerENI, err := c.awsClient.GetENIipLimit()
	if err != nil {
		log.Infof("Failed to retrieve ENI IP limit: %v", err)
		return
	}

	short, _, warmIPTargetDefined := c.ipTargetState()
	if warmIPTargetDefined {
		err = c.awsClient.AllocIPAddresses(eni, int64(short))
	} else {
		err = c.awsClient.AllocIPAddresses(eni, maxIPPerENI)
	}
	if err != nil {
		log.Warnf("Failed to allocate all available ip addresses on an ENI %v", err)
		// Continue to process the allocated IP addresses
		ipamdErrInc("increaseIPPoolAllocAllIPAddressFailed", err)
	}

	eniMetadata, err := c.waitENIAttached(eni)
	if err != nil {
		ipamdErrInc("increaseIPPoolwaitENIAttachedFailed", err)
		log.Errorf("Failed to increase pool size: not able to discover attached ENI from metadata service %v", err)
		return
	}

	err = c.setupENI(eni, eniMetadata)
	if err != nil {
		ipamdErrInc("increaseIPPoolsetupENIFailed", err)
		log.Errorf("Failed to increase pool size: %v", err)
		return
	}
}

// For an ENI, try to fill in missing IPs
func (c *IPAMContext) tryAssignIPs() (increasedPool bool, err error) {

	// if WARM_IP_TARGET is set, only proceed if we are short of target
	short, _, warmIPTargetDefined := c.ipTargetState()
	if warmIPTargetDefined && short == 0 {
		return false, nil
	}

	maxIPPerENI, err := c.awsClient.GetENIipLimit()
	if err != nil {
		return false, errors.Wrap(err, "failed to retrieve ENI IP limit during IP allocation")
	}

	eni := c.dataStore.GetENINeedsIP(maxIPPerENI, UseCustomNetworkCfg())

	if eni != nil && int64(len(eni.IPv4Addresses)) < maxIPPerENI {
		log.Debugf("Found ENI %s that has less than the maximum number of IP addresses allocated: cur=%d, max=%d", eni.ID, len(eni.IPv4Addresses), maxIPPerENI)

		err = c.awsClient.AllocIPAddresses(eni.ID, maxIPPerENI-int64(len(eni.IPv4Addresses)))
		if err != nil {
			return false, errors.Wrap(err,fmt.Sprintf("failed to allocate all available IP addresses on ENI %s", eni.ID))
		}

		ec2Addrs, _, err := c.getENIaddresses(eni.ID)
		if err != nil {
			ipamdErrInc("increaseIPPoolGetENIaddressesFailed", err)
			return true, errors.Wrap(err, "failed to get ENI IP addresses during IP allocation")
		}

		c.addENIaddressesToDataStore(ec2Addrs, eni.ID)
		return true, nil
	}
	return false, nil
}

// setupENI does following:
// 1) add ENI to datastore
// 2) add all ENI's secondary IP addresses to datastore
// 3) setup linux ENI related networking stack.
func (c *IPAMContext) setupENI(eni string, eniMetadata awsutils.ENIMetadata) error {
	// Have discovered the attached ENI from metadata service
	// add eni's IP to IP pool
	err := c.dataStore.AddENI(eni, int(eniMetadata.DeviceNumber), eni == c.awsClient.GetPrimaryENI())
	if err != nil && err.Error() != datastore.DuplicatedENIError {
		return errors.Wrapf(err, "failed to add ENI %s to data store", eni)
	}

	ec2Addrs, eniPrimaryIP, err := c.getENIaddresses(eni)
	if err != nil {
		return errors.Wrapf(err, "failed to retrieve ENI %s IP addresses", eni)
	}

	c.currentMaxAddrsPerENI, err = c.awsClient.GetENIipLimit()

	if err != nil {
		// If the instance type is not supported in ipamd and the GetENIipLimit() call returns an error
		// the code here falls back to use the number of IPs discovered on the ENI.
		// note: the number of IP discovered on the ENI at a time can be less than the number of supported IPs on
		// an ENI, for example: ipamd has NOT allocated all IPs on the ENI yet.
		c.currentMaxAddrsPerENI = int64(len(ec2Addrs))
	}
	if c.currentMaxAddrsPerENI > c.maxAddrsPerENI {
		c.maxAddrsPerENI = c.currentMaxAddrsPerENI
	}

	if eni != c.awsClient.GetPrimaryENI() {
		err = c.networkClient.SetupENINetwork(eniPrimaryIP, eniMetadata.MAC, int(eniMetadata.DeviceNumber), eniMetadata.SubnetIPv4CIDR)
		if err != nil {
			return errors.Wrapf(err, "failed to setup ENI %s network", eni)
		}
	}

	c.primaryIP[eni] = c.addENIaddressesToDataStore(ec2Addrs, eni)
	return nil
}

// return primary ip address on the interface
func (c *IPAMContext) addENIaddressesToDataStore(ec2Addrs []*ec2.NetworkInterfacePrivateIpAddress, eni string) string {
	var primaryIP string
	for _, ec2Addr := range ec2Addrs {
		if aws.BoolValue(ec2Addr.Primary) {
			primaryIP = aws.StringValue(ec2Addr.PrivateIpAddress)
			continue
		}
		err := c.dataStore.AddIPv4AddressFromStore(eni, aws.StringValue(ec2Addr.PrivateIpAddress))
		if err != nil && err.Error() != datastore.DuplicateIPError {
			log.Warnf("Failed to increase IP pool, failed to add IP %s to data store", ec2Addr.PrivateIpAddress)
			// continue to add next address
			// TODO need to add health stats for err
			ipamdErrInc("addENIaddressesToDataStoreAddENIIPv4AddressFailed", err)
		}
	}

	return primaryIP
}

// returns all addresses on ENI, the primary address on ENI, error
func (c *IPAMContext) getENIaddresses(eni string) ([]*ec2.NetworkInterfacePrivateIpAddress, string, error) {
	ec2Addrs, _, err := c.awsClient.DescribeENI(eni)
	if err != nil {
		return nil, "", errors.Wrapf(err, "failed to find ENI addresses for ENI %s", eni)
	}

	for _, ec2Addr := range ec2Addrs {
		if aws.BoolValue(ec2Addr.Primary) {
			eniPrimaryIP := aws.StringValue(ec2Addr.PrivateIpAddress)
			return ec2Addrs, eniPrimaryIP, nil
		}
	}

	return nil, "", errors.Errorf("failed to find the ENI's primary address for ENI %s", eni)
}

func (c *IPAMContext) waitENIAttached(eni string) (awsutils.ENIMetadata, error) {
	// Wait until the ENI shows up in the instance metadata service
	retry := 0
	for {
		enis, err := c.awsClient.GetAttachedENIs()
		if err != nil {
			log.Warnf("Failed to increase pool, error trying to discover attached ENIs: %v ", err)
			time.Sleep(eniAttachTime)
			continue
		}

		// Verify that the ENI we are waiting for is in the returned list
		for _, returnedENI := range enis {
			if eni == returnedENI.ENIID {
				return returnedENI, nil
			}
		}

		retry++
		if retry > maxRetryCheckENI {
			log.Errorf("unable to discover attached ENI from metadata service")
			// TODO need to add health stats
			ipamdErrInc("waitENIAttachedMaxRetryExceeded", err)
			return awsutils.ENIMetadata{}, errors.New("waitENIAttached: not able to retrieve ENI from metadata service")
		}
		log.Debugf("Not able to discover attached ENI yet (attempt %d/%d)", retry, maxRetryCheckENI)

		time.Sleep(eniAttachTime)
	}
}

// getMaxENI returns the maximum number of ENIs for this instance, which is
// the lesser of the given lower bound (for example, the limit for the instance
// type) and a value configured via the MAX_ENI environment variable.
//
// If the value configured via environment variable is 0 or less, it is
// ignored, and the upperBound is returned.
func getMaxENI(upperBound int) int {
	inputStr, found := os.LookupEnv(envMaxENI)

	envMax := defaultMaxENI
	if found {
		if input, err := strconv.Atoi(inputStr); err == nil && input >= 1 {
			log.Debugf("Using MAX_ENI %v", input)
			envMax = input
		}
	}

	// If upperBound is 0, we are own an unknown instance type.
	if upperBound == 0 || (envMax >= 1 && envMax < upperBound) {
		return envMax
	}
	return upperBound
}

func getWarmENITarget() int {
	inputStr, found := os.LookupEnv(envWarmENITarget)

	if !found {
		return defaultWarmENITarget
	}

	if input, err := strconv.Atoi(inputStr); err == nil {
		if input < 0 {
			return defaultWarmENITarget
		}
		log.Debugf("Using WARM_ENI_TARGET %v", input)
		return input
	}
	return defaultWarmENITarget
}

func logPoolStats(total, used, currentMaxAddrsPerENI, maxAddrsPerENI int64) {
	log.Debugf("IP pool stats: total = %d, used = %d, c.currentMaxAddrsPerENI = %d, c.maxAddrsPerENI = %d",
		total, used, currentMaxAddrsPerENI, maxAddrsPerENI)
}

// nodeIPPoolTooLow returns true if IP pool is below low threshold
func (c *IPAMContext) nodeIPPoolTooLow() bool {
	short, _, warmIPTargetDefined := c.ipTargetState()
	if warmIPTargetDefined {
		return short > 0
	}

	// If WARM_IP_TARGET not defined fallback using number of ENIs
	warmENITarget := getWarmENITarget()
	total, used := c.dataStore.GetStats()
	logPoolStats(int64(total), int64(used), c.currentMaxAddrsPerENI, c.maxAddrsPerENI)

	available := total - used
	poolTooLow := int64(available) < c.maxAddrsPerENI*int64(warmENITarget)
	if poolTooLow {
		log.Debugf("IP pool is too low: available (%d) < ENI target (%d) * addrsPerENI (%d)", available, warmENITarget, c.maxAddrsPerENI)
	} else {
		log.Debugf("IP pool is NOT too low: available (%d) >= ENI target (%d) * addrsPerENI (%d)", available, warmENITarget, c.maxAddrsPerENI)
	}
	return poolTooLow
}

// nodeIPPoolTooHigh returns true if IP pool is above high threshold
func (c *IPAMContext) nodeIPPoolTooHigh() bool {
	_, over, warmIPTargetDefined := c.ipTargetState()
	if warmIPTargetDefined {
		return over > 0
	}

	// We only ever report the pool being too high if WARM_IP_TARGET is set
	return false
}

// shouldRemoveExtraENIs returns true if we should attempt to find an ENI to free.  When WARM_IP_TARGET is set, we
// always check and do verification in getDeletableENI()
func (c *IPAMContext) shouldRemoveExtraENIs() bool {
	_, _, warmIPTargetDefined := c.ipTargetState()
	if warmIPTargetDefined {
		return true
	}

	warmENITarget := getWarmENITarget()
	total, used := c.dataStore.GetStats()
	available := total - used
<<<<<<< HEAD
	return int64(available) - int64(c.maxAddrsPerENI) > int64(warmENITarget) * c.maxAddrsPerENI
=======
	shouldRemoveExtra := int64(available) > int64(warmENITarget) * c.maxAddrsPerENI
	if shouldRemoveExtra {
		log.Debugf("It might be possible to remove extra ENIs because available (%d) > ENI target (%d) * addrsPerENI (%d): ", available, warmENITarget, c.maxAddrsPerENI)
	} else {
		log.Debugf("Its NOT possible to remove extra ENIs because available (%d) <= ENI target (%d) * addrsPerENI (%d): ", available, warmENITarget, c.maxAddrsPerENI)
	}
	return shouldRemoveExtra
>>>>>>> 17aa8113
}

func ipamdErrInc(fn string, err error) {
	ipamdErr.With(prometheus.Labels{"fn": fn, "error": err.Error()}).Inc()
}

// nodeIPPoolReconcile reconcile ENI and IP info from metadata service and IP addresses in datastore
func (c *IPAMContext) nodeIPPoolReconcile(interval time.Duration) {
	ipamdActionsInprogress.WithLabelValues("nodeIPPoolReconcile").Add(float64(1))
	defer ipamdActionsInprogress.WithLabelValues("nodeIPPoolReconcile").Sub(float64(1))

	curTime := time.Now()
	timeSinceLast := curTime.Sub(c.lastNodeIPPoolAction)
	if time.Duration(timeSinceLast) <= interval {
		log.Debugf("nodeIPPoolReconcile: skipping because time since last %v <= %v", timeSinceLast, interval)
		return
	}

	log.Debug("Reconciling ENI/IP pool info...")
	attachedENIs, err := c.awsClient.GetAttachedENIs()

	if err != nil {
		log.Error("IP pool reconcile: Failed to get attached ENI info", err.Error())
		ipamdErrInc("reconcileFailedGetENIs", err)
		return
	}

	curENIs := c.dataStore.GetENIInfos()

	// mark phase
	for _, attachedENI := range attachedENIs {
		eniIPPool, err := c.dataStore.GetENIIPPools(attachedENI.ENIID)
		if err == nil {
			log.Debugf("Reconcile existing ENI %s IP pool", attachedENI.ENIID)
			// reconcile IP pool
			c.eniIPPoolReconcile(eniIPPool, attachedENI, attachedENI.ENIID)

			// Mark action, remove this ENI from curENIs list
			delete(curENIs.ENIIPPools, attachedENI.ENIID)
			continue
		}

		// add new ENI
		log.Debugf("Reconcile and add a new ENI %s", attachedENI)
		err = c.setupENI(attachedENI.ENIID, attachedENI)
		if err != nil {
			log.Errorf("IP pool reconcile: Failed to setup ENI %s network: %v", attachedENI.ENIID, err)
			ipamdErrInc("eniReconcileAdd", err)
			//continue if having trouble with ONLY 1 ENI, instead of bailout here?
			continue
		}
		reconcileCnt.With(prometheus.Labels{"fn": "eniReconcileAdd"}).Inc()
	}

	// Sweep phase: since the marked ENI have been removed, the remaining ones needs to be sweeped
	for eni := range curENIs.ENIIPPools {
		log.Infof("Reconcile and delete detached ENI %s", eni)
		err = c.dataStore.RemoveENIFromDataStore(eni)
		if err != nil {
			log.Errorf("IP pool reconcile: Failed to delete ENI during reconcile: %v", err)
			ipamdErrInc("eniReconcileDel", err)
			continue
		}
		reconcileCnt.With(prometheus.Labels{"fn": "eniReconcileDel"}).Inc()
	}
	log.Debug("Successfully Reconciled ENI/IP pool")
	c.lastNodeIPPoolAction = curTime
}

func (c *IPAMContext) eniIPPoolReconcile(ipPool map[string]*datastore.AddressInfo, attachedENI awsutils.ENIMetadata, eni string) {
	for _, localIP := range attachedENI.LocalIPv4s {
		if localIP == c.primaryIP[eni] {
			log.Debugf("Reconcile and skip primary IP %s on ENI %s", localIP, eni)
			continue
		}

		err := c.dataStore.AddIPv4AddressFromStore(eni, localIP)
		if err != nil && err.Error() == datastore.DuplicateIPError {
			log.Debugf("Reconciled IP %s on ENI %s", localIP, eni)
			// mark action = remove it from eniPool
			delete(ipPool, localIP)
			continue
		}

		if err != nil {
			log.Errorf("Failed to reconcile IP %s on ENI %s", localIP, eni)
			ipamdErrInc("ipReconcileAdd", err)
			// continue instead of bailout due to one ip
			continue
		}
		reconcileCnt.With(prometheus.Labels{"fn": "eniIPPoolReconcileAdd"}).Inc()
	}

	// Sweep phase, delete remaining IPs
	for existingIP := range ipPool {
		log.Debugf("Reconcile and delete IP %s on ENI %s", existingIP, eni)
		err := c.dataStore.DelIPv4AddressFromStore(eni, existingIP)
		if err != nil {
			log.Errorf("Failed to reconcile and delete IP %s on ENI %s, %v", existingIP, eni, err)
			ipamdErrInc("ipReconcileDel", err)
			// continue instead of bailout due to one ip
			continue
		}
		reconcileCnt.With(prometheus.Labels{"fn": "eniIPPoolReconcileDel"}).Inc()
	}
}

// UseCustomNetworkCfg returns whether Pods needs to use pod specific configuration or not.
func UseCustomNetworkCfg() bool {
	if strValue := os.Getenv(envCustomNetworkCfg); strValue != "" {
		parsedValue, err := strconv.ParseBool(strValue)
		if err == nil {
			return parsedValue
		}
		log.Error("Failed to parse "+envCustomNetworkCfg+"; using default: false", err.Error())
	}
	return false
}

func getWarmIPTarget() int {
	inputStr, found := os.LookupEnv(envWarmIPTarget)

	if !found {
		return noWarmIPTarget
	}

	if input, err := strconv.Atoi(inputStr); err == nil {
		if input >= 0 {
			log.Debugf("Using WARM_IP_TARGET %v", input)
			return input
		}
	}
	return noWarmIPTarget
}

// ipTargetState determines the number of IPs `short` or `over` our WARM_IP_TARGET
func (c *IPAMContext) ipTargetState() (short int, over int, enabled bool) {
	target := getWarmIPTarget()
	if target == noWarmIPTarget {
		// there is no WARM_IP_TARGET defined, fallback to use all IP addresses on ENI
		return 0, 0, false
	}

	total, assigned := c.dataStore.GetStats()
	available := total - assigned

	// short is greater than 0 when we have fewer available IPs than the warm IP target
	short = max(target-available, 0)

	// over is the number of available IPs we have beyond the warm IP target
	over = max(available-target, 0)

	log.Debugf("Current warm IP stats: target: %d, total: %d, assigned: %d, available: %d, short: %d, over %d", target, total, assigned, available, short, over)
	return short, over, true
}

// GetConfigForDebug returns the active values of the configuration env vars (for debugging purposes).
func GetConfigForDebug() map[string]interface{} {
	return map[string]interface{}{
		envWarmIPTarget:     getWarmIPTarget(),
		envWarmENITarget:    getWarmENITarget(),
		envCustomNetworkCfg: UseCustomNetworkCfg(),
	}
}

func max(x, y int) int {
	if x < y {
		return y
	}
	return x
}

func min(x, y int) int {
	if y < x {
		return y
	}
	return x
}<|MERGE_RESOLUTION|>--- conflicted
+++ resolved
@@ -850,17 +850,14 @@
 	warmENITarget := getWarmENITarget()
 	total, used := c.dataStore.GetStats()
 	available := total - used
-<<<<<<< HEAD
-	return int64(available) - int64(c.maxAddrsPerENI) > int64(warmENITarget) * c.maxAddrsPerENI
-=======
-	shouldRemoveExtra := int64(available) > int64(warmENITarget) * c.maxAddrsPerENI
+  // We need the +1 to account for the Primary ENI.
+	shouldRemoveExtra := int64(available) >= (int64(warmENITarget)+1)*c.maxAddrsPerENI
 	if shouldRemoveExtra {
 		log.Debugf("It might be possible to remove extra ENIs because available (%d) > ENI target (%d) * addrsPerENI (%d): ", available, warmENITarget, c.maxAddrsPerENI)
 	} else {
 		log.Debugf("Its NOT possible to remove extra ENIs because available (%d) <= ENI target (%d) * addrsPerENI (%d): ", available, warmENITarget, c.maxAddrsPerENI)
 	}
 	return shouldRemoveExtra
->>>>>>> 17aa8113
 }
 
 func ipamdErrInc(fn string, err error) {
