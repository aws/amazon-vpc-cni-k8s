--- conflicted
+++ resolved
@@ -29,38 +29,13 @@
 
     - name: Build
       run: make docker all
-<<<<<<< HEAD
-      
-  build_arm:
-    name: Build ARM64
-    runs-on: [self-hosted, linux, arm64]
-    steps:
-
-    - name: Set up Go 1.18
-      uses: actions/setup-go@v2
-      with:
-        go-version: '1.18'
-      id: go
-
-    - name: Check out code into the Go module directory
-      uses: actions/checkout@v2
-
-    - name: Clean up docker
-      run:  docker system prune -a --volumes -f
-
-    - name: Clean up stale docker images
-      run: sudo docker image prune -f
-
-    - name: Build
-      run: make docker all
-=======
   
   # Disable arm-build
   # build_arm:
   #   name: Build ARM64
   #   runs-on: [self-hosted, linux, arm64]
   #   steps:
-
+     
   #   - name: Set up Go 1.18
   #     uses: actions/setup-go@v2
   #     with:
@@ -77,5 +52,4 @@
   #     run: sudo docker image prune -f
 
   #   - name: Build
-  #     run: make docker all
->>>>>>> cb5fd1de
+  #     run: make docker all